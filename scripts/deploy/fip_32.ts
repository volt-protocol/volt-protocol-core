--- conflicted
+++ resolved
@@ -111,17 +111,6 @@
   logging && console.log(`4/4 Ratio PCV controller deployed to ${ratioPCVController.address}`);
 
   // debug: deploy pcv passthroughs
-<<<<<<< HEAD
-  /*
-  logging && console.log(`Deploying aavePCVPassthroughFactory`);
-  const aavePCVPassthroughFactory = await ethers.getContractFactory('AavePassthroughETH');
-  const aavePassthroughETH = await aavePCVPassthroughFactory.deploy();
-
-  logging && console.log(`Deploying compoundPCVPassthroughFactory`);
-  const compoundPCVPassthroughFactory = await ethers.getContractFactory('CompoundPassthroughETH');
-  const compoundPassthroughETH = await compoundPCVPassthroughFactory.deploy();
-  */
-=======
   // logging && console.log(`Deploying aavePCVPassthroughFactory`);
   // const aavePCVPassthroughFactory = await ethers.getContractFactory('AavePassthroughETH');
   // const aavePassthroughETH = await aavePCVPassthroughFactory.deploy();
@@ -129,18 +118,13 @@
   // logging && console.log(`Deploying compoundPCVPassthroughFactory`);
   // const compoundPCVPassthroughFactory = await ethers.getContractFactory('CompoundPassthroughETH');
   // const compoundPassthroughETH = await compoundPCVPassthroughFactory.deploy();
->>>>>>> e7655e67
 
   return {
     uniswapPCVDeposit,
     dpiUniswapPCVDeposit,
     bondingCurve,
-<<<<<<< HEAD
-    ratioPCVController
-=======
     ratioPCVController,
     // aavePassthroughETH,
     // compoundPassthroughETH
->>>>>>> e7655e67
   } as NamedContracts;
 };