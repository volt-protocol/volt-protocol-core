#!/usr/bin/env node

const { runCoverage } = require('@openzeppelin/test-environment');

async function main () {
  await runCoverage(
<<<<<<< HEAD
    ['mock', 'external', 'orchestration', 'utils/SafeMath128.sol', 'utils/SafeMath32.sol', 'dao/Timelock.sol', 'dao/GovernorAlpha.sol', 'dao/Tribe.sol', 'Migrations.sol'],
    'npm run compile',
=======
    ['mock'],
    'npx oz compile --evm-version "istanbul" --optimizer off',
>>>>>>> 317a9147
    './node_modules/.bin/mocha --exit --timeout 10000 --recursive'.split(' '),
  );
}

main().catch(e => {
  console.error(e);
  process.exit(1);
});<|MERGE_RESOLUTION|>--- conflicted
+++ resolved
@@ -4,13 +4,8 @@
 
 async function main () {
   await runCoverage(
-<<<<<<< HEAD
     ['mock', 'external', 'orchestration', 'utils/SafeMath128.sol', 'utils/SafeMath32.sol', 'dao/Timelock.sol', 'dao/GovernorAlpha.sol', 'dao/Tribe.sol', 'Migrations.sol'],
-    'npm run compile',
-=======
-    ['mock'],
     'npx oz compile --evm-version "istanbul" --optimizer off',
->>>>>>> 317a9147
     './node_modules/.bin/mocha --exit --timeout 10000 --recursive'.split(' '),
   );
 }
