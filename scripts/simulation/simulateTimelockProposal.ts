import { ethers } from 'hardhat';
import { MainnetContracts, NamedAddresses, ProposalDescription } from '@custom-types/types';
import format from 'string-template';
import { TimelockController } from '@custom-types/contracts';
import { getImpersonatedSigner, time } from '@test/helpers';
import { Contract } from '@ethersproject/contracts';

/// simulate a proposal on Mainnet
export async function simulateOAProposal(
  proposalInfo: ProposalDescription,
  contracts: MainnetContracts,
  contractAddresses: NamedAddresses,
  logging = false
): Promise<void> {
  const timelockOA = contracts.timelockController as TimelockController;
  const multisigAddressOA = contractAddresses.protocolMultisig as string;
  await simulateTimelockProposal(timelockOA, multisigAddressOA, proposalInfo, contracts, contractAddresses, logging);
}

/// simulate a proposal on Arbitrum
export async function simulateOAProposalArbitrum(
  proposalInfo: ProposalDescription,
  contracts: MainnetContracts,
  contractAddresses: NamedAddresses,
  logging = false
): Promise<void> {
<<<<<<< HEAD
  const timelockOA = contracts.arbitrumOptimisticTimelock as OptimisticTimelock;
  const multisigAddressOA = contractAddresses.arbitrumProtocolMultisig as string;
=======
  const timelockOA = contracts.arbitrumTimelockController as TimelockController;
  const multisigAddressOA = contractAddresses.protocolMultisigArbitrum as string;
>>>>>>> ad07f551
  await simulateTimelockProposal(timelockOA, multisigAddressOA, proposalInfo, contracts, contractAddresses, logging);
}

export async function simulateTimelockProposal(
  timelock: TimelockController,
  multisigAddress: string,
  proposalInfo: ProposalDescription,
  contracts: MainnetContracts,
  contractAddresses: NamedAddresses,
  logging = false
): Promise<void> {
  const signer = await getImpersonatedSigner(multisigAddress);
  logging && console.log(`Constructing proposal ${proposalInfo.title}`);

  const salt = ethers.utils.id(proposalInfo.title);
  const predecessor = ethers.constants.HashZero;
  const targets = [];
  const values = [];
  const datas = [];
  const delay = await timelock.getMinDelay();

  for (let i = 0; i < proposalInfo.commands.length; i += 1) {
    const command = proposalInfo.commands[i];

    const ethersContract: Contract = contracts[command.target] as Contract;

    const target = contractAddresses[command.target];
    targets.push(target);
    values.push(command.values);

    const args = replaceArgs(command.arguments, contractAddresses);
    const data = ethersContract.interface.encodeFunctionData(command.method, args);
    datas.push(data);

    logging && console.log(`Adding proposal step: ${command.description}`);
  }

  logging && console.log(`Scheduling proposal ${proposalInfo.title}`);

  const proposalId = await timelock.hashOperationBatch(targets, values, datas, predecessor, salt);

  console.log('proposalId: ', proposalId);
  if (!proposalId || !(await timelock.isOperation(proposalId))) {
    const schedule = await timelock.connect(signer).scheduleBatch(targets, values, datas, predecessor, salt, delay);
    console.log('Calldata:', schedule.data);
  } else {
    console.log('Already scheduled proposal');
  }

  await time.increase(delay);

  if ((await timelock.isOperationReady(proposalId)) && !(await timelock.isOperationDone(proposalId))) {
    logging && console.log(`Executing proposal ${proposalInfo.title}`);
    const execute = await timelock.connect(signer).executeBatch(targets, values, datas, predecessor, salt);
    console.log('Execute Calldata:', execute.data);
  } else {
    console.log('Operation not ready for execution');
  }
}

// Recursively interpolate strings in the argument array
export function replaceArgs(args: any[], contractNames: NamedAddresses): any[] {
  const result = [];
  for (let i = 0; i < args.length; i++) {
    const element = args[i];
    if (typeof element === typeof '') {
      const formatted = format(element, contractNames);
      result.push(formatted);
    } else if (typeof element === typeof []) {
      result.push(replaceArgs(element, contractNames));
    } else {
      result.push(element);
    }
  }
  return result;
}<|MERGE_RESOLUTION|>--- conflicted
+++ resolved
@@ -24,13 +24,8 @@
   contractAddresses: NamedAddresses,
   logging = false
 ): Promise<void> {
-<<<<<<< HEAD
-  const timelockOA = contracts.arbitrumOptimisticTimelock as OptimisticTimelock;
-  const multisigAddressOA = contractAddresses.arbitrumProtocolMultisig as string;
-=======
   const timelockOA = contracts.arbitrumTimelockController as TimelockController;
   const multisigAddressOA = contractAddresses.protocolMultisigArbitrum as string;
->>>>>>> ad07f551
   await simulateTimelockProposal(timelockOA, multisigAddressOA, proposalInfo, contracts, contractAddresses, logging);
 }
 
