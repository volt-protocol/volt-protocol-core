import { getAllContracts, getAllContractAddresses } from './loadContracts';
<<<<<<< HEAD
import { NamedAddresses, NamedContracts, UpgradeFuncs, namedContractsToNamedAddresses } from '@custom-types/types';
import { simulateOAProposal, simulateOAProposalArbitrum } from '../simulation/simulateTimelockProposal';
=======
import { NamedContracts, UpgradeFuncs, namedContractsToNamedAddresses } from '@custom-types/types';
import { simulateOAProposal } from '../simulation/simulateTimelockProposal';
>>>>>>> ad07f551
import { MainnetContracts, ProposalDescription } from '@custom-types/types';
import { ethers } from 'hardhat';
import * as dotenv from 'dotenv';

dotenv.config();

const doSetup = process.env.DO_SETUP;
const doDeploy = process.env.DO_DEPLOY;
<<<<<<< HEAD
const isArbitrumVip = process.env.ENABLE_ARBITRUM_FORKING;
const proposalName = process.env.DEPLOY_FILE + (isArbitrumVip ? '_arbitrum' : '');
=======
>>>>>>> ad07f551

if (!proposalName) {
  throw new Error('DEPLOY_FILE env variable not set');
}

/**
 * Take in a hardhat proposal object and output the proposal calldatas
 * See `proposals/utils/getProposalCalldata.js` on how to construct the proposal calldata
 */
async function checkProposal(proposalName: string, doSetup?: string) {
  // Get the upgrade setup, run and teardown scripts
  const proposalFuncs: UpgradeFuncs = await import(`@proposals/dao/${proposalName}`);

<<<<<<< HEAD
  let contracts: NamedContracts = (await getAllContracts()) as unknown as NamedContracts;

  let contractAddresses: NamedAddresses = getAllContractAddresses() as unknown as NamedAddresses;
=======
  let contracts = (await getAllContracts()) as unknown as NamedContracts;

  let contractAddresses = getAllContractAddresses();
>>>>>>> ad07f551

  const proposalInfo = (await import(`@proposals/${proposalName}`)).default as ProposalDescription;
  const deployer = (await ethers.getSigners())[0];

  if (doDeploy) {
    console.log('Deploy');
    const deployed = await proposalFuncs.deploy(deployer.address, contractAddresses, true);
    contracts = {
      ...contracts,
      ...deployed
    };
    contractAddresses = {
      ...contractAddresses,
      ...namedContractsToNamedAddresses(deployed)
    };
  }

  if (doSetup) {
    console.log('Setup');
    await proposalFuncs.setup(
      contractAddresses,
      contracts as unknown as NamedContracts,
      contracts as unknown as NamedContracts,
      true
    );
  }

  console.log(`Starting Simulation of OA proposal...`);
  if (isArbitrumVip) {
    await simulateOAProposalArbitrum(proposalInfo, contracts as unknown as MainnetContracts, contractAddresses, true);
    console.log(`Successfully Simulated OA proposal on arbitrum`);
  } else {
    await simulateOAProposal(proposalInfo, contracts as unknown as MainnetContracts, contractAddresses, true);
    console.log(`Successfully Simulated OA proposal on mainnet`);
  }

  console.log('Teardown');
  await proposalFuncs.teardown(
    contractAddresses,
    contracts as unknown as NamedContracts,
    contracts as unknown as NamedContracts,
    true
  );

  console.log('Validate');
  await proposalFuncs.validate(
    contractAddresses,
    contracts as unknown as NamedContracts,
    contracts as unknown as NamedContracts,
    true
  );
}

checkProposal(proposalName, doSetup)
  .then(() => process.exit(0))
  .catch((err) => {
    console.log(err);
    process.exit(1);
  });<|MERGE_RESOLUTION|>--- conflicted
+++ resolved
@@ -1,11 +1,6 @@
 import { getAllContracts, getAllContractAddresses } from './loadContracts';
-<<<<<<< HEAD
 import { NamedAddresses, NamedContracts, UpgradeFuncs, namedContractsToNamedAddresses } from '@custom-types/types';
 import { simulateOAProposal, simulateOAProposalArbitrum } from '../simulation/simulateTimelockProposal';
-=======
-import { NamedContracts, UpgradeFuncs, namedContractsToNamedAddresses } from '@custom-types/types';
-import { simulateOAProposal } from '../simulation/simulateTimelockProposal';
->>>>>>> ad07f551
 import { MainnetContracts, ProposalDescription } from '@custom-types/types';
 import { ethers } from 'hardhat';
 import * as dotenv from 'dotenv';
@@ -14,11 +9,8 @@
 
 const doSetup = process.env.DO_SETUP;
 const doDeploy = process.env.DO_DEPLOY;
-<<<<<<< HEAD
 const isArbitrumVip = process.env.ENABLE_ARBITRUM_FORKING;
 const proposalName = process.env.DEPLOY_FILE + (isArbitrumVip ? '_arbitrum' : '');
-=======
->>>>>>> ad07f551
 
 if (!proposalName) {
   throw new Error('DEPLOY_FILE env variable not set');
@@ -32,15 +24,9 @@
   // Get the upgrade setup, run and teardown scripts
   const proposalFuncs: UpgradeFuncs = await import(`@proposals/dao/${proposalName}`);
 
-<<<<<<< HEAD
-  let contracts: NamedContracts = (await getAllContracts()) as unknown as NamedContracts;
-
-  let contractAddresses: NamedAddresses = getAllContractAddresses() as unknown as NamedAddresses;
-=======
   let contracts = (await getAllContracts()) as unknown as NamedContracts;
 
   let contractAddresses = getAllContractAddresses();
->>>>>>> ad07f551
 
   const proposalInfo = (await import(`@proposals/${proposalName}`)).default as ProposalDescription;
   const deployer = (await ethers.getSigners())[0];
