--- conflicted
+++ resolved
@@ -4,8 +4,6 @@
 
 # Changelog
 
-<<<<<<< HEAD
-=======
 ## FIP-3: Regular Reweights - May 23, 2021
 
 FIP-3 reinstates reweights on the FEI-ETH Uniswap pair with a fixed cadence. This removes the "incentive parity" trigger condition for reweights on the EthUniswapPCVController.
@@ -19,7 +17,6 @@
   
 The code for these changes can be found here: [https://github.com/fei-protocol/fei-protocol-core/pull/96](https://github.com/fei-protocol/fei-protocol-core/pull/96)
 
->>>>>>> bf5c76e7
 ## FIP-5: Bonding Curve Allocation Update - May 18, 2021
 
 FIP-5 updates the bonding curve allocation to send funds to the [EthReserveStabilizer](protocol-controlled-value/ethreservestabilizer.md) via the [EthPCVDripper](protocol-controlled-value/ethpcvdripper.md) instead of to the [EthUniswapPCVDeposit](protocol-controlled-value/ethuniswappcvdeposit.md) as before.
