const { web3 } = require('hardhat');
const { Contract } = web3.eth

export type Env = {
  contracts: MainnetContracts,
  contractAddresses: MainnetContractAddresses,
}

export interface TestCoordinator {
  loadEnvironment(): Promise<Env>;
}

export type Config = {
  version: number;
  deployAddress: string;
  logging: boolean;
}

export type MainnetContracts = {
  core: typeof Contract,
  tribe: typeof Contract,
  fei: typeof Contract,
  uniswapPCVDeposit: typeof Contract,
  uniswapPCVController: typeof Contract,
  bondingCurve: typeof Contract,
  chainlinkEthUsdOracle: typeof Contract,
  chainlinkFeiEthOracle: typeof Contract,
  compositeOracle: typeof Contract,
  ethReserveStabilizer: typeof Contract,
  ratioPCVController: typeof Contract,
  tribeReserveStabilizer: typeof Contract,
  feiRewardsDistributor: typeof Contract,
  timelock: typeof Contract,
  feiEthPair: typeof Contract,
  rariPool8FeiPCVDeposit: typeof Contract,
  rariPool8EthPCVDeposit: typeof Contract,
  compoundEthPCVDeposit: typeof Contract,
  compoundDaiPCVDeposit: typeof Contract,
  curveMetapoolDeposit: typeof Contract,
  curveMetapool: typeof Contract,
  curve3pool: typeof Contract,
  curve3crv: typeof Contract,
  aaveEthPCVDeposit: typeof Contract,
  aaveRaiPCVDeposit: typeof Contract,
  stAAVE: typeof Contract,
  dpiBondingCurve: typeof Contract,
  daiBondingCurve: typeof Contract,
  dpi: typeof Contract,
  dai: typeof Contract,
  chainlinkDpiUsdOracleWrapper: typeof Contract,
  dpiUniswapPCVDeposit: typeof Contract,
  indexCoopFusePoolDpiPCVDeposit: typeof Contract,
  raiBondingCurve: typeof Contract,
  rai: typeof Contract,
  chainlinkRaiEthOracleWrapper: typeof Contract
  chainlinkRaiUsdCompositOracle: typeof Contract
  reflexerStableAssetFusePoolRaiPCVDeposit: typeof Contract,
  kashiFeiTribe: typeof Contract,
  bentoBox: typeof Contract,
  aaveEthPCVDripController: typeof Contract,
  governorAlpha: typeof Contract,
  tribalChief: typeof Contract,
  stakingTokenWrapper: typeof Contract,
  feiTribePair: typeof Contract,
  rariPool8Tribe: typeof Contract,
  curve3Metapool: typeof Contract,
  erc20Dripper: typeof Contract,
  tribalChiefOptimisticTimelock: typeof Contract,
<<<<<<< HEAD
  staticPcvDepositWrapper: typeof Contract,
  collateralizationOracle: typeof Contract,
  collateralizationOracleWrapper: typeof Contract,
  collateralizationOracleKeeper: typeof Contract,
  tribeReserveStabilizerAddress: typeof Contract,
  pcvEquityMinter: typeof Contract,
  tribeSplitter: typeof Contract,
  feiTribeLBPSwapper: typeof Contract,
=======
  aaveLendingPool: typeof Contract,
  aaveTribeIncentivesController: typeof Contract,
>>>>>>> 5aa01406
}

export type MainnetContractAddresses = {
  coreAddress: string,
  tribeAddress: string,
  feiAddress: string,
  uniswapPCVDepositAddress: string,
  uniswapPCVControllerAddress: string,
  bondingCurveAddress: string,
  chainlinkEthUsdOracleAddress: string,
  chainlinkFeiEthOracleAddress: string,
  compositeOracleAddress: string
  compoundDaiAddress: string,
  ethReserveStabilizerAddress: string,
  ratioPCVControllerAddress: string,
  wethAddress: string,
  uniswapRouterAddress: string,
  feiEthPairAddress: string,
  uniswapOracleAddress: string,
  feiRewardsDistributorAddress: string,
  tribeReserveStabilizerAddress: string,
  timelockAddress: string,
  multisigAddress: string,
  governorAlphaAddress: string,
  indexCoopFusePoolDpiAddress: string,
  reflexerStableAssetFusePoolRaiAddress: string
  bentoBoxAddress: string,
  masterKashiAddress: string,
  feiTribePairAddress: string,
  rariPool8TribeAddress: string,
  curve3MetapoolAddress: string,
  tribalChiefOptimisticMultisigAddress: string,
}

export type ProposalConfig = {
  deploy: boolean,
  exec: boolean,
  proposerAddress: string,
  voterAddress: string,
  proposal_calldata: string,
  totalValue: number,
}

export type ContractAccessRights =
  {
    minter: string[],
    burner: string[],
    governor: string[],
    pcvController: string[],
    guardian: string[],
  }<|MERGE_RESOLUTION|>--- conflicted
+++ resolved
@@ -66,7 +66,6 @@
   curve3Metapool: typeof Contract,
   erc20Dripper: typeof Contract,
   tribalChiefOptimisticTimelock: typeof Contract,
-<<<<<<< HEAD
   staticPcvDepositWrapper: typeof Contract,
   collateralizationOracle: typeof Contract,
   collateralizationOracleWrapper: typeof Contract,
@@ -75,10 +74,8 @@
   pcvEquityMinter: typeof Contract,
   tribeSplitter: typeof Contract,
   feiTribeLBPSwapper: typeof Contract,
-=======
   aaveLendingPool: typeof Contract,
   aaveTribeIncentivesController: typeof Contract,
->>>>>>> 5aa01406
 }
 
 export type MainnetContractAddresses = {
