const { web3 } = require('hardhat');
const { Contract } = web3.eth

export type Env = {
  contracts: MainnetContracts,
  contractAddresses: MainnetContractAddresses,
}

export interface TestCoordinator {
  loadEnvironment(): Promise<Env>;
}

export type Config = {
  version: number;
  deployAddress: string;
  logging: boolean;
}

export type MainnetContracts = {
  core: typeof Contract,
  tribe: typeof Contract,
  fei: typeof Contract,
  uniswapPCVDeposit: typeof Contract,
  uniswapPCVController: typeof Contract,
  bondingCurve: typeof Contract,
  chainlinkEthUsdOracle: typeof Contract,
  chainlinkFeiEthOracle: typeof Contract,
  compositeOracle: typeof Contract,
  ethReserveStabilizer: typeof Contract,
  ratioPCVController: typeof Contract,
  tribeReserveStabilizer: typeof Contract,
  feiRewardsDistributor: typeof Contract,
  timelock: typeof Contract,
  feiEthPair: typeof Contract,
  pcvDripController: typeof Contract,
  rariPool8FeiPCVDeposit: typeof Contract,
  rariPool8EthPCVDeposit: typeof Contract,
  compoundEthPCVDeposit: typeof Contract,
<<<<<<< HEAD
  compoundDaiPCVDeposit: typeof Contract,
=======
  aaveEthPCVDeposit: typeof Contract,
  stAAVE: typeof Contract,
>>>>>>> 71fb31c9
  dpiBondingCurve: typeof Contract,
  daiBondingCurve: typeof Contract,
  dpi: typeof Contract,
  dai: typeof Contract,
  chainlinkDpiUsdOracleWrapper: typeof Contract,
  dpiUniswapPCVDeposit: typeof Contract,
  indexCoopFusePoolDpiPCVDeposit: typeof Contract,
  kashiFeiTribe: typeof Contract,
  bentoBox: typeof Contract,
  governorAlpha: typeof Contract,
}

export type MainnetContractAddresses = {
  coreAddress: string,
  tribeAddress: string,
  feiAddress: string,
  uniswapPCVDepositAddress: string,
  uniswapPCVControllerAddress: string,
  bondingCurveAddress: string,
  chainlinkEthUsdOracleAddress: string,
  chainlinkFeiEthOracleAddress: string,
  compositeOracleAddress: string
  compoundDaiAddress: string,
  ethReserveStabilizerAddress: string,
  ratioPCVControllerAddress: string,
  wethAddress: string,
  uniswapRouterAddress: string,
  feiEthPairAddress: string,
  uniswapOracleAddress: string,
  feiRewardsDistributorAddress: string,
  tribeReserveStabilizerAddress: string,
  pcvDripControllerAddress: string,
  timelockAddress: string,
  multisigAddress: string,
  governorAlphaAddress: string,
  indexCoopFusePoolDpiAddress: string,
  bentoBoxAddress: string,
  masterKashiAddress: string,
}

export type ProposalConfig = {
  deploy: boolean,
  exec: boolean,
  proposerAddress: string,
  voterAddress: string,
  proposal_calldata: string,
  totalValue: number,
}

export type ContractAccessRights = 
  {
    minter: string[],
    burner: string[],
    governor: string[],
    pcvController: string[],
    guardian: string[],
  }<|MERGE_RESOLUTION|>--- conflicted
+++ resolved
@@ -36,12 +36,9 @@
   rariPool8FeiPCVDeposit: typeof Contract,
   rariPool8EthPCVDeposit: typeof Contract,
   compoundEthPCVDeposit: typeof Contract,
-<<<<<<< HEAD
   compoundDaiPCVDeposit: typeof Contract,
-=======
   aaveEthPCVDeposit: typeof Contract,
   stAAVE: typeof Contract,
->>>>>>> 71fb31c9
   dpiBondingCurve: typeof Contract,
   daiBondingCurve: typeof Contract,
   dpi: typeof Contract,
