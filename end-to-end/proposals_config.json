{
    "fip_20" : {
        "deploy" : false,
        "exec" : true,
        "proposerAddress" : "0xe0ac4559739bD36f0913FB0A3f5bFC19BCBaCD52",
        "voterAddress" : "0xB8f482539F2d3Ae2C9ea6076894df36D1f632775",
        "proposal_calldata" : ""
    },
<<<<<<< HEAD
    "fip_15": {
        "deploy" : true,
        "exec" : false,
        "proposal_calldata" : "",
        "proposerAddress" : "0xe0ac4559739bD36f0913FB0A3f5bFC19BCBaCD52",
        "voterAddress" : "0xB8f482539F2d3Ae2C9ea6076894df36D1f632775"
=======
    "upgrade" : {
        "deploy" : true,
        "exec" : false,
        "proposerAddress" : "",
        "voterAddress" : ""
>>>>>>> 4ecdd836
    }
}<|MERGE_RESOLUTION|>--- conflicted
+++ resolved
@@ -6,19 +6,17 @@
         "voterAddress" : "0xB8f482539F2d3Ae2C9ea6076894df36D1f632775",
         "proposal_calldata" : ""
     },
-<<<<<<< HEAD
     "fip_15": {
         "deploy" : true,
         "exec" : false,
         "proposal_calldata" : "",
         "proposerAddress" : "0xe0ac4559739bD36f0913FB0A3f5bFC19BCBaCD52",
         "voterAddress" : "0xB8f482539F2d3Ae2C9ea6076894df36D1f632775"
-=======
+    },
     "upgrade" : {
         "deploy" : true,
         "exec" : false,
         "proposerAddress" : "",
         "voterAddress" : ""
->>>>>>> 4ecdd836
     }
 }