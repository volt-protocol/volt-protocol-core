import hre, { artifacts, expect, web3 } from 'hardhat'
import { time } from '@openzeppelin/test-helpers';
import { TestEndtoEndCoordinator } from './setup';
import { syncPool } from '../scripts/utils/syncPool'
import { MainnetContractAddresses, MainnetContracts } from './setup/types';
import { getPeg, getPrice, forceEth } from './setup/utils'
import { BN, expectApprox, expectRevert, expectEvent } from '../test/helpers'
import proposals from './proposals_config.json'

const ERC20 = artifacts.require("ERC20");
const FToken = artifacts.require("contracts/external/CToken.sol:CToken");
const uintMax = '115792089237316195423570985008687907853269984665640564039457584007913129639935';

const { toBN } = web3.utils;

// We will drip 4 million tribe per week
const dripAmount = new BN(4000000).mul(new BN(10).pow(new BN(18)));
// number of seconds between allowed drips
// this is 1 week in seconds
const dripFrequency = 604800;

describe('e2e', function () {
  let contracts: MainnetContracts;
  let contractAddresses: MainnetContractAddresses;
  let deployAddress: string;
  let e2eCoord: TestEndtoEndCoordinator;

  const tenPow18 = toBN('1000000000000000000');

  before(async function () {
    // Setup test environment and get contracts
    const version = 1
    deployAddress = (await web3.eth.getAccounts())[0];

    const config = {
      logging: Boolean(process.env.LOGGING),
      deployAddress: deployAddress,
      version: version,
    }
    e2eCoord = new TestEndtoEndCoordinator(config, proposals);
    ({ contracts, contractAddresses } = await e2eCoord.loadEnvironment())

    await contracts.uniswapPCVDeposit.deposit()
  })

  describe('BondingCurve', async () => {
    describe('ETH', async function () {
      beforeEach(async function () {
        // Seed bonding curve with eth and update oracle
        const bondingCurve = contracts.bondingCurve
        const ethSeedAmount = tenPow18.mul(toBN(1000))
        await bondingCurve.purchase(deployAddress, ethSeedAmount, {value: ethSeedAmount})
        await bondingCurve.updateOracle();
      })

      it('should allow purchase of Fei through bonding curve', async function () {
        const bondingCurve = contracts.bondingCurve;
        const fei = contracts.fei;
        const feiBalanceBefore = await fei.balanceOf(deployAddress);

        const ethAmount = tenPow18; // 1 ETH
        const oraclePrice = toBN((await bondingCurve.readOracle())[0]);
        const currentPrice = toBN((await bondingCurve.getCurrentPrice())[0]);

        // expected = amountIn * oracle * price (Note: there is an edge case when crossing scale where this is not true)
        const expected = ethAmount.mul(oraclePrice).mul(currentPrice).div(tenPow18).div(tenPow18);

        await bondingCurve.purchase(deployAddress, ethAmount, {value: ethAmount});

        const feiBalanceAfter = await fei.balanceOf(deployAddress);
        const expectedFinalBalance = feiBalanceBefore.add(expected)
        expect(feiBalanceAfter).to.be.bignumber.equal(expectedFinalBalance);
      })
<<<<<<< HEAD

      it('should transfer allocation from bonding curve to the reserve stabiliser', async function () {
        const bondingCurve = contracts.bondingCurve;
        const uniswapPCVDeposit = contracts.uniswapPCVDeposit

        const pcvDepositBefore = await uniswapPCVDeposit.balance()
=======
  
      it('should transfer allocation from bonding curve to compound and aave', async function () {
        const { bondingCurve, aaveEthPCVDeposit, compoundEthPCVDeposit } = contracts;
        
        await compoundEthPCVDeposit.deposit();
        const compoundETHBefore = await compoundEthPCVDeposit.balance()

        if ((await web3.eth.getBalance(aaveEthPCVDeposit.address)).toString() !== '0') {
          await aaveEthPCVDeposit.deposit();
        }
        const aaveETHBefore = await aaveEthPCVDeposit.balance()
>>>>>>> 85bf2c4d

        const curveEthBalanceBefore = toBN(await web3.eth.getBalance(bondingCurve.address));
        expect(curveEthBalanceBefore).to.be.bignumber.greaterThan(toBN(0))

        const fei = contracts.fei;
        const callerFeiBalanceBefore = await fei.balanceOf(deployAddress)
        const pcvAllocations = await bondingCurve.getAllocation()
<<<<<<< HEAD
        expect(pcvAllocations[0].length).to.be.equal(1)

=======
        expect(pcvAllocations[0].length).to.be.equal(2)
  
>>>>>>> 85bf2c4d
        const durationWindow = await bondingCurve.duration()

        // pass the duration window, so Fei incentive will be sent
        await time.increase(durationWindow);

        const allocatedEth = await bondingCurve.balance()
        await bondingCurve.allocate()

        const curveEthBalanceAfter = toBN(await web3.eth.getBalance(bondingCurve.address));
        expect(curveEthBalanceAfter).to.be.bignumber.equal(curveEthBalanceBefore.sub(allocatedEth))
<<<<<<< HEAD

        const pcvDepositAfter = await uniswapPCVDeposit.balance()
        await expectApprox(pcvDepositAfter, pcvDepositBefore.add(allocatedEth), '100')
=======
        
        const compoundETHAfter = await compoundEthPCVDeposit.balance()
        const aaveETHAfter = await aaveEthPCVDeposit.balance()
        await expectApprox(compoundETHAfter, compoundETHBefore.add(allocatedEth.div(toBN(2))), '100')
        await expectApprox(aaveETHAfter, aaveETHBefore.add(allocatedEth.div(toBN(2))), '100')
>>>>>>> 85bf2c4d

        const feiIncentive = await bondingCurve.incentiveAmount();
        const callerFeiBalanceAfter = await fei.balanceOf(deployAddress);
        expect(callerFeiBalanceAfter).to.be.bignumber.equal(callerFeiBalanceBefore.add(feiIncentive))
      })
    });

    describe('DPI', async function () {
      beforeEach(async function () {
        // Acquire DPI
        await hre.network.provider.request({
          method: 'hardhat_impersonateAccount',
          params: [contractAddresses.indexCoopFusePoolDpiAddress]
        });
        const dpiSeedAmount = tenPow18.mul(toBN(10))

        await forceEth(contractAddresses.indexCoopFusePoolDpiAddress);
        await contracts.dpi.transfer(deployAddress, dpiSeedAmount.mul(toBN(2)), {from: contractAddresses.indexCoopFusePoolDpiAddress});

        // Seed bonding curve with dpi
        const bondingCurve = contracts.dpiBondingCurve
        // increase mint cap
        await bondingCurve.setMintCap(tenPow18.mul(tenPow18));

        await contracts.dpi.approve(bondingCurve.address, dpiSeedAmount.mul(toBN(2)));
        await bondingCurve.purchase(deployAddress, dpiSeedAmount)
      })

      it('should allow purchase of Fei through bonding curve', async function () {
        const bondingCurve = contracts.dpiBondingCurve;
        const fei = contracts.fei;
        const feiBalanceBefore = await fei.balanceOf(deployAddress);

        const dpiAmount = tenPow18; // 1 DPI
        const oraclePrice = toBN((await bondingCurve.readOracle())[0]);
        const currentPrice = toBN((await bondingCurve.getCurrentPrice())[0]);

        // expected = amountIn * oracle * price (Note: there is an edge case when crossing scale where this is not true)
        const expected = dpiAmount.mul(oraclePrice).mul(currentPrice).div(tenPow18).div(tenPow18);

        await bondingCurve.purchase(deployAddress, dpiAmount);

        const feiBalanceAfter = await fei.balanceOf(deployAddress);
        const expectedFinalBalance = feiBalanceBefore.add(expected)
        expect(feiBalanceAfter).to.be.bignumber.equal(expectedFinalBalance);
      })

      it('should transfer allocation from bonding curve to the uniswap deposit and Fuse', async function () {
        const bondingCurve = contracts.dpiBondingCurve;
        const uniswapPCVDeposit = contracts.dpiUniswapPCVDeposit;
        const fusePCVDeposit = contracts.indexCoopFusePoolDpiPCVDeposit;

        const pcvAllocations = await bondingCurve.getAllocation()
        expect(pcvAllocations[0].length).to.be.equal(2)

        const pcvDepositBefore = await uniswapPCVDeposit.balance();
        const fuseBalanceBefore = await fusePCVDeposit.balance();

        const allocatedDpi = await bondingCurve.balance()
        await bondingCurve.allocate()

        const curveBalanceAfter = await bondingCurve.balance();
        await expectApprox(curveBalanceAfter, toBN(0), '100')

        const pcvDepositAfter = await uniswapPCVDeposit.balance()
        await expectApprox(pcvDepositAfter.sub(pcvDepositBefore), allocatedDpi.mul(toBN(9)).div(toBN(10)), '10')

        const fuseBalanceAfter = await fusePCVDeposit.balance();
        await expectApprox(fuseBalanceAfter.sub(fuseBalanceBefore), allocatedDpi.div(toBN(10)), '100')
      })
    });

    describe('DAI', async function () {
      beforeEach(async function () {
        // Acquire DAI
        await hre.network.provider.request({
          method: 'hardhat_impersonateAccount',
          params: [contractAddresses.compoundDaiAddress]
        });
        const daiSeedAmount = tenPow18.mul(toBN(1000000)); // 1M DAI
        await forceEth(contractAddresses.compoundDaiAddress);
        await contracts.dai.transfer(deployAddress, daiSeedAmount, {from: contractAddresses.compoundDaiAddress});
      
        const bondingCurve = contracts.daiBondingCurve;
        // increase mint cap
        await bondingCurve.setMintCap(tenPow18.mul(tenPow18));
      })

      it('should allow purchase of Fei through bonding curve', async function () {
        const bondingCurve = contracts.daiBondingCurve;
        const fei = contracts.fei;
        const feiBalanceBefore = await fei.balanceOf(deployAddress);

        const daiAmount = tenPow18.mul(toBN(1000000));; // 1M DAI
        const oraclePrice = toBN((await bondingCurve.readOracle())[0]);
        const currentPrice = toBN((await bondingCurve.getCurrentPrice())[0]);

        // expected = amountIn * oracle * price (Note: there is an edge case when crossing scale where this is not true)
        const expected = daiAmount.mul(oraclePrice).mul(currentPrice).div(tenPow18).div(tenPow18);

        await contracts.dai.approve(bondingCurve.address, daiAmount);
        await bondingCurve.purchase(deployAddress, daiAmount);

        const feiBalanceAfter = await fei.balanceOf(deployAddress);
        const expectedFinalBalance = feiBalanceBefore.add(expected);
        expectApprox(feiBalanceAfter, expectedFinalBalance);
      })

      it('should transfer allocation from bonding curve to the compound deposit', async function () {
        const bondingCurve = contracts.daiBondingCurve;
        const compoundPCVDeposit = contracts.compoundDaiPCVDeposit;

        const pcvAllocations = await bondingCurve.getAllocation();
        expect(pcvAllocations[0].length).to.be.equal(1);

        const pcvDepositBefore = await compoundPCVDeposit.balance();

        const allocatedDai = await bondingCurve.balance();
        await bondingCurve.allocate();

        const curveBalanceAfter = await bondingCurve.balance();
        await expectApprox(curveBalanceAfter, toBN(0), '100')

        const pcvDepositAfter = await compoundPCVDeposit.balance();
        await expectApprox(pcvDepositAfter.sub(pcvDepositBefore), allocatedDai, '100');
      })
    });

    describe('RAI', async function () {
      beforeEach(async function () {
        // Acquire RAI
        await hre.network.provider.request({
          method: 'hardhat_impersonateAccount',
          params: [contractAddresses.reflexerStableAssetFusePoolRaiAddress]
        });
        const raiSeedAmount = tenPow18.mul(toBN(1000))

        await forceEth(contractAddresses.reflexerStableAssetFusePoolRaiAddress);
        await contracts.rai.transfer(deployAddress, raiSeedAmount.mul(toBN(2)), {from: contractAddresses.reflexerStableAssetFusePoolRaiAddress});
        
        // Seed bonding curve with rai
        const bondingCurve = contracts.raiBondingCurve
        
        await contracts.rai.approve(bondingCurve.address, raiSeedAmount.mul(toBN(2)));
        await bondingCurve.purchase(deployAddress, raiSeedAmount)
      })
  
      it('should allow purchase of Fei through bonding curve', async function () {
        const bondingCurve = contracts.raiBondingCurve;
        const fei = contracts.fei;
        const feiBalanceBefore = await fei.balanceOf(deployAddress);

        const raiAmount = tenPow18; // 1 RAI
        const oraclePrice = toBN((await bondingCurve.readOracle())[0]);
        const currentPrice = toBN((await bondingCurve.getCurrentPrice())[0]);

        // expected = amountIn * oracle * price (Note: there is an edge case when crossing scale where this is not true)
        const expected = raiAmount.mul(oraclePrice).mul(currentPrice).div(tenPow18).div(tenPow18);

        await bondingCurve.purchase(deployAddress, raiAmount);

        const feiBalanceAfter = await fei.balanceOf(deployAddress);
        const expectedFinalBalance = feiBalanceBefore.add(expected)
        expect(feiBalanceAfter).to.be.bignumber.equal(expectedFinalBalance);
      })

      it('should transfer allocation from bonding curve to Fuse', async function () {
        const bondingCurve = contracts.raiBondingCurve;
        const fusePCVDeposit = contracts.reflexerStableAssetFusePoolRaiPCVDeposit;
        const fuseBalanceBefore = await fusePCVDeposit.balance();

        const aaveRaiPCVDeposit = contracts.aaveRaiPCVDeposit
        const aaveBalanceBefore = await aaveRaiPCVDeposit.balance();

        const pcvAllocations = await bondingCurve.getAllocation()
        expect(pcvAllocations[0].length).to.be.equal(2)
        
        const allocatedRai = await bondingCurve.balance()
        await bondingCurve.allocate()

        // All RAI were allocated
        const curveBalanceAfter = await bondingCurve.balance();
        expect(curveBalanceAfter).to.be.bignumber.equal(toBN(0))

        const fuseBalanceAfter = await fusePCVDeposit.balance();
        const aaveBalanceAfter = await aaveRaiPCVDeposit.balance();

        // Half allocated to fuse, half to aave
        await expectApprox(fuseBalanceAfter.sub(fuseBalanceBefore), allocatedRai.div(toBN(2)), '100')
        await expectApprox(aaveBalanceAfter.sub(aaveBalanceBefore), allocatedRai.div(toBN(2)), '100')
      })
    });
  });

  describe('StableSwapOperatorV1', async function() {
    it('should properly withdraw ~1M DAI to self', async function () {
      const daiBalanceBefore = await contracts.dai.balanceOf(contracts.curveMetapoolDeposit.address);
      //console.log('daiBalanceBefore', daiBalanceBefore / 1e18);
      await contracts.curveMetapoolDeposit.withdraw(contracts.curveMetapoolDeposit.address, tenPow18.mul(toBN(1e6)));
      const daiBalanceAfter = await contracts.dai.balanceOf(contracts.curveMetapoolDeposit.address);
      //console.log('daiBalanceAfter', daiBalanceAfter / 1e18);
      const daiBalanceWithdrawn = daiBalanceAfter.sub(daiBalanceBefore);
      //console.log('daiBalanceWithdrawn', daiBalanceWithdrawn / 1e18);
      await expectApprox(daiBalanceWithdrawn, tenPow18.mul(toBN(1e6)), '1000');
    });
    it('should properly re-deposit ~1M DAI just withdrawn', async function () {
      const daiBalanceBefore = await contracts.dai.balanceOf(contracts.curveMetapoolDeposit.address);
      const balanceBefore = await contracts.curveMetapoolDeposit.balance();
      //console.log('daiBalanceBefore', daiBalanceBefore / 1e18);
      //console.log('balanceBefore', balanceBefore / 1e18);
      await expectApprox(daiBalanceBefore, tenPow18.mul(toBN(1e6)), '1000');
      await contracts.curveMetapoolDeposit.deposit();
      const daiBalanceAfter = await contracts.dai.balanceOf(contracts.curveMetapoolDeposit.address);
      expect(daiBalanceAfter).to.be.bignumber.equal('0');
      //console.log('daiBalanceAfter', daiBalanceAfter / 1e18);
      const balanceAfter = await contracts.curveMetapoolDeposit.balance();
      const balanceChange = balanceAfter.sub(balanceBefore);
      //console.log('balanceChange', balanceChange / 1e18);
      //console.log('balanceAfter', balanceAfter / 1e18);
      await expectApprox(balanceChange, tenPow18.mul(toBN(1e6)), '1000');
    });
  });

  it('should be able to redeem Fei from stabiliser', async function () {
    const fei = contracts.fei;
    const reserveStabilizer = contracts.ethReserveStabilizer;
    await web3.eth.sendTransaction({from: deployAddress, to: reserveStabilizer.address, value: tenPow18.mul(toBN(200))});

    const contractEthBalanceBefore = toBN(await web3.eth.getBalance(reserveStabilizer.address))
    const userFeiBalanceBefore = toBN(await fei.balanceOf(deployAddress))

    const feiTokensExchange = toBN(40000000000000)
    await reserveStabilizer.updateOracle();
    const expectedAmountOut = await reserveStabilizer.getAmountOut(feiTokensExchange)
    await reserveStabilizer.exchangeFei(feiTokensExchange)

    const contractEthBalanceAfter = toBN(await web3.eth.getBalance(reserveStabilizer.address))
    const userFeiBalanceAfter = toBN(await fei.balanceOf(deployAddress))

    expect(contractEthBalanceBefore.sub(toBN(expectedAmountOut))).to.be.bignumber.equal(contractEthBalanceAfter)
    expect(userFeiBalanceAfter).to.be.bignumber.equal(userFeiBalanceBefore.sub(feiTokensExchange))
  })

  describe('Optimistic Approval', async () => {
    beforeEach(async function () {
      const { tribalChiefOptimisticMultisigAddress, timelockAddress } = contractAddresses;
      const { tribalChiefOptimisticTimelock } = contracts;

      await hre.network.provider.request({
        method: 'hardhat_impersonateAccount',
        params: [tribalChiefOptimisticMultisigAddress]
      });

      await hre.network.provider.request({
        method: 'hardhat_impersonateAccount',
        params: [timelockAddress]
      });

      await web3.eth.sendTransaction({from: deployAddress, to: tribalChiefOptimisticMultisigAddress, value: '40000000000000000'});

    });
    it('governor can cancel a proposal', async () => {
      const { tribalChiefOptimisticMultisigAddress, timelockAddress } = contractAddresses;
      const { tribalChiefOptimisticTimelock } = contracts;

      await tribalChiefOptimisticTimelock.queueTransaction(deployAddress, 0, 'sig()', '0x', '10000000000000000', {from: tribalChiefOptimisticMultisigAddress});
      const hash = await tribalChiefOptimisticTimelock.getTxHash(deployAddress, 0, 'sig()', '0x', '10000000000000000');
      expect(await tribalChiefOptimisticTimelock.queuedTransactions(hash)).to.be.true;

      await tribalChiefOptimisticTimelock.vetoTransactions([deployAddress], [0], ['sig()'], ['0x'], ['10000000000000000'], {from: timelockAddress});
      
      expect(await tribalChiefOptimisticTimelock.queuedTransactions(hash)).to.be.false;
    });

    it('proposal can execute on tribalChief', async () => {
      const { tribalChiefOptimisticMultisigAddress } = contractAddresses;
      const { tribalChiefOptimisticTimelock, tribalChief } = contracts;

      const oldBlockReward = await tribalChief.tribePerBlock();

      await tribalChiefOptimisticTimelock.queueTransaction(tribalChief.address, 0, 'updateBlockReward(uint256)', '0x0000000000000000000000000000000000000000000000000000000000000001', '100000000000', {from: tribalChiefOptimisticMultisigAddress});
      const hash = await tribalChiefOptimisticTimelock.getTxHash(tribalChief.address, 0, 'updateBlockReward(uint256)', '0x0000000000000000000000000000000000000000000000000000000000000001', '100000000000');
      expect(await tribalChiefOptimisticTimelock.queuedTransactions(hash)).to.be.true;
      
      await time.increaseTo('100000000000');
      await tribalChiefOptimisticTimelock.executeTransaction(tribalChief.address, 0, 'updateBlockReward(uint256)', '0x0000000000000000000000000000000000000000000000000000000000000001', '100000000000', {from: tribalChiefOptimisticMultisigAddress});

      expect(await tribalChief.tribePerBlock()).to.be.bignumber.equal('1');
      expect(await tribalChiefOptimisticTimelock.queuedTransactions(hash)).to.be.false;
    
      await tribalChief.updateBlockReward(oldBlockReward);
    });
  });

  describe('Drip Controller', async () => {
    it('drip controller can withdraw from PCV deposit to stabiliser', async function () {
      const ethReserveStabilizer = contracts.ethReserveStabilizer
      const aaveEthPCVDeposit = contracts.aaveEthPCVDeposit
      const pcvDripper = contracts.aaveEthPCVDripController;
      const fei = contracts.fei
  
      const userFeiBalanceBefore = await fei.balanceOf(deployAddress)
      let stabilizerBalanceBefore = await ethReserveStabilizer.balance()
  
      const dripAmount = await pcvDripper.dripAmount();
      if (stabilizerBalanceBefore.gt(dripAmount)) {
        await ethReserveStabilizer.withdraw(deployAddress, stabilizerBalanceBefore);
        stabilizerBalanceBefore = await ethReserveStabilizer.balance()
      }
  
      const pcvDepositBefore = await aaveEthPCVDeposit.balance()
      // Trigger drip
      await time.increase(await pcvDripper.remainingTime());
      await pcvDripper.drip({from: deployAddress});
  
      // Check PCV deposit loses dripAmount ETH and stabilizer gets dripAmount ETH
      const pcvDepositAfter = toBN(await aaveEthPCVDeposit.balance())
      await expectApprox(pcvDepositAfter, pcvDepositBefore.sub(dripAmount), '100')
  
      const stabilizerBalanceAfter = toBN(await ethReserveStabilizer.balance())
      await expectApprox(stabilizerBalanceAfter, stabilizerBalanceBefore.add(dripAmount), '100')
  
      const feiIncentive = await pcvDripper.incentiveAmount()
  
      const userFeiBalanceAfter = await fei.balanceOf(deployAddress)
      expectApprox(userFeiBalanceAfter, userFeiBalanceBefore.add(feiIncentive));
    })
  });

  describe('Reweights', async () => {
    it('should perform reweight above peg correctly',  async function () {
      // Sync pool to 3% above peg
      await syncPool(
        toBN('9700'),
        {
          feiAddress: contractAddresses.feiAddress,
          ethUniswapPCVDepositAddress: contractAddresses.uniswapPCVDepositAddress,
          ethPairAddress: contractAddresses.feiEthPairAddress, // this is fei eth pair
        },
        deployAddress,
      );

      const controller = contracts.uniswapPCVController
      await time.increase(await controller.remainingTime());

      const eligible = await controller.reweightEligible();
      expect(eligible).to.be.equal(true)

      await controller.reweight();

      // Check that the reweight was successful
      // asset pool ratio = oracle ratio
      const peg = await getPeg(controller)
      const currentPrice = await getPrice(controller);
<<<<<<< HEAD
      expect(peg).to.be.bignumber.equal(currentPrice)
=======
      expectApprox(peg, currentPrice, '100');
>>>>>>> 85bf2c4d

      // ensure timer reset
      const timeReset = !(await controller.isTimeEnded());
      expect(timeReset).to.equal(true)
    })

    it('should perform reweight below peg correctly',  async function () {
      // Sync pool to 3% below peg
      await syncPool(
        toBN('10300'),
        {
          feiAddress: contractAddresses.feiAddress,
          ethUniswapPCVDepositAddress: contractAddresses.uniswapPCVDepositAddress,
          ethPairAddress: contractAddresses.feiEthPairAddress, // this is fei eth pair
        },
        deployAddress,
      );

      const controller = contracts.uniswapPCVController
      await time.increase(await controller.remainingTime());

      const eligible = await controller.reweightEligible();
      expect(eligible).to.be.equal(true)

      await controller.reweight();

      // Check that the reweight was successful
      // asset pool ratio = oracle ratio
      const peg = await getPeg(controller)
      const currentPrice = await getPrice(controller);
      expect(peg).to.be.bignumber.equal(currentPrice)

      // ensure timer reset
      const timeReset = !(await controller.isTimeEnded());
      expect(timeReset).to.equal(true)
    })
  })

  describe('Compound', async () => {
    it('should be able to deposit and withdraw ERC20 tokens',  async function () {
      const erc20CompoundPCVDeposit = contracts.rariPool8FeiPCVDeposit;
      const fei = contracts.fei;
      const amount = '100000000000000000000000000'
      await fei.mint(erc20CompoundPCVDeposit.address, amount);

      const balanceBefore = await erc20CompoundPCVDeposit.balance();

      await erc20CompoundPCVDeposit.deposit();
      expectApprox((await erc20CompoundPCVDeposit.balance()).sub(balanceBefore), amount, '100');

      await erc20CompoundPCVDeposit.withdraw(deployAddress, amount);
      expect((await erc20CompoundPCVDeposit.balance()).sub(balanceBefore)).to.be.bignumber.lessThan(amount);
    })

    it('should be able to deposit and withdraw ETH',  async function () {
      const ethCompoundPCVDeposit = contracts.compoundEthPCVDeposit;
      const amount = tenPow18.mul(toBN(200));
      await ethCompoundPCVDeposit.deposit();

      await web3.eth.sendTransaction({from: deployAddress, to: ethCompoundPCVDeposit.address, value: amount });

      const balanceBefore = await ethCompoundPCVDeposit.balance();

      await ethCompoundPCVDeposit.deposit();
      expectApprox((await ethCompoundPCVDeposit.balance()).sub(balanceBefore), amount, '100');

      await ethCompoundPCVDeposit.withdraw(deployAddress, amount);
      expect((await ethCompoundPCVDeposit.balance()).sub(balanceBefore)).to.be.bignumber.lessThan(amount);
    })
  })

  describe('Aave', async () => {
    it('should be able to deposit and withdraw ETH',  async function () {
      const aaveEthPCVDeposit = contracts.aaveEthPCVDeposit;
      const amount = tenPow18.mul(toBN(200));

      try { 
        await aaveEthPCVDeposit.deposit();
      } catch (e) {

      }

      await web3.eth.sendTransaction({from: deployAddress, to: aaveEthPCVDeposit.address, value: amount });

      const balanceBefore = await aaveEthPCVDeposit.balance();

      await aaveEthPCVDeposit.deposit();
      expectApprox((await aaveEthPCVDeposit.balance()).sub(balanceBefore), amount, '100');

      await aaveEthPCVDeposit.withdraw(deployAddress, amount);

      expect((await aaveEthPCVDeposit.balance()).sub(balanceBefore)).to.be.bignumber.lessThan(amount);
    })

    it('should be able to earn and claim stAAVE', async () => {
      const aaveEthPCVDeposit = contracts.aaveEthPCVDeposit;
      const amount = tenPow18.mul(toBN(200));
      await web3.eth.sendTransaction({from: deployAddress, to: aaveEthPCVDeposit.address, value: amount });

      const aaveBalanceBefore = await contracts.stAAVE.balanceOf(aaveEthPCVDeposit.address);
      await aaveEthPCVDeposit.deposit();

      await aaveEthPCVDeposit.claimRewards();
      const aaveBalanceAfter = await contracts.stAAVE.balanceOf(aaveEthPCVDeposit.address);

      expect(aaveBalanceAfter.sub(aaveBalanceBefore)).to.be.bignumber.greaterThan(toBN(0));
    });
  })

  describe('Access control', async () => {
    before(async () => {
      // Revoke deploy address permissions, so that does not erroneously
      // contribute to num governor roles etc
      await e2eCoord.revokeDeployAddressPermission()
    })

    it('should have granted correct role cardinality', async function () {
      const core = contracts.core
      const accessRights = e2eCoord.getAccessControlMapping()

      const minterId = await core.MINTER_ROLE()
      const numMinterRoles = await core.getRoleMemberCount(minterId)
      expect(numMinterRoles.toNumber()).to.be.equal(accessRights.minter.length)

      const burnerId = await core.BURNER_ROLE()
      const numBurnerRoles = await core.getRoleMemberCount(burnerId)
      expect(numBurnerRoles.toNumber()).to.be.equal(accessRights.burner.length)

      const pcvControllerId = await core.PCV_CONTROLLER_ROLE()
      const numPCVControllerRoles = await core.getRoleMemberCount(pcvControllerId)
      expect(numPCVControllerRoles.toNumber()).to.be.equal(accessRights.pcvController.length)

      const governorId = await core.GOVERN_ROLE()
      const numGovernorRoles = await core.getRoleMemberCount(governorId)
      expect(numGovernorRoles.toNumber()).to.be.equal(accessRights.governor.length)

      const guardianId = await core.GUARDIAN_ROLE()
      const numGuaridanRoles = await core.getRoleMemberCount(guardianId)
      expect(numGuaridanRoles.toNumber()).to.be.equal(accessRights.guardian.length)
    })

    it('should have granted contracts correct roles', async function () {
      const core = contracts.core;
      const accessControl = e2eCoord.getAccessControlMapping()

      for (let i = 0; i < accessControl.minter.length; i += 1) {
        const contractAddress = accessControl.minter[i]
        const isMinter = await core.isMinter(contractAddress)
        expect(isMinter).to.be.equal(true)
      }

      for (let i = 0; i < accessControl.burner.length; i += 1) {
        const contractAddress = accessControl.burner[i]
        const isBurner = await core.isBurner(contractAddress)
        expect(isBurner).to.be.equal(true)
      }

      for (let i = 0; i < accessControl.pcvController.length; i += 1) {
        const contractAddress = accessControl.pcvController[i]
        const isPCVController = await core.isPCVController(contractAddress)
        expect(isPCVController).to.be.equal(true)
      }

      for (let i = 0; i < accessControl.guardian.length; i += 1) {
      const contractAddress = accessControl.guardian[i]
        const isGuardian = await core.isGuardian(contractAddress)
        expect(isGuardian).to.be.equal(true)
      }

      for (let i = 0; i < accessControl.governor.length; i += 1) {
        const contractAddress = accessControl.governor[i]
        const isGovernor = await core.isGovernor(contractAddress)
        expect(isGovernor).to.be.equal(true)
      }

      const tribe = contracts.tribe
      const tribeMinter = await tribe.minter()
      expect(tribeMinter).to.equal(contractAddresses.tribeReserveStabilizerAddress)
    })
  })

  describe('TribalChief', async () => {
    async function testMultipleUsersPooling(
      tribalChief,
      lpToken,
      userAddresses,
      incrementAmount,
      blocksToAdvance,
      lockLength,
      totalStaked,
      pid,
    ) {
      // if lock length isn't defined, it defaults to 0
      lockLength = lockLength === undefined ? 0 : lockLength;

      // approval loop
      for (let i = 0; i < userAddresses.length; i++) {
        await lpToken.approve(tribalChief.address, uintMax, { from: userAddresses[i] });
      }

      // deposit loop
      for (let i = 0; i < userAddresses.length; i++) {
        let lockBlockAmount = lockLength;
        if (Array.isArray(lockLength)) {
          lockBlockAmount = lockLength[i];
          if (lockLength.length !== userAddresses.length) {
            throw new Error('invalid lock length');
          }
        }

        const currentIndex = await tribalChief.openUserDeposits(pid, userAddresses[i]);
        expectEvent(
          await tribalChief.deposit(
            pid,
            totalStaked,
            lockBlockAmount,
            { from: userAddresses[i] },
          ),
          'Deposit', {
            user: userAddresses[i],
            pid: new BN(pid.toString()),
            amount: new BN(totalStaked),
            depositID: currentIndex,
          },
        );
      }

      const pendingBalances = [];
      for (let i = 0; i < userAddresses.length; i++) {
        const balance = new BN(await tribalChief.pendingRewards(pid, userAddresses[i]));
        pendingBalances.push(balance);
      }

      for (let i = 0; i < blocksToAdvance; i++) {
        for (let j = 0; j < pendingBalances.length; j++) {
          pendingBalances[j] = new BN(await tribalChief.pendingRewards(pid, userAddresses[j]));
        }

        await time.advanceBlock();

        for (let j = 0; j < userAddresses.length; j++) {
          let userIncrementAmount = incrementAmount;
          if (Array.isArray(incrementAmount)) {
            userIncrementAmount = incrementAmount[j];
            if (incrementAmount.length !== userAddresses.length) {
              throw new Error('invalid increment amount length');
            }
          }

          await expectApprox(
            new BN(await tribalChief.pendingRewards(pid, userAddresses[j])),
            pendingBalances[j].add(userIncrementAmount),
          );
        }
      }
    }

    async function unstakeAndHarvestAllPositions(userAddresses, pid, tribalChief, stakedToken) {
      for (let i = 0; i < userAddresses.length; i++) {
        const address = userAddresses[i];
        const startingStakedTokenBalance = await stakedToken.balanceOf(address);
        const { virtualAmount } = await tribalChief.userInfo(pid, address);
        const stakedTokens = await tribalChief.getTotalStakedInPool(pid, address);

        await tribalChief.withdrawAllAndHarvest(pid, address, { from: address });

        if (virtualAmount.toString() !== '0') {
          const afterStakedTokenBalance = await stakedToken.balanceOf(address);
          expect(afterStakedTokenBalance).to.be.bignumber.equal(startingStakedTokenBalance.add(stakedTokens));
        }
      }
    }

    describe('FeiTribe LP Token Staking', async () => {
      const feiTribeLPTokenOwner = '0x7D809969f6A04777F0A87FF94B57E56078E5fE0F';
      const feiTribeLPTokenOwnerNumberFour = '0xEc0AB4ED27f6dEF15165Fede40EebdcB955B710D';
      const feiTribeLPTokenOwnerNumberFive = '0x2464E8F7809c05FCd77C54292c69187Cb66FE294';
      const totalStaked = '100000000000000000000';

      let uniFeiTribe;
      let tribalChief;
      let tribePerBlock;
      let tribe;

      before(async function () {
        await hre.network.provider.request({
          method: 'hardhat_impersonateAccount',
          params: [feiTribeLPTokenOwner],
        });

        await hre.network.provider.request({
          method: 'hardhat_impersonateAccount',
          params: [feiTribeLPTokenOwnerNumberFour],
        });

        await hre.network.provider.request({
          method: 'hardhat_impersonateAccount',
          params: [feiTribeLPTokenOwnerNumberFive],
        });

        // const { feiTribePairAddress }  = contractAddresses; 
        uniFeiTribe = contracts.feiTribePair;
        tribalChief = contracts.tribalChief;
        tribePerBlock = await tribalChief.tribePerBlock();
        tribe = contracts.tribe;
        await forceEth(feiTribeLPTokenOwner);
      });

      afterEach(async function () {});

      it('find uni fei/tribe LP balances', async function () {
        expect(await uniFeiTribe.balanceOf(feiTribeLPTokenOwner)).to.be.bignumber.gt(new BN(0));
        expect(await uniFeiTribe.balanceOf(feiTribeLPTokenOwnerNumberFour)).to.be.bignumber.gt(new BN(0));
        expect(await uniFeiTribe.balanceOf(feiTribeLPTokenOwnerNumberFive)).to.be.bignumber.gt(new BN(0));
      });

      it('stakes uniswap fei/tribe LP tokens', async function () {
        const pid = 0;

        const perBlockReward = tribePerBlock.div(await tribalChief.numPools());
        await uniFeiTribe.approve(tribalChief.address, totalStaked, { from: feiTribeLPTokenOwner });
        await tribalChief.deposit(pid, totalStaked, 0, { from: feiTribeLPTokenOwner });

        const advanceBlockAmount = 3;
        for (let i = 0; i < advanceBlockAmount; i++) {
          await time.advanceBlock();
        }

        expect(
          Number(await tribalChief.pendingRewards(pid, feiTribeLPTokenOwner)),
        ).to.be.equal(perBlockReward * advanceBlockAmount);

        await tribalChief.harvest(pid, feiTribeLPTokenOwner, { from: feiTribeLPTokenOwner });

        // add on one to the advance block amount as we have
        // advanced one more block when calling the harvest function
        expect(
          Number(await tribe.balanceOf(feiTribeLPTokenOwner)),
        ).to.be.equal(perBlockReward * (advanceBlockAmount + 1));
        // now withdraw from deposit to clear the setup for the next test
        await unstakeAndHarvestAllPositions([feiTribeLPTokenOwner], pid, tribalChief, uniFeiTribe);
      });

      it('multiple users stake uniswap fei/tribe LP tokens', async function () {
        const userAddresses = [feiTribeLPTokenOwner, feiTribeLPTokenOwnerNumberFour]
        const userPerBlockReward = tribePerBlock.div(await tribalChief.numPools()).div(new BN(userAddresses.length));      
        const pid = 0;

        await testMultipleUsersPooling(
          tribalChief,
          uniFeiTribe,
          userAddresses,
          userPerBlockReward,
          1,
          0,
          totalStaked,
          pid,
        );

        for (let i = 0; i < userAddresses.length; i++) {
          const pendingTribe = await tribalChief.pendingRewards(pid, userAddresses[i]);

          // assert that getTotalStakedInPool returns proper amount
          const expectedTotalStaked = new BN(totalStaked);
          const poolStakedAmount = await tribalChief.getTotalStakedInPool(pid, userAddresses[i]);
          expect(expectedTotalStaked).to.be.bignumber.equal(poolStakedAmount);
          const startingUniLPTokenBalance = await uniFeiTribe.balanceOf(userAddresses[i])
          const startingTribeBalance = await tribe.balanceOf(userAddresses[i])

          await tribalChief.withdrawAllAndHarvest(
            pid, userAddresses[i], { from: userAddresses[i] },
          );

          expect(
            await uniFeiTribe.balanceOf(userAddresses[i]),
          ).to.be.bignumber.equal(new BN(totalStaked).add(startingUniLPTokenBalance));

          expect(
            await tribe.balanceOf(userAddresses[i]),
          ).to.be.bignumber.gt(pendingTribe.add(startingTribeBalance));
        }
        // withdraw from deposit to clear the setup for the next test
        await unstakeAndHarvestAllPositions(userAddresses, pid, tribalChief, uniFeiTribe);
      });

      it('multiple users stake uniswap fei/tribe LP tokens, one user calls emergency withdraw and loses all reward debt', async function () {
        const userAddresses = [feiTribeLPTokenOwner, feiTribeLPTokenOwnerNumberFour, feiTribeLPTokenOwnerNumberFive]
        const userPerBlockReward = tribePerBlock.div(await tribalChief.numPools()).div(new BN(userAddresses.length));
        const pid = 0;

        await testMultipleUsersPooling(
          tribalChief,
          uniFeiTribe,
          userAddresses,
          userPerBlockReward,
          1,
          0,
          totalStaked,
          pid,
        );

        const startingUniLPTokenBalance = await uniFeiTribe.balanceOf(feiTribeLPTokenOwnerNumberFive);
        const { virtualAmount } = await tribalChief.userInfo(pid, feiTribeLPTokenOwnerNumberFive);

        await tribalChief.emergencyWithdraw(pid, feiTribeLPTokenOwnerNumberFive, { from: feiTribeLPTokenOwnerNumberFive });

        const endingUniLPTokenBalance = await uniFeiTribe.balanceOf(feiTribeLPTokenOwnerNumberFive);
        expect(startingUniLPTokenBalance.add(virtualAmount)).to.be.bignumber.equal(endingUniLPTokenBalance);
        const { rewardDebt } = await tribalChief.userInfo(pid, feiTribeLPTokenOwnerNumberFive);
        expect(rewardDebt).to.be.bignumber.equal(new BN(0));

        // remove user 5 from userAddresses array
        userAddresses.pop();
        for (let i = 0; i < userAddresses.length; i++) {
          const pendingTribe = await tribalChief.pendingRewards(pid, userAddresses[i]);

          // assert that getTotalStakedInPool returns proper amount
          const expectedTotalStaked = new BN(totalStaked);
          const poolStakedAmount = await tribalChief.getTotalStakedInPool(pid, userAddresses[i]);
          expect(expectedTotalStaked).to.be.bignumber.equal(poolStakedAmount);
          const startingUniLPTokenBalance = await uniFeiTribe.balanceOf(userAddresses[i])
          const startingTribeBalance = await tribe.balanceOf(userAddresses[i])

          await tribalChief.withdrawAllAndHarvest(
            pid, userAddresses[i], { from: userAddresses[i] },
          );

          expect(
            await uniFeiTribe.balanceOf(userAddresses[i]),
          ).to.be.bignumber.equal(new BN(totalStaked).add(startingUniLPTokenBalance));

          expect(
            await tribe.balanceOf(userAddresses[i]),
          ).to.be.bignumber.gt(pendingTribe.add(startingTribeBalance));
        }
        // withdraw from deposit to clear the setup for the next test
        await unstakeAndHarvestAllPositions(userAddresses, pid, tribalChief, uniFeiTribe);
      });
    });

    describe('FEICRV3Metapool', async () => {
      const CRVMetaPoolLPTokenOwner = '0x9544A83A8cB74062c836AA11565d4BB4A54fe40D';
      const feiTribeLPTokenOwner = '0x7D809969f6A04777F0A87FF94B57E56078E5fE0F';
      const totalStaked = '100000000000000000000';

      let tribalChief;
      let tribePerBlock;
      let tribe;
      let crvMetaPool;

      before(async function () {
        await hre.network.provider.request({
          method: 'hardhat_impersonateAccount',
          params: [CRVMetaPoolLPTokenOwner],
        });

        await hre.network.provider.request({
          method: 'hardhat_impersonateAccount',
          params: [feiTribeLPTokenOwner],
        });

        tribalChief = contracts.tribalChief;
        tribePerBlock = await tribalChief.tribePerBlock();
        tribe = contracts.tribe;
        crvMetaPool = contracts.curve3Metapool;
      });

      it('balance check CRV tokens', async function () {
        expect(await crvMetaPool.balanceOf(CRVMetaPoolLPTokenOwner)).to.be.bignumber.gt(new BN(0));
      });

      it('can stake CRV tokens', async function () {
        const pid = 1;

        const perBlockReward = tribePerBlock.div(await tribalChief.numPools());
        await crvMetaPool.approve(tribalChief.address, totalStaked, { from: CRVMetaPoolLPTokenOwner });
        await tribalChief.deposit(pid, totalStaked, 0, { from: CRVMetaPoolLPTokenOwner });

        const advanceBlockAmount = 3;
        for (let i = 0; i < advanceBlockAmount; i++) {
          await time.advanceBlock();
        }

        expect(
          Number(await tribalChief.pendingRewards(pid, CRVMetaPoolLPTokenOwner)),
        ).to.be.equal(perBlockReward * advanceBlockAmount);
        
        const startingTribeBalance = await tribe.balanceOf(CRVMetaPoolLPTokenOwner);
        await tribalChief.harvest(pid, CRVMetaPoolLPTokenOwner, { from: CRVMetaPoolLPTokenOwner });

        const tribeDelta = (await tribe.balanceOf(CRVMetaPoolLPTokenOwner)).sub(startingTribeBalance);
        // add on one to the advance block amount as we have
        // advanced one more block when calling the harvest function
        expect(tribeDelta).to.be.bignumber.equal(perBlockReward.mul(new BN(advanceBlockAmount + 1)));
        // now withdraw from deposit to clear the setup for the next test
        await unstakeAndHarvestAllPositions([CRVMetaPoolLPTokenOwner], pid, tribalChief, crvMetaPool);
      });

      it('can stake CRV tokens, then withdrawFromDeposit', async function () {
        const pid = 1;

        const perBlockReward = tribePerBlock.div(await tribalChief.numPools());
        await crvMetaPool.approve(tribalChief.address, totalStaked, { from: CRVMetaPoolLPTokenOwner });
        await tribalChief.deposit(pid, totalStaked, 0, { from: CRVMetaPoolLPTokenOwner });

        const advanceBlockAmount = 3;
        for (let i = 0; i < advanceBlockAmount; i++) {
          await time.advanceBlock();
        }

        expect(
          Number(await tribalChief.pendingRewards(pid, CRVMetaPoolLPTokenOwner)),
        ).to.be.equal(perBlockReward * advanceBlockAmount);
        
        let startingTribeBalance = await tribe.balanceOf(CRVMetaPoolLPTokenOwner);
        await tribalChief.harvest(pid, CRVMetaPoolLPTokenOwner, { from: CRVMetaPoolLPTokenOwner });

        {
          const tribeDelta = (await tribe.balanceOf(CRVMetaPoolLPTokenOwner)).sub(startingTribeBalance);
          // add on one to the advance block amount as we have advanced one more block when calling the harvest function
          expect(tribeDelta).to.be.bignumber.equal(perBlockReward.mul(new BN(advanceBlockAmount + 1)));
        }
        const startingCRVLPTokenBalance = await crvMetaPool.balanceOf(CRVMetaPoolLPTokenOwner);
        await tribalChief.withdrawFromDeposit(pid, totalStaked, CRVMetaPoolLPTokenOwner, 0, { from: CRVMetaPoolLPTokenOwner });
        // now withdraw from deposit to clear the setup for the next test
        const endingCRVLpTokenBalance = await crvMetaPool.balanceOf(CRVMetaPoolLPTokenOwner);
        expect(startingCRVLPTokenBalance.add(new BN(totalStaked))).to.be.bignumber.equal(endingCRVLpTokenBalance);

        {
          startingTribeBalance = await tribe.balanceOf(CRVMetaPoolLPTokenOwner);
          await tribalChief.harvest(pid, CRVMetaPoolLPTokenOwner, { from: CRVMetaPoolLPTokenOwner });
          const tribeDelta = (await tribe.balanceOf(CRVMetaPoolLPTokenOwner)).sub(startingTribeBalance);
          // We only received rewards on the withdraw tx, not on the harvest tx
          expect(tribeDelta).to.be.bignumber.equal(perBlockReward);
          const { rewardDebt, virtualAmount } = await tribalChief.userInfo(pid, CRVMetaPoolLPTokenOwner);
          expect(rewardDebt).to.be.bignumber.equal(new BN(0));
          expect(virtualAmount).to.be.bignumber.equal(new BN(0));
        }
        // ensure that the virtual total supply got zero'd as well
        expect((await tribalChief.poolInfo(pid)).virtualTotalSupply).to.be.bignumber.equal(new BN('0'));
        
        await unstakeAndHarvestAllPositions([CRVMetaPoolLPTokenOwner], pid, tribalChief, crvMetaPool);
        // ensure that user deposits got zero'd after calling withdrawAllAndHarvest
        expect(await tribalChief.openUserDeposits(pid, CRVMetaPoolLPTokenOwner)).to.be.bignumber.equal(new BN('0'));
      });
      
      it('can stake CRV tokens with multiple users', async function () {
        const pid = 1;
        const userAddresses = [feiTribeLPTokenOwner, CRVMetaPoolLPTokenOwner];
        const userPerBlockReward = tribePerBlock.div(await tribalChief.numPools()).div(new BN(userAddresses.length));

        await crvMetaPool.transfer(feiTribeLPTokenOwner, totalStaked, { from: CRVMetaPoolLPTokenOwner });
        await testMultipleUsersPooling(
          tribalChief,
          crvMetaPool,
          userAddresses,
          userPerBlockReward,
          1,
          0,
          totalStaked,
          pid,
        );

        for (let i = 0; i < userAddresses.length; i++) {
          const pendingTribe = await tribalChief.pendingRewards(pid, userAddresses[i]);

          // assert that getTotalStakedInPool returns proper amount
          const expectedTotalStaked = new BN(totalStaked);
          const poolStakedAmount = await tribalChief.getTotalStakedInPool(pid, userAddresses[i]);
          expect(expectedTotalStaked).to.be.bignumber.equal(poolStakedAmount);
          const startingUniLPTokenBalance = await crvMetaPool.balanceOf(userAddresses[i])
          const startingTribeBalance = await tribe.balanceOf(userAddresses[i])

          await tribalChief.withdrawAllAndHarvest(
            pid, userAddresses[i], { from: userAddresses[i] },
          );

          expect(
            await crvMetaPool.balanceOf(userAddresses[i]),
          ).to.be.bignumber.equal(new BN(totalStaked).add(startingUniLPTokenBalance));

          expect(
            await tribe.balanceOf(userAddresses[i]),
          ).to.be.bignumber.gt(pendingTribe.add(startingTribeBalance));
        }
        // withdraw from deposit to clear the setup for the next test
        await unstakeAndHarvestAllPositions(userAddresses, pid, tribalChief, crvMetaPool);
      });

      it('can stake CRV tokens, one user calls emergency withdraw and loses all reward debt', async function () {
        const pid = 1;
        const userAddresses = [feiTribeLPTokenOwner, CRVMetaPoolLPTokenOwner];
        const userPerBlockReward = tribePerBlock.div(await tribalChief.numPools()).div(new BN(userAddresses.length));

        await crvMetaPool.transfer(feiTribeLPTokenOwner, totalStaked, { from: CRVMetaPoolLPTokenOwner });
        await testMultipleUsersPooling(
          tribalChief,
          crvMetaPool,
          userAddresses,
          userPerBlockReward,
          1,
          0,
          totalStaked,
          pid,
        );

        const startingUniLPTokenBalance = await crvMetaPool.balanceOf(CRVMetaPoolLPTokenOwner);
        const { virtualAmount } = await tribalChief.userInfo(pid, CRVMetaPoolLPTokenOwner);

        await tribalChief.emergencyWithdraw(pid, CRVMetaPoolLPTokenOwner, { from: CRVMetaPoolLPTokenOwner });

        const endingUniLPTokenBalance = await crvMetaPool.balanceOf(CRVMetaPoolLPTokenOwner);
        expect(startingUniLPTokenBalance.add(virtualAmount)).to.be.bignumber.equal(endingUniLPTokenBalance);
        const { rewardDebt } = await tribalChief.userInfo(pid, CRVMetaPoolLPTokenOwner);
        expect(rewardDebt).to.be.bignumber.equal(new BN(0));

        // remove CRVMetaPoolLPTokenOwner from userAddresses array
        userAddresses.pop();
        for (let i = 0; i < userAddresses.length; i++) {
          const pendingTribe = await tribalChief.pendingRewards(pid, userAddresses[i]);

          // assert that getTotalStakedInPool returns proper amount
          const expectedTotalStaked = new BN(totalStaked);
          const poolStakedAmount = await tribalChief.getTotalStakedInPool(pid, userAddresses[i]);
          expect(expectedTotalStaked).to.be.bignumber.equal(poolStakedAmount);
          const startingUniLPTokenBalance = await crvMetaPool.balanceOf(userAddresses[i])
          const startingTribeBalance = await tribe.balanceOf(userAddresses[i])

          await tribalChief.withdrawAllAndHarvest(
            pid, userAddresses[i], { from: userAddresses[i] },
          );

          expect(
            await crvMetaPool.balanceOf(userAddresses[i]),
          ).to.be.bignumber.equal(new BN(totalStaked).add(startingUniLPTokenBalance));

          expect(
            await tribe.balanceOf(userAddresses[i]),
          ).to.be.bignumber.gt(pendingTribe.add(startingTribeBalance));
        }
        // withdraw from deposit to clear the setup for the next test
        await unstakeAndHarvestAllPositions(userAddresses, pid, tribalChief, crvMetaPool);
      });
    });
  });

  describe('ERC20Dripper', async () => {
    let tribalChief;
    let tribePerBlock;
    let tribe;
    let dripper;
    let timelockAddress;
    let minter;

    before(async function () {
      dripper = contracts.erc20Dripper;
      tribalChief = contracts.tribalChief;
      tribePerBlock = await tribalChief.tribePerBlock();
      tribe = contracts.tribe;
      timelockAddress = contractAddresses.timelockAddress;
    });

    beforeEach(async function () {
      minter = await tribe.minter();
      await hre.network.provider.request({
        method: 'hardhat_impersonateAccount',
        params: [minter],
      });
      await forceEth(minter);

      await tribe.mint(dripper.address, dripAmount.mul(new BN(11)), { from: minter });
    });

    it('should be able to withdraw as PCV controller', async function () {
      const totalLockedTribe = await dripper.balance();
      const dripperStartingBalance = await tribe.balanceOf(dripper.address);
      await dripper.withdraw(
        tribalChief.address, totalLockedTribe, { from: timelockAddress }
      );
      const dripperEndingBalance = await tribe.balanceOf(dripper.address);

      expect(dripperEndingBalance).to.be.bignumber.equal(new BN(0));
      expect(dripperStartingBalance).to.be.bignumber.equal(totalLockedTribe);
    });


    it('should be able to call drip when enough time has passed through multiple periods', async function () {
      for (let i = 0; i < 11; i++) {
        await time.increase(dripFrequency);
  
        expect(await dripper.isTimeEnded()).to.be.true;

        const tribalChiefStartingBalance = await tribe.balanceOf(tribalChief.address);
        await dripper.drip();
        const tribalChiefEndingBalance = await tribe.balanceOf(tribalChief.address);

        expect(await dripper.isTimeEnded()).to.be.false;
        expect(tribalChiefStartingBalance.add(dripAmount)).to.be.bignumber.equal(tribalChiefEndingBalance);
      }
    });
  });
});<|MERGE_RESOLUTION|>--- conflicted
+++ resolved
@@ -71,14 +71,6 @@
         const expectedFinalBalance = feiBalanceBefore.add(expected)
         expect(feiBalanceAfter).to.be.bignumber.equal(expectedFinalBalance);
       })
-<<<<<<< HEAD
-
-      it('should transfer allocation from bonding curve to the reserve stabiliser', async function () {
-        const bondingCurve = contracts.bondingCurve;
-        const uniswapPCVDeposit = contracts.uniswapPCVDeposit
-
-        const pcvDepositBefore = await uniswapPCVDeposit.balance()
-=======
   
       it('should transfer allocation from bonding curve to compound and aave', async function () {
         const { bondingCurve, aaveEthPCVDeposit, compoundEthPCVDeposit } = contracts;
@@ -90,7 +82,6 @@
           await aaveEthPCVDeposit.deposit();
         }
         const aaveETHBefore = await aaveEthPCVDeposit.balance()
->>>>>>> 85bf2c4d
 
         const curveEthBalanceBefore = toBN(await web3.eth.getBalance(bondingCurve.address));
         expect(curveEthBalanceBefore).to.be.bignumber.greaterThan(toBN(0))
@@ -98,13 +89,9 @@
         const fei = contracts.fei;
         const callerFeiBalanceBefore = await fei.balanceOf(deployAddress)
         const pcvAllocations = await bondingCurve.getAllocation()
-<<<<<<< HEAD
-        expect(pcvAllocations[0].length).to.be.equal(1)
-
-=======
+
         expect(pcvAllocations[0].length).to.be.equal(2)
   
->>>>>>> 85bf2c4d
         const durationWindow = await bondingCurve.duration()
 
         // pass the duration window, so Fei incentive will be sent
@@ -115,17 +102,11 @@
 
         const curveEthBalanceAfter = toBN(await web3.eth.getBalance(bondingCurve.address));
         expect(curveEthBalanceAfter).to.be.bignumber.equal(curveEthBalanceBefore.sub(allocatedEth))
-<<<<<<< HEAD
-
-        const pcvDepositAfter = await uniswapPCVDeposit.balance()
-        await expectApprox(pcvDepositAfter, pcvDepositBefore.add(allocatedEth), '100')
-=======
         
         const compoundETHAfter = await compoundEthPCVDeposit.balance()
         const aaveETHAfter = await aaveEthPCVDeposit.balance()
         await expectApprox(compoundETHAfter, compoundETHBefore.add(allocatedEth.div(toBN(2))), '100')
         await expectApprox(aaveETHAfter, aaveETHBefore.add(allocatedEth.div(toBN(2))), '100')
->>>>>>> 85bf2c4d
 
         const feiIncentive = await bondingCurve.incentiveAmount();
         const callerFeiBalanceAfter = await fei.balanceOf(deployAddress);
@@ -480,11 +461,8 @@
       // asset pool ratio = oracle ratio
       const peg = await getPeg(controller)
       const currentPrice = await getPrice(controller);
-<<<<<<< HEAD
-      expect(peg).to.be.bignumber.equal(currentPrice)
-=======
+
       expectApprox(peg, currentPrice, '100');
->>>>>>> 85bf2c4d
 
       // ensure timer reset
       const timeReset = !(await controller.isTimeEnded());
