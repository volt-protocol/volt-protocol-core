import { ethers } from 'ethers';
import { MainnetAddresses, AddressCategory, Network } from '../types/types'; // imported without custom path to allow docs to autogen without ts errors

const MainnetAddresses: MainnetAddresses = {
  fiewsChainlinkOracle: {
    address: '0x049bd8c3adc3fe7d3fc2a44541d955a537c2a484',
    artifactName: 'unknown',
    category: AddressCategory.Oracle,
    network: Network.Mainnet
  },
  arbitrumFiewsChainlinkOracle: {
    address: '0xf76F586F6aAC0c8dE147Eea75D76AB7c2f23eDC2',
    artifactName: 'unknown',
    category: AddressCategory.Oracle,
    network: Network.Arbitrum
  },
  scalingPriceOracle: {
    address: '0x79412660E95F94a4D2d02a050CEA776200939917',
    artifactName: 'OraclePassThrough',
    category: AddressCategory.Oracle,
    network: Network.Mainnet
  },
  core: {
    address: '0xEC7AD284f7Ad256b64c6E69b84Eb0F48f42e8196',
    artifactName: 'Core',
    category: AddressCategory.Core,
    network: Network.Mainnet
  },
  volt: {
    address: '0x559eBC30b0E58a45Cc9fF573f77EF1e5eb1b3E18',
    artifactName: 'Volt',
    category: AddressCategory.Core,
    network: Network.Mainnet
  },
  arbitrumVolt: {
    address: '0x6Ba6f18a290Cd55cf1B00be2bEc5c954cb29fAc5',
    artifactName: 'ERC20',
    category: AddressCategory.Core,
    network: Network.Arbitrum
  },
  fei: {
    address: '0x956F47F50A910163D8BF957Cf5846D573E7f87CA',
    artifactName: 'Volt',
    category: AddressCategory.Core,
    network: Network.Mainnet
  },
  arbitrumDai: {
    address: '0xDA10009cBd5D07dd0CeCc66161FC93D7c9000da1',
    artifactName: 'ERC20',
    category: AddressCategory.External,
    network: Network.Arbitrum
  },
  arbitrumUsdc: {
    address: '0xFF970A61A04b1cA14834A43f5dE4533eBDDB5CC8',
    artifactName: 'ERC20',
    category: AddressCategory.External,
    network: Network.Arbitrum
  },
  globalRateLimitedMinter: {
    address: '0x87945f59E008aDc9ed6210a8e061f009d6ace718',
    artifactName: 'IGlobalRateLimitedMinter',
    category: AddressCategory.Core,
    network: Network.Mainnet
  },
  voltFusePCVDeposit: {
    address: '0xFeBDf448C8484834bb399d930d7E1bdC773E23bA',
    artifactName: 'ERC20CompoundPCVDeposit',
    category: AddressCategory.Deprecated,
    network: Network.Mainnet
  },
  feiFusePCVDeposit: {
    address: '0x4188fbD7aDC72853E3275F1c3503E170994888D7',
    artifactName: 'ERC20CompoundPCVDeposit',
    category: AddressCategory.Deprecated,
    network: Network.Mainnet
  },
  nonCustodialFusePSM: {
    address: '0x18f251FC3CE0Cb690F13f62213aba343657d0E72',
    artifactName: 'INonCustodialPSM',
    category: AddressCategory.Deprecated,
    network: Network.Mainnet
  },
  feiPriceBoundPSM: {
    address: '0x985f9C331a9E4447C782B98D6693F5c7dF8e560e',
    artifactName: 'PriceBoundPSM',
    category: AddressCategory.Peg,
    network: Network.Mainnet
  },
  usdcPriceBoundPSM: {
    address: '0x0b9A7EA2FCA868C93640Dd77cF44df335095F501',
    artifactName: 'PriceBoundPSM',
    category: AddressCategory.Peg,
    network: Network.Mainnet
  },
  multisig: {
    address: '0x016177eDbB6809338Fda77b493cA01EA6D7Fc0D4',
    artifactName: 'unknown',
    category: AddressCategory.Governance,
    network: Network.Mainnet
  },
  protocolMultisig: {
    address: '0xcBB83206698E8788F85EFbEeeCAd17e53366EBDf',
    artifactName: 'unknown',
    category: AddressCategory.Governance,
    network: Network.Mainnet
  },
  arbitrumProtocolMultisig: {
    address: '0x1A1075cef632624153176CCf19Ae0175953CF010',
    artifactName: 'unknown',
    category: AddressCategory.Governance,
    network: Network.Arbitrum
  },
  /// Volt Protocol Timelock
  timelockController: {
    address: '0x75d078248eE49c585b73E73ab08bb3eaF93383Ae',
    artifactName: 'TimelockController',
    category: AddressCategory.Governance,
    network: Network.Mainnet
  },
  optimisticTimelock: {
    address: '0x860fa85f04f9d35B3471D8F7F7fA3Ad31Ce4D5Ae',
    artifactName: 'TimelockController',
    category: AddressCategory.Deprecated,
    network: Network.Mainnet
  },
  feiDaiFixedPricePSM: {
    address: '0x2A188F9EB761F70ECEa083bA6c2A40145078dfc2',
    artifactName: 'unknown', /// Fixed Price PSM
    category: AddressCategory.External,
    network: Network.Mainnet
  },
  feiDAOTimelock: {
    address: '0xd51dbA7a94e1adEa403553A8235C302cEbF41a3c',
    artifactName: 'unknown', /// FeiDAOTimelock
    category: AddressCategory.External,
    network: Network.Mainnet
  },
  tribalCouncilTimelock: {
    address: '0xe0C7DE94395B629860Cbb3c42995F300F56e6d7a',
    artifactName: 'unknown', /// Timelock Controller
    category: AddressCategory.External,
    network: Network.Mainnet
  },
  feiVoltOTCSwap: {
    address: '0xeF152E462B59940616E667E801762dA9F2AF97b9',
    artifactName: 'OtcEscrow',
    category: AddressCategory.External,
    network: Network.Mainnet
  },
  otcEscrowRepayment: {
    address: '0x590eb1a809377f786a11fa1968eF8c15eB44A12F',
    artifactName: 'OtcEscrow',
    category: AddressCategory.External,
    network: Network.Mainnet
  },
  dai: {
    address: '0x6B175474E89094C44Da98b954EedeAC495271d0F',
    artifactName: 'ERC20',
    category: AddressCategory.External,
    network: Network.Mainnet
  },
  usdc: {
    address: '0xA0b86991c6218b36c1d19D4a2e9Eb0cE3606eB48',
    artifactName: 'ERC20',
    category: AddressCategory.External,
    network: Network.Mainnet
  },
  pool8Fei: {
    address: '0xd8553552f8868C1Ef160eEdf031cF0BCf9686945',
    artifactName: 'unknown', /// CErc20Delegator
    category: AddressCategory.External,
    network: Network.Mainnet
  },
  pcvGuardian: {
    address: '0x2c2b362e6ae0F080F39b90Cb5657E5550090D6C3',
    artifactName: 'PCVGuardian',
    category: AddressCategory.Guardian,
    network: Network.Mainnet
  },
  pcvGuardAdmin: {
    address: '0x868F58Ae8F6B2Dc31D9ADc97a8A09B16f05E9cd7',
    artifactName: 'PCVGuardAdmin',
    category: AddressCategory.External,
    network: Network.Mainnet
  },
  pcvGuardEOA1: {
    address: '0xB320e376Be6459421695F2b6B1E716AE4bc8129A',
    artifactName: 'unknown',
    category: AddressCategory.Guardian,
    network: Network.Mainnet
  },
  pcvGuardEOA2: {
    address: '0xd90E9181B20D8D1B5034d9f5737804Da182039F6',
    artifactName: 'unknown',
<<<<<<< HEAD
    category: AddressCategory.Guardian,
    network: Network.Mainnet
  },
  pcvGuardEOA3: {
    address: '0xA96D4a5c343d6fE141751399Fc230E9E8Ecb6fb6',
    artifactName: 'unknown',
    category: AddressCategory.Guardian,
    network: Network.Mainnet
  },
=======
    category: AddressCategory.Guardian,
    network: Network.Mainnet
  },
  pcvGuardEOA3: {
    address: '0xA96D4a5c343d6fE141751399Fc230E9E8Ecb6fb6',
    artifactName: 'unknown',
    category: AddressCategory.Guardian,
    network: Network.Mainnet
  },
>>>>>>> ad07f551
  pcvGuardRevoked1: {
    address: '0xf8D0387538E8e03F3B4394dA89f221D7565a28Ee',
    artifactName: 'unknown',
    category: AddressCategory.Deprecated,
    network: Network.Mainnet
  },
  arbitrumCore: {
    address: '0x31A38B79fDcFBC3095E3268CAFac1b9791796736',
    artifactName: 'L2Core',
    category: AddressCategory.Core,
    network: Network.Arbitrum
  },
  arbitrumOptimisticTimelock: {
    address: '0x980A05105a53eCa7745DA40DF1AdE6674fc73eD5',
    artifactName: 'TimelockController',
    category: AddressCategory.Deprecated,
    network: Network.Arbitrum
  },
  arbitrumTimelockController: {
    address: '0x2c01C9166FA3e16c24c118053E346B1DD8e72dE8',
    artifactName: 'TimelockController',
    category: AddressCategory.Governance,
    network: Network.Arbitrum
  },
  arbitrumScalingPriceOracle: {
    address: '0x138F30D35557FA72478663b601f0f0FD7cc4E39E',
    artifactName: 'L2ScalingPriceOracle',
    category: AddressCategory.Oracle,
    network: Network.Arbitrum
  },
  arbitrumOraclePassThrough: {
    address: '0x7A23eB9bf043471dE7422a9CcdB5Ef809F34CbdE',
    artifactName: 'OraclePassThrough',
    category: AddressCategory.Oracle,
    network: Network.Arbitrum
  },
  arbitrumPCVGuardAdmin: {
    address: '0x0d6d0600BEa83FaAF172C2E8aCDd2F5140e235D3',
    artifactName: 'PCVGuardAdmin',
    category: AddressCategory.TBD,
    network: Network.Arbitrum
  },
  arbitrumPCVGuardian: {
    address: '0x14eCB5Ff2A78364E0FF443B7F0F6e0e393531484',
    artifactName: 'PCVGuardian',
    category: AddressCategory.Guardian,
    network: Network.Arbitrum
  },
  arbitrumDAIPSM: {
    address: '0x4d2cF840FDe4210A96F485fC01f1459Bfb2EFABb',
    artifactName: 'PriceBoundPSM',
    category: AddressCategory.Peg,
    network: Network.Arbitrum
  },
  arbitrumUSDCPSM: {
    address: '0x278A903dA9Fb0ea8B90c2b1b089eF90033FDd868',
    artifactName: 'PriceBoundPSM',
    category: AddressCategory.Peg,
    network: Network.Arbitrum
  },
  zeroAddress: {
    address: ethers.constants.AddressZero,
    artifactName: 'unknown',
    category: AddressCategory.TBD,
    network: Network.Mainnet
  }
};

export default MainnetAddresses;<|MERGE_RESOLUTION|>--- conflicted
+++ resolved
@@ -192,7 +192,6 @@
   pcvGuardEOA2: {
     address: '0xd90E9181B20D8D1B5034d9f5737804Da182039F6',
     artifactName: 'unknown',
-<<<<<<< HEAD
     category: AddressCategory.Guardian,
     network: Network.Mainnet
   },
@@ -202,17 +201,6 @@
     category: AddressCategory.Guardian,
     network: Network.Mainnet
   },
-=======
-    category: AddressCategory.Guardian,
-    network: Network.Mainnet
-  },
-  pcvGuardEOA3: {
-    address: '0xA96D4a5c343d6fE141751399Fc230E9E8Ecb6fb6',
-    artifactName: 'unknown',
-    category: AddressCategory.Guardian,
-    network: Network.Mainnet
-  },
->>>>>>> ad07f551
   pcvGuardRevoked1: {
     address: '0xf8D0387538E8e03F3B4394dA89f221D7565a28Ee',
     artifactName: 'unknown',
