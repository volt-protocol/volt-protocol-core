--- conflicted
+++ resolved
@@ -64,13 +64,7 @@
       this.tribeMinter.address
     );
 
-<<<<<<< HEAD
-    await this.core.connect(impersonatedSigners[governorAddress]).grantBurner(this.reserveStabilizer.address, {});
-
-    await this.tribe.connect(impersonatedSigners[governorAddress]).setMinter(this.tribeMinter.address, {});
-=======
     await this.tribe.connect(impersonatedSigners[governorAddress]).setMinter(this.reserveStabilizer.address, {});
->>>>>>> 5289145c
 
     await this.fei
       .connect(impersonatedSigners[userAddress])
