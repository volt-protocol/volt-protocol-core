const { use } = require('chai');
const {
	userAddress,
	minterAddress,
	burnerAddress,
	pcvControllerAddress,
	governorAddress,
	genesisGroup,
	revokeAddress,
	BN,
	expectEvent,
	expectRevert,
	expect,
	MockCoreRef,
	Tribe,
	getCore
  } = require('../helpers');

describe('Core', function () {

  beforeEach(async function () {
<<<<<<< HEAD
    this.core = await Core.new({from: governorAddress});
    await this.core.init({from: governorAddress});

=======
    this.core = await getCore(false);
>>>>>>> 5dfca374
    this.tribe = await Tribe.at(await this.core.tribe());
    this.coreRef = await MockCoreRef.new(this.core.address);

    this.minterRole = await this.core.MINTER_ROLE();
    this.burnerRole = await this.core.BURNER_ROLE();
    this.governorRole = await this.core.GOVERN_ROLE();
    this.pcvControllerRole = await this.core.PCV_CONTROLLER_ROLE();
    this.revokeRole = await this.core.REVOKE_ROLE();
  });

  describe('Allocate Tribe', function() {
    it('updates', async function() {
      expectEvent(
        await this.core.allocateTribe(userAddress, 1000, {from: governorAddress}),
        'TribeAllocation',
        {
          _to : userAddress,
          _amount : '1000'
        }
      );
      expect(await this.tribe.balanceOf(userAddress)).to.be.bignumber.equal('1000');
    });

    it('not enough reverts', async function() {
      let amount = await this.tribe.balanceOf(this.core.address);
      await expectRevert(this.core.allocateTribe(userAddress, amount.add(new BN('1')), {from: governorAddress}), "Core: Not enough Tribe");
	});
	
	it('non governor reverts', async function() {
		await expectRevert(this.core.allocateTribe(userAddress, '1000', {from: userAddress}), "Permissions: Caller is not a governor");
	});
  });

  describe('Fei Update', function() {
    it('updates', async function() {
      expectEvent(
        await this.core.setFei(userAddress, {from: governorAddress}),
        'FeiUpdate',
        {
          _fei : userAddress
        }
      );
      expect(await this.core.fei()).to.be.equal(userAddress);
	});
	
	it('non governor reverts', async function() {
		await expectRevert(this.core.setFei(userAddress, {from: userAddress}), "Permissions: Caller is not a governor");
	});
  });

  describe('Genesis', function() {
    describe('Genesis Group', function() {
      it('governor set succeeds', async function() {
        await this.core.setGenesisGroup(genesisGroup, {from: governorAddress});
        expect(await this.core.genesisGroup()).to.be.equal(genesisGroup);
      });

      it('non-governor set reverts', async function() {
        await expectRevert(this.core.setGenesisGroup(genesisGroup, {from: userAddress}), "Permissions: Caller is not a governor");
      });
    });

    describe('Modifiers', function() {
      beforeEach(async function() {
        await this.core.setGenesisGroup(genesisGroup, {from: governorAddress});
      });

      describe('Pre Genesis Completion', function() {
        it('postGenesis reverts', async function() {
          await expectRevert(this.coreRef.testPostGenesis(), "CoreRef: Still in Genesis Period");
        });

        it('non genesis group complete fails', async function() {
          await expectRevert(this.core.completeGenesisGroup({from: userAddress}), "Core: Caller is not Genesis Group");
        });
      });

      describe('Post Genesis Completion', function() {
        beforeEach(async function() {
          expectEvent(
            await this.core.completeGenesisGroup({from: genesisGroup}),
            'GenesisPeriodComplete',
            {}
		  );
		  expect(await this.core.hasGenesisGroupCompleted()).to.be.equal(true);
        });
        it('postGenesis succeeds', async function() {
          await this.coreRef.testPostGenesis();
        });
        it('second complete reverts', async function() {
          await expectRevert(this.core.completeGenesisGroup({from: genesisGroup}), "Core: Genesis Group already complete");
        });
      });
    });
  });

  describe('Minter', function () {
  	describe('Role', function () {
  		describe('Has access', function () {
  			it('is registered in core', async function() {
  				expect(await this.core.isMinter(minterAddress)).to.be.equal(true);
  			});
  		});
  		describe('Access revoked', function () {
  			beforeEach(async function() {
  				await this.core.revokeMinter(minterAddress, {from: governorAddress});
  			});

  			it('is not registered in core', async function() {
  				expect(await this.core.isMinter(minterAddress)).to.be.equal(false);
  			});
  		});
  		describe('Access renounced', function() {
  			beforeEach(async function() {
  				await this.core.renounceRole(this.minterRole, minterAddress, {from: minterAddress});
  			});

			it('is not registered in core', async function() {
				expect(await this.core.isMinter(minterAddress)).to.be.equal(false);
			});
  		});
  		describe('Member Count', function() {
  			it('is one', async function() {
  				expect(await this.core.getRoleMemberCount(this.minterRole)).to.be.bignumber.equal(new BN(1));
  			});
  			it('updates to two', async function() {
  				await this.core.grantMinter(userAddress, {from: governorAddress});
  				expect(await this.core.getRoleMemberCount(this.minterRole)).to.be.bignumber.equal(new BN(2));
  			});
  		});
  		describe('Admin', function() {
  			it('is governor', async function() {
  				expect(await this.core.getRoleAdmin(this.minterRole)).to.be.equal(this.governorRole);
  			});
  		});
  	});
  	describe('Access', function () {
  		it('onlyMinter succeeds', async function() {
  			await this.coreRef.testMinter({from: minterAddress});
  		});

  		it('onlyBurner reverts', async function() {
  			await expectRevert(this.coreRef.testBurner({from: minterAddress}), "CoreRef: Caller is not a burner");
  		});

  		it('onlyGovernor reverts', async function() {
  			await expectRevert(this.coreRef.testGovernor({from: minterAddress}), "CoreRef: Caller is not a governor");
  		});

  		it('onlyPCVController reverts', async function() {
  			await expectRevert(this.coreRef.testPCVController({from: minterAddress}), "CoreRef: Caller is not a PCV controller");
  		});
  	});
  });

  describe('Burner', function () {
  	describe('Role', function () {
  		describe('Has access', function () {
  			it('is registered in core', async function() {
  				expect(await this.core.isBurner(burnerAddress)).to.be.equal(true);
  			});
  		});
  		describe('Access revoked', function () {
  			beforeEach(async function() {
  				await this.core.revokeBurner(burnerAddress, {from: governorAddress});
  			});

  			it('is not registered in core', async function() {
  				expect(await this.core.isBurner(burnerAddress)).to.be.equal(false);
  			});
  		});
  		describe('Access renounced', function() {
  			beforeEach(async function() {
  				await this.core.renounceRole(this.burnerRole, burnerAddress, {from: burnerAddress});
  			});

  			it('is not registered in core', async function() {
  				expect(await this.core.isBurner(burnerAddress)).to.be.equal(false);
  			});
  		});
  		describe('Member Count', function() {
  			it('is one', async function() {
  				expect(await this.core.getRoleMemberCount(this.burnerRole)).to.be.bignumber.equal(new BN(1));
  			});
  			it('updates to two', async function() {
  				await this.core.grantBurner(userAddress, {from: governorAddress});
  				expect(await this.core.getRoleMemberCount(this.burnerRole)).to.be.bignumber.equal(new BN(2));
  			});
  		});
  		describe('Admin', function() {
  			it('is governor', async function() {
  				expect(await this.core.getRoleAdmin(this.burnerRole)).to.be.equal(this.governorRole);
  			});
  		});
  	});
  	describe('Access', function () {
  		it('onlyMinter reverts', async function() {
  			await expectRevert(this.coreRef.testMinter({from: burnerAddress}), "CoreRef: Caller is not a minter");
  		});

  		it('onlyBurner succeeds', async function() {
  			await this.coreRef.testBurner({from: burnerAddress});
  		});

  		it('onlyGovernor reverts', async function() {
  			await expectRevert(this.coreRef.testGovernor({from: burnerAddress}), "CoreRef: Caller is not a governor");
  		});

  		it('onlyPCVController reverts', async function() {
  			await expectRevert(this.coreRef.testPCVController({from: burnerAddress}), "CoreRef: Caller is not a PCV controller");
  		});
  	});
  });

  describe('PCV Controller', function () {
  	describe('Role', function () {
  		describe('Has access', function () {
  			it('is registered in core', async function() {
  				expect(await this.core.isPCVController(pcvControllerAddress)).to.be.equal(true);
  			});
  		});
  		describe('Access revoked', function () {
  			beforeEach(async function() {
  				await this.core.revokePCVController(pcvControllerAddress, {from: governorAddress});
  			});

  			it('is not registered in core', async function() {
  				expect(await this.core.isPCVController(pcvControllerAddress)).to.be.equal(false);
  			});
  		});
  		describe('Access renounced', function() {
  			beforeEach(async function() {
  				await this.core.renounceRole(this.pcvControllerRole, pcvControllerAddress, {from: pcvControllerAddress});
  			});

  			it('is not registered in core', async function() {
  				expect(await this.core.isPCVController(pcvControllerAddress)).to.be.equal(false);
  			});
  		});
  		describe('Member Count', function() {
  			it('is one', async function() {
  				expect(await this.core.getRoleMemberCount(this.pcvControllerRole)).to.be.bignumber.equal(new BN(1));
  			});
  			it('updates to two', async function() {
  				await this.core.grantPCVController(userAddress, {from: governorAddress});
  				expect(await this.core.getRoleMemberCount(this.pcvControllerRole)).to.be.bignumber.equal(new BN(2));
  			});
  		});
  		describe('Admin', function() {
  			it('is governor', async function() {
  				expect(await this.core.getRoleAdmin(this.pcvControllerRole)).to.be.equal(this.governorRole);
  			});
  		});
  	});
  	describe('Access', function () {
  		it('onlyMinter reverts', async function() {
  			await expectRevert(this.coreRef.testMinter({from: pcvControllerAddress}), "CoreRef: Caller is not a minter");
  		});

  		it('onlyBurner reverts', async function() {
  			await expectRevert(this.coreRef.testBurner({from: pcvControllerAddress}), "CoreRef: Caller is not a burner");
  		});

  		it('onlyGovernor reverts', async function() {
  			await expectRevert(this.coreRef.testGovernor({from: pcvControllerAddress}), "CoreRef: Caller is not a governor");
  		});

  		it('onlyPCVController succeeds', async function() {
  			await this.coreRef.testPCVController({from: pcvControllerAddress});
  		});
  	});
  });

  describe('Governor', function () {
  	describe('Role', function () {
  		describe('Has access', function () {
  			it('is registered in core', async function() {
  				expect(await this.core.isGovernor(governorAddress)).to.be.equal(true);
  			});
  		});
  		describe('Access revoked', function () {
  			beforeEach(async function() {
  				await this.core.revokeGovernor(governorAddress, {from: governorAddress});
  			});

  			it('is not registered in core', async function() {
  				expect(await this.core.isGovernor(governorAddress)).to.be.equal(false);
  			});
  		});
  		describe('Access renounced', function() {
  			beforeEach(async function() {
  				await this.core.renounceRole(this.governorRole, governorAddress, {from: governorAddress});
  			});

  			it('is not registered in core', async function() {
  				expect(await this.core.isGovernor(governorAddress)).to.be.equal(false);
  			});
  		});
  		describe('Member Count', function() {
  			it('is one', async function() {
  				expect(await this.core.getRoleMemberCount(this.governorRole)).to.be.bignumber.equal(new BN(2)); // gov and core
  			});
  			it('updates to two', async function() {
  				await this.core.grantGovernor(userAddress, {from: governorAddress});
  				expect(await this.core.getRoleMemberCount(this.governorRole)).to.be.bignumber.equal(new BN(3)); // gov, core, and user
  			});
  		});
  		describe('Admin', function() {
  			it('is governor', async function() {
  				expect(await this.core.getRoleAdmin(this.governorRole)).to.be.equal(this.governorRole);
  			});
  		});
  	});
  	describe('Access', function () {
  		it('onlyMinter reverts', async function() {
  			await expectRevert(this.coreRef.testMinter({from: governorAddress}), "CoreRef: Caller is not a minter");
  		});

  		it('onlyBurner reverts', async function() {
  			await expectRevert(this.coreRef.testBurner({from: governorAddress}), "CoreRef: Caller is not a burner");
  		});

  		it('onlyGovernor succeeds', async function() {
  			await this.coreRef.testGovernor({from: governorAddress});
  		});

  		it('onlyPCVController reverts', async function() {
  			await expectRevert(this.coreRef.testPCVController({from: governorAddress}), "CoreRef: Caller is not a PCV controller");
  		});
  	});

  	describe('Access Control', function () {
  		describe('Minter', function() {
  			it('can grant', async function() {
  				await this.core.grantMinter(userAddress, {from: governorAddress});
  				expect(await this.core.isMinter(userAddress)).to.be.equal(true);
  			});
  			it('can revoke', async function() {
  				await this.core.revokeMinter(minterAddress, {from: governorAddress});
  				expect(await this.core.isMinter(minterAddress)).to.be.equal(false);
  			});
  		});
  		describe('Burner', function() {
  			it('can grant', async function() {
  				await this.core.grantBurner(userAddress, {from: governorAddress});
  				expect(await this.core.isBurner(userAddress)).to.be.equal(true);
  			});
  			it('can revoke', async function() {
  				await this.core.revokeBurner(burnerAddress, {from: governorAddress});
  				expect(await this.core.isBurner(burnerAddress)).to.be.equal(false);
  			});
  		});
  		describe('PCV Controller', function() {
  			it('can grant', async function() {
  				await this.core.grantPCVController(userAddress, {from: governorAddress});
  				expect(await this.core.isPCVController(userAddress)).to.be.equal(true);
  			});
  			it('can revoke', async function() {
  				await this.core.revokePCVController(pcvControllerAddress, {from: governorAddress});
  				expect(await this.core.isPCVController(pcvControllerAddress)).to.be.equal(false);
  			});
  		});
  		describe('Governor', function() {
  			it('can grant', async function() {
  				await this.core.grantGovernor(userAddress, {from: governorAddress});
  				expect(await this.core.isGovernor(userAddress)).to.be.equal(true);
  			});
  			it('can revoke', async function() {
  				await this.core.revokeGovernor(governorAddress, {from: governorAddress});
  				expect(await this.core.isGovernor(governorAddress)).to.be.equal(false);
  			});
  		});
  	});
  });

  describe('Revoker', function () {
    describe('Role', function () {
      describe('Has access', function () {
        it('is registered in core', async function() {
          expect(await this.core.isRevoker(revokeAddress)).to.be.equal(true);
        });
      });
      describe('Access revoked', function () {
        beforeEach(async function() {
          await this.core.revokeRevoker(revokeAddress, {from: governorAddress});
        });

        it('is not registered in core', async function() {
          expect(await this.core.isRevoker(revokeAddress)).to.be.equal(false);
        });
      });
      describe('Access renounced', function() {
        beforeEach(async function() {
          await this.core.renounceRole(this.revokeRole, revokeAddress, {from: revokeAddress});
        });

        it('is not registered in core', async function() {
          expect(await this.core.isRevoker(revokeAddress)).to.be.equal(false);
        });
      });
      describe('Member Count', function() {
        it('is one', async function() {
          expect(await this.core.getRoleMemberCount(this.revokeRole)).to.be.bignumber.equal(new BN(1));
        });
        it('updates to two', async function() {
          await this.core.grantRevoker(userAddress, {from: governorAddress});
          expect(await this.core.getRoleMemberCount(this.revokeRole)).to.be.bignumber.equal(new BN(2));
        });
      });
      describe('Admin', function() {
        it('is governor', async function() {
          expect(await this.core.getRoleAdmin(this.revokeRole)).to.be.equal(this.governorRole);
        });
      });
    });
    describe('Access', function () {
      it('onlyMinter reverts', async function() {
        await expectRevert(this.coreRef.testMinter({from: revokeAddress}), "CoreRef: Caller is not a minter");
      });

      it('onlyBurner reverts', async function() {
        await expectRevert(this.coreRef.testBurner({from: revokeAddress}), "CoreRef: Caller is not a burner");
      });

      it('onlyGovernor reverts', async function() {
        await expectRevert(this.coreRef.testGovernor({from: revokeAddress}), "CoreRef: Caller is not a governor");
      });

      it('onlyPCVController reverts', async function() {
        await expectRevert(this.coreRef.testPCVController({from: revokeAddress}), "CoreRef: Caller is not a PCV controller");
      });
    });

    describe('Access Control', function () {
      describe('Non-Revoker', function() {
        it('cannot revoke', async function() {
          await expectRevert(this.core.revokeOverride(this.minterRole, minterAddress, {from: userAddress}), "Permissions: Caller is not a revoker");
        });
      });

      describe('Revoker', function() {
        it('can revoke minter', async function() {
          await this.core.revokeOverride(this.minterRole, minterAddress, {from: revokeAddress});
          expect(await this.core.isMinter(minterAddress)).to.be.equal(false);
        });

        it('can revoke burner', async function() {
          await this.core.revokeOverride(this.burnerRole, burnerAddress, {from: revokeAddress});
          expect(await this.core.isBurner(burnerAddress)).to.be.equal(false);
        });

        it('can revoke pcv controller', async function() {
          await this.core.revokeOverride(this.pcvControllerRole, pcvControllerAddress, {from: revokeAddress});
          expect(await this.core.isPCVController(pcvControllerAddress)).to.be.equal(false);
        });

        it('can revoke governor', async function() {
          await this.core.revokeOverride(this.governorRole, governorAddress, {from: revokeAddress});
          expect(await this.core.isGovernor(governorAddress)).to.be.equal(false);
        });
      });
    });
  });

  describe('Create Role', function() {
    beforeEach(async function() {
      this.role = "0x0000000000000000000000000000000000000000000000000000000000000001";
      this.adminRole = "0x0000000000000000000000000000000000000000000000000000000000000002";
    });

    it('governor succeeds', async function() {
      await this.core.createRole(this.role, this.adminRole, {from: governorAddress});
      expect(await this.core.getRoleAdmin(this.role)).to.be.equal(this.adminRole);
    });

    it('non-governor fails', async function() {
      await expectRevert(this.core.createRole(this.role, this.adminRole), "Permissions: Caller is not a governor");
    });
  });
});<|MERGE_RESOLUTION|>--- conflicted
+++ resolved
@@ -19,13 +19,9 @@
 describe('Core', function () {
 
   beforeEach(async function () {
-<<<<<<< HEAD
-    this.core = await Core.new({from: governorAddress});
+    this.core = await getCore(false);
     await this.core.init({from: governorAddress});
-
-=======
-    this.core = await getCore(false);
->>>>>>> 5dfca374
+    
     this.tribe = await Tribe.at(await this.core.tribe());
     this.coreRef = await MockCoreRef.new(this.core.address);
 
