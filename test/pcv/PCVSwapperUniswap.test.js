--- conflicted
+++ resolved
@@ -1,6 +1,5 @@
 const {
   time,
-<<<<<<< HEAD
   web3,
   expectRevert,
   expectEvent,
@@ -10,39 +9,16 @@
 } = require('../helpers');
 
 const PCVSwapperUniswap = artifacts.require('PCVSwapperUniswap');
+const ChainlinkOracleWrapper = artifacts.require('ChainlinkOracleWrapper');
 const Fei = artifacts.require('Fei');
 const MockOracle = artifacts.require('MockOracle');
 const MockWeth = artifacts.require('MockWeth');
 const MockPair = artifacts.require('MockUniswapV2PairLiquidity');
-=======
-  userAddress,
-  secondUserAddress,
-  minterAddress,
-  guardianAddress,
-  governorAddress,
-  pcvControllerAddress,
-  web3,
-  BN,
-  expectRevert,
-  expectEvent,
-  contract,
-  expect,
-  getCore
-} = require('../helpers');
-
-const PCVSwapperUniswap = contract.fromArtifact('PCVSwapperUniswap');
-const ChainlinkOracleWrapper = contract.fromArtifact('ChainlinkOracleWrapper');
-const Fei = contract.fromArtifact('Fei');
-const MockOracle = contract.fromArtifact('MockOracle');
-const MockWeth = contract.fromArtifact('MockWeth');
-const MockPair = contract.fromArtifact('MockUniswapV2PairLiquidity');
-const MockChainlinkOracle = contract.fromArtifact('MockChainlinkOracle');
->>>>>>> c17ac086
+const MockChainlinkOracle = artifacts.require('MockChainlinkOracle');
 
 const e18 = '000000000000000000';
 
 describe('PCVSwapperUniswap', function () {
-<<<<<<< HEAD
   let userAddress;
   let secondUserAddress;
   let minterAddress;
@@ -59,17 +35,7 @@
             governorAddress,
             pcvControllerAddress,
       } = await getAddresses());
-      this.core = await getCore(true);
-      this.weth = await MockWeth.new();
-      this.fei = await Fei.at(await this.core.fei());
-      this.pair = await MockPair.new(this.fei.address, this.weth.address);
-      await this.pair.setReserves('62500000'+e18, '25000'+e18);
-      //await web3.eth.sendTransaction({from: userAddress, to: this.pair.address, value: '25000'+e18});
-      await this.fei.mint(this.pair.address, '62500000'+e18, {from: minterAddress});
-      this.oracle = await MockOracle.new(2500); // 2500:1 oracle price
-=======
-
-  beforeEach(async function () {
+
     this.core = await getCore(true);
     this.weth = await MockWeth.new();
     this.fei = await Fei.at(await this.core.fei());
@@ -80,7 +46,6 @@
     this.oracle = await MockOracle.new(2500); // 2500:1 oracle price
     this.mockChainlinkOracle = await MockChainlinkOracle.new('500', 0); // 0 decimals, val = 500
     this.chainlinkOracleWrapper = await ChainlinkOracleWrapper.new(this.core.address, this.mockChainlinkOracle.address);
->>>>>>> c17ac086
 
     this.swapper = await PCVSwapperUniswap.new(
       this.core.address, // core
