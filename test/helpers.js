--- conflicted
+++ resolved
@@ -14,12 +14,9 @@
 const BondingCurveOracle = contract.fromArtifact('BondingCurveOracle');
 const Core = contract.fromArtifact('Core');
 const EthBondingCurve = contract.fromArtifact('EthBondingCurve');
-<<<<<<< HEAD
 const EthPCVDepositAdapter = contract.fromArtifact('EthPCVDepositAdapter');
-=======
 const EthReserveStabilizer = contract.fromArtifact('EthReserveStabilizer');
 const EthPCVDripper = contract.fromArtifact('EthPCVDripper');
->>>>>>> 972bf0f9
 const EthUniswapPCVController = contract.fromArtifact('EthUniswapPCVController');
 const EthUniswapPCVDeposit = contract.fromArtifact('EthUniswapPCVDeposit');
 const Fei = contract.fromArtifact('Fei');
@@ -112,12 +109,9 @@
     BondingCurveOracle,
     Core,
     EthBondingCurve,
-<<<<<<< HEAD
     EthPCVDepositAdapter,
-=======
     EthReserveStabilizer,
     EthPCVDripper,
->>>>>>> 972bf0f9
     EthUniswapPCVController,
     EthUniswapPCVDeposit,
     Fei,
