const { ZERO_ADDRESS, MAX_UINT256 } = require("@openzeppelin/test-helpers/src/constants");

const { accounts, contract, web3 } = require('@openzeppelin/test-environment');

<<<<<<< HEAD
const { BN, expectEvent, expectRevert, balance, time } = require('@openzeppelin/test-helpers');
=======
const { BN, expectEvent, expectRevert, ether, balance, time } = require('@openzeppelin/test-helpers');
>>>>>>> e3f6959e

var chai = require('chai');

//use default BigNumber
chai.use(require('chai-bn')(BN));

const { expect } = chai;

const BondingCurveOracle = contract.fromArtifact('BondingCurveOracle');
const Core = contract.fromArtifact('Core');
const EthBondingCurve = contract.fromArtifact('EthBondingCurve');
const EthUniswapPCVController = contract.fromArtifact('EthUniswapPCVController');
const EthUniswapPCVDeposit = contract.fromArtifact('EthUniswapPCVDeposit');
const Fei = contract.fromArtifact('Fei');
const FeiRouter = contract.fromArtifact('FeiRouter');
const ForceEth = contract.fromArtifact('ForceEth');
const GenesisGroup = contract.fromArtifact('GenesisGroup');
const IDO = contract.fromArtifact('IDO');
const Roots = contract.fromArtifact('RootsWrapper');
const TimelockedDelegator = contract.fromArtifact('TimelockedDelegator');
const Tribe = contract.fromArtifact('Tribe');
const UniswapIncentive = contract.fromArtifact('UniswapIncentive');
const UniswapOracle = contract.fromArtifact('UniswapOracle');
const FeiStakingRewards = contract.fromArtifact('FeiStakingRewards');
const FeiRewardsDistributor = contract.fromArtifact('FeiRewardsDistributor');


const MockBondingCurve = contract.fromArtifact('MockBondingCurve');
const MockBondingCurveOracle = contract.fromArtifact('MockBondingCurveOracle');
const MockCoreRef = contract.fromArtifact('MockCoreRef');
const MockERC20 = contract.fromArtifact('MockERC20');
const MockEthPCVDeposit = contract.fromArtifact('MockEthPCVDeposit');
const MockERC20 = contract.fromArtifact('MockERC20');
const MockIDO = contract.fromArtifact('MockIDO');
const MockIncentive = contract.fromArtifact('MockUniswapIncentive');
const MockOracle = contract.fromArtifact('MockOracle');
const MockPair = contract.fromArtifact('MockUniswapV2PairLiquidity');
const MockPairTrade = contract.fromArtifact('MockUniswapV2PairTrade');
const MockPCVDeposit = contract.fromArtifact('MockEthUniswapPCVDeposit');
const MockRouter = contract.fromArtifact('MockRouter');
const MockStakingRewards = contract.fromArtifact('MockStakingRewards');
const MockTribe = contract.fromArtifact('MockTribe');
const MockUniswapIncentive = contract.fromArtifact('MockUniswapIncentive');
const MockWeth = contract.fromArtifact('MockWeth');

const [ userAddress, secondUserAddress, beneficiaryAddress1, beneficiaryAddress2, governorAddress, genesisGroup, keeperAddress, pcvControllerAddress, minterAddress, burnerAddress, guardianAddress, incentivizedAddress, operatorAddress ] = accounts;

async function getCore(complete) {
    let core = await Core.new({from: governorAddress});
    await core.init({from: governorAddress});

    await core.setGenesisGroup(genesisGroup, {from: governorAddress});
    if (complete) {
        await core.completeGenesisGroup({from: genesisGroup});
    }

    await core.grantMinter(minterAddress, {from: governorAddress});
    await core.grantBurner(burnerAddress, {from: governorAddress});
    await core.grantPCVController(pcvControllerAddress, {from: governorAddress});
    await core.grantGuardian(guardianAddress, {from: governorAddress});

    return core;
}

async function forceEth(to, amount) {
    let forceEth = await ForceEth.new({value: amount});
    await forceEth.forceEth(to);
}

async function expectApprox(actual, expected) {
    let delta = expected.div(new BN('1000'));
    expect(actual).to.be.bignumber.closeTo(expected, delta);
}

module.exports = {
    // utils
    ZERO_ADDRESS,
    MAX_UINT256,
    web3,
    BN,
    expectEvent,
    expectRevert,
    balance,
    time,
    expect,
    // addresses
    userAddress,
    secondUserAddress,
    beneficiaryAddress1,
    beneficiaryAddress2,
    governorAddress,
    genesisGroup,
    incentivizedAddress,
    keeperAddress,
    pcvControllerAddress,
    minterAddress,
    burnerAddress,
    guardianAddress,
    operatorAddress,
    // contracts
    BondingCurveOracle,
    Core,
    EthBondingCurve,
    EthUniswapPCVController,
    EthUniswapPCVDeposit,
    Fei,
<<<<<<< HEAD
    FeiRewardsDistributor,
    FeiStakingRewards,
=======
    FeiRouter,
>>>>>>> e3f6959e
    ForceEth,
    GenesisGroup,
    Roots,
    IDO,
    TimelockedDelegator,
    Tribe,
    UniswapIncentive,
    UniswapOracle,
    // mock contracts
    MockBondingCurve,
    MockBondingCurveOracle,
    MockCoreRef,
    MockEthPCVDeposit,
    MockERC20,
    MockIDO,
    MockIncentive,
    MockOracle, 
    MockPair,
    MockPairTrade,
    MockPCVDeposit,
    MockRouter,
    MockStakingRewards,
    MockTribe,
    MockUniswapIncentive,
    MockWeth,
    // functions
    getCore,
    forceEth,
<<<<<<< HEAD
    expectApprox
=======
    expectApprox,
    ether
>>>>>>> e3f6959e
}<|MERGE_RESOLUTION|>--- conflicted
+++ resolved
@@ -2,11 +2,7 @@
 
 const { accounts, contract, web3 } = require('@openzeppelin/test-environment');
 
-<<<<<<< HEAD
-const { BN, expectEvent, expectRevert, balance, time } = require('@openzeppelin/test-helpers');
-=======
 const { BN, expectEvent, expectRevert, ether, balance, time } = require('@openzeppelin/test-helpers');
->>>>>>> e3f6959e
 
 var chai = require('chai');
 
@@ -113,12 +109,9 @@
     EthUniswapPCVController,
     EthUniswapPCVDeposit,
     Fei,
-<<<<<<< HEAD
     FeiRewardsDistributor,
     FeiStakingRewards,
-=======
     FeiRouter,
->>>>>>> e3f6959e
     ForceEth,
     GenesisGroup,
     Roots,
@@ -147,10 +140,6 @@
     // functions
     getCore,
     forceEth,
-<<<<<<< HEAD
-    expectApprox
-=======
     expectApprox,
     ether
->>>>>>> e3f6959e
 }