const { ZERO_ADDRESS } = require("@openzeppelin/test-helpers/src/constants");
const { accounts, contract } = require('@openzeppelin/test-environment');

const { BN, expectEvent, expectRevert, balance, time } = require('@openzeppelin/test-helpers');
const { expect } = require('chai');

const IDO = contract.fromArtifact('IDO');
const Core = contract.fromArtifact('Core');
const Fei = contract.fromArtifact('Fei');
const Tribe = contract.fromArtifact('Tribe');
const MockPair = contract.fromArtifact('MockUniswapV2PairLiquidity');
const MockRouter = contract.fromArtifact('MockRouter');

describe('IDO', function () {
  const [ userAddress, governorAddress, minterAddress, beneficiaryAddress, genesisGroup, beneficiaryAddress2 ] = accounts;
  const LIQUIDITY_INCREMENT = 10000; // amount of liquidity created by mock for each deposit

  beforeEach(async function () {
    this.core = await Core.new({from: governorAddress});
    await this.core.setGenesisGroup(genesisGroup, {from: governorAddress});
    this.fei = await Fei.at(await this.core.fei());
    this.tribe = await Tribe.at(await this.core.tribe());

    this.pair = await MockPair.new(this.fei.address, this.tribe.address);
    this.router = await MockRouter.new(this.pair.address);

    this.window = new BN(4 * 365 * 24 * 60 * 60);
    this.ido = await IDO.new(this.core.address, beneficiaryAddress, this.window, this.pair.address, this.router.address);
    await this.core.grantMinter(this.ido.address, {from: governorAddress});
    await this.core.grantMinter(minterAddress, {from: governorAddress});
    await this.core.allocateTribe(this.ido.address, 100000, {from: governorAddress});
  });

<<<<<<< HEAD
  describe('Swap', function() {
    describe('Not Genesis Group', function() {
      it('reverts', async function() {
        await expectRevert(this.ido.swapFei('5000', {from: userAddress}), "CoreRef: Caller is not GenesisGroup");
      });
    });

    describe('From Genesis Group', function() {
      beforeEach(async function() {
        await this.pair.setReserves('500000', '100000');
        await this.fei.mint(genesisGroup, '50000', {from: minterAddress});
      });

      describe('Not approved', function() {
        it('reverts', async function() {
          await expectRevert(this.ido.swapFei('50000', {from: genesisGroup}), "ERC20: transfer amount exceeds allowance");
        });
      });
      describe('Approved', function() {
        beforeEach(async function() {
          await this.fei.approve(this.ido.address, '50000', {from: genesisGroup});
          await this.ido.swapFei('50000', {from: genesisGroup});
        });

        it('genesis group balances', async function() {
          expect(await this.fei.balanceOf(this.ido.address)).to.be.bignumber.equal(new BN(0));
        });

        it('updates pair balances', async function() {
          expect(await this.fei.balanceOf(this.pair.address)).to.be.bignumber.equal(new BN(50000));
        });
      });
=======
  describe('Bad Duration', function() {
    it('reverts', async function() {
      await expectRevert(IDO.new(this.core.address, beneficiaryAddress, 0, this.pair.address, this.router.address), "LinearTokenTimelock: duration is 0");
>>>>>>> 2f8d00cb
    });
  });

  describe('Deploy', function() {
    describe('Not Genesis Group', function() {
      it('reverts', async function() {
        await expectRevert(this.ido.deploy(['5000000000000000000'], {from: userAddress}), "CoreRef: Caller is not GenesisGroup");
      });
    });

    describe('From Genesis Group', function() {
      beforeEach(async function() {
        expectEvent(
          await this.ido.deploy(['5000000000000000000'], {from: genesisGroup}),
          'Deploy',
          {
            _amountFei: "500000",
            _amountTribe: "100000"
          }
        );
      });

      it('updates ido balances', async function() {
        expect(await this.fei.balanceOf(this.ido.address)).to.be.bignumber.equal(new BN(0));
        expect(await this.tribe.balanceOf(this.ido.address)).to.be.bignumber.equal(new BN(0));
        expect(await this.pair.balanceOf(this.ido.address)).to.be.bignumber.equal(new BN(10000));
      });

      it('updates pair balances', async function() {
        expect(await this.fei.balanceOf(this.pair.address)).to.be.bignumber.equal(new BN(500000));
        expect(await this.tribe.balanceOf(this.pair.address)).to.be.bignumber.equal(new BN(100000));
      });

      it('updates total token', async function() {
        expect(await this.ido.totalToken()).to.be.bignumber.equal(new BN(LIQUIDITY_INCREMENT));
      });

      describe('After window', function() {
        beforeEach(async function() {
          await time.increase(this.window.mul(new BN('2')));
        });

        it('all available for release', async function() {
          expect(await this.ido.availableForRelease()).to.be.bignumber.equal(new BN(LIQUIDITY_INCREMENT));
        });
      });
    });

    describe('Beneficiary', function() {
      it('change succeeds', async function() {
        await this.ido.setPendingBeneficiary(beneficiaryAddress2, {from: beneficiaryAddress});
        expect(await this.ido.pendingBeneficiary()).to.be.equal(beneficiaryAddress2);
        expect(await this.ido.beneficiary()).to.be.equal(beneficiaryAddress);
        await this.ido.acceptBeneficiary({from: beneficiaryAddress2});
        expect(await this.ido.beneficiary()).to.be.equal(beneficiaryAddress2);
      });

      it('unauthorized set fails', async function() {
        await expectRevert(this.ido.setPendingBeneficiary(beneficiaryAddress2, {from: beneficiaryAddress2}), "LinearTokenTimelock: Caller is not a beneficiary");
      });

      it('unauthorized accept fails', async function() {
        await this.ido.setPendingBeneficiary(beneficiaryAddress2, {from: beneficiaryAddress});
        expect(await this.ido.pendingBeneficiary()).to.be.equal(beneficiaryAddress2);
        expect(await this.ido.beneficiary()).to.be.equal(beneficiaryAddress);
        await expectRevert(this.ido.acceptBeneficiary({from: userAddress}), "LinearTokenTimelock: Caller is not pending beneficiary");
      });
    });
  });
});<|MERGE_RESOLUTION|>--- conflicted
+++ resolved
@@ -31,7 +31,6 @@
     await this.core.allocateTribe(this.ido.address, 100000, {from: governorAddress});
   });
 
-<<<<<<< HEAD
   describe('Swap', function() {
     describe('Not Genesis Group', function() {
       it('reverts', async function() {
@@ -64,11 +63,12 @@
           expect(await this.fei.balanceOf(this.pair.address)).to.be.bignumber.equal(new BN(50000));
         });
       });
-=======
+    });
+  });
+  
   describe('Bad Duration', function() {
     it('reverts', async function() {
       await expectRevert(IDO.new(this.core.address, beneficiaryAddress, 0, this.pair.address, this.router.address), "LinearTokenTimelock: duration is 0");
->>>>>>> 2f8d00cb
     });
   });
 
