--- conflicted
+++ resolved
@@ -32,10 +32,6 @@
     this.ido = await MockIDO.new(this.tribe.address, 10, this.fei.address);
     this.bo = await MockBondingCurveOracle.new();
     this.pool = await MockPool.new();
-<<<<<<< HEAD
-    this.genesisGroup = await GenesisGroup.new(this.core.address, this.bc.address, this.ido.address, this.bo.address, this.pool.address, '1000', '10');
-=======
->>>>>>> 131b61d5
 
     this.duration = new BN('1000');
     this.maxPrice = new BN('9000');
@@ -189,50 +185,9 @@
       beforeEach(async function() {
         await this.genesisGroup.purchase(userAddress, 1000, {from: userAddress, value: 1000});
       });
-<<<<<<< HEAD
-      
+
       it('reverts', async function() {
         await expectRevert(this.genesisGroup.launch(), "GenesisGroup: Still in Genesis Period");
-=======
-
-      describe('Below max price', function() {
-        it('reverts', async function() {
-          await expectRevert(this.genesisGroup.launch(), "GenesisGroup: Still in Genesis Period");
-        });
-      });
-      describe('Above max price', function() {
-        beforeEach(async function() {
-          await this.bc.setCurrentPrice(95);
-          expectEvent(
-            await this.genesisGroup.launch(),
-            'Launch',
-            {}
-          );
-        });
-        it('purchases on bondingCurve', async function() {
-          expect(await balance.current(this.genesisGroup.address)).to.be.bignumber.equal(new BN(0));
-          expect(await balance.current(this.bc.address)).to.be.bignumber.equal(new BN(1000));
-        });
-
-        it('allocates bonding curve', async function() {
-          expect(await this.bc.allocated()).to.be.equal(true);
-        });
-
-        it('deploys IDO', async function() {
-          expect(await this.ido.ratio()).to.be.bignumber.equal(new BN('5000000000000000000').div(new BN(10)));
-        });
-
-        it('no swaps', async function() {
-          expect(await this.fei.balanceOf(this.genesisGroup.address)).to.be.bignumber.equal(this.genesisFeiAmount);
-        });
-
-        it('inits Bonding Curve Oracle', async function() {
-          expect(await this.bo.initPrice()).to.be.bignumber.equal(new BN('950000000000000000'));
-        });
-
-        it('inits pool', async function() {
-          expect(await this.pool.initialized()).to.be.equal(true);
-        });
       });
     });
     
@@ -317,7 +272,6 @@
         it('inits pool', async function() {
           expect(await this.pool.initialized()).to.be.equal(true);
         });
->>>>>>> 131b61d5
       });
     });
   });
