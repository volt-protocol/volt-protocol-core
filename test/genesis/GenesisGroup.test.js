--- conflicted
+++ resolved
@@ -193,7 +193,6 @@
           expect(await this.genesisGroup.totalCommittedFGEN()).to.be.bignumber.equal('500');
         });
 
-<<<<<<< HEAD
         describe('Exit', function() {
           beforeEach(async function() {
             await time.increase('300000');
@@ -206,7 +205,8 @@
 
           it('decrements total committed', async function() {
             expect(await this.genesisGroup.totalCommittedFGEN()).to.be.bignumber.equal(new BN('0'));
-=======
+          });
+        });
         describe('Second commit', function() {
           beforeEach(async function() {
             await this.genesisGroup.commit(userAddress, userAddress, '250', {from: userAddress});
@@ -216,7 +216,6 @@
             expect(await this.genesisGroup.balanceOf(userAddress)).to.be.bignumber.equal('0');
             expect(await this.genesisGroup.committedFGEN(userAddress)).to.be.bignumber.equal('750');
             expect(await this.genesisGroup.totalCommittedFGEN()).to.be.bignumber.equal('750');
->>>>>>> 0d66119a
           });
         });
       });
