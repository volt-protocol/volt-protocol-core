--- conflicted
+++ resolved
@@ -12,27 +12,11 @@
 const MockOracle = artifacts.require('MockOracle');
 const MockPCVDeposit = artifacts.require('MockEthUniswapPCVDeposit');
 
-<<<<<<< HEAD
 describe('TribeReserveStabilizer', function () {
   let userAddress;
   let governorAddress;
   let minterAddress;
   let pcvControllerAddress;
-
-=======
-  describe('TribeReserveStabilizer', function () {
-  
-    beforeEach(async function () {
-      this.core = await getCore(true);
-  
-      this.fei = await Fei.at(await this.core.fei());
-      this.tribe = await Tribe.at(await this.core.tribe());
-      this.oracle = await MockOracle.new(400); // 400:1 oracle price
-      this.feiOracle = await MockOracle.new(1);
-      this.pcvDeposit = await MockPCVDeposit.new(userAddress);
-
-      this.reserveStabilizer = await TribeReserveStabilizer.new(this.core.address, this.oracle.address, '9000', this.feiOracle.address, '10000');
->>>>>>> c17ac086
 
   beforeEach(async function () {
     ({
@@ -42,13 +26,14 @@
       pcvControllerAddress,
     } = await getAddresses());
     this.core = await getCore(true);
-
+  
     this.fei = await Fei.at(await this.core.fei());
     this.tribe = await Tribe.at(await this.core.tribe());
     this.oracle = await MockOracle.new(400); // 400:1 oracle price
+    this.feiOracle = await MockOracle.new(1);
     this.pcvDeposit = await MockPCVDeposit.new(userAddress);
 
-    this.reserveStabilizer = await TribeReserveStabilizer.new(this.core.address, this.oracle.address, '9000');
+    this.reserveStabilizer = await TribeReserveStabilizer.new(this.core.address, this.oracle.address, '9000', this.feiOracle.address, '10000');
 
     await this.core.grantBurner(this.reserveStabilizer.address, {from: governorAddress});
 
@@ -86,22 +71,6 @@
       });
     });
 
-<<<<<<< HEAD
-    describe('Higher usd per fei', function() {
-      it('exchanges for appropriate amount of token', async function() {
-        await this.reserveStabilizer.setUsdPerFeiRate('9500', {from: governorAddress});
-
-        let userBalanceBefore = await this.tribe.balanceOf(userAddress);
-        await this.reserveStabilizer.exchangeFei(40000000, {from: userAddress});
-        let userBalanceAfter = await this.tribe.balanceOf(userAddress);
-
-        expect(userBalanceAfter.sub(userBalanceBefore)).to.be.bignumber.equal(new BN('95000'));
-
-        expect(await this.fei.balanceOf(userAddress)).to.be.bignumber.equal(new BN('0'));
-        expect(await this.reserveStabilizer.balance()).to.be.bignumber.equal(new BN('0'));
-      });
-    });
-=======
       describe('FEI above threshold', function() {
         it('reverts', async function() {
           await this.reserveStabilizer.setFeiPriceThreshold('9900', {from: governorAddress});
@@ -143,7 +112,6 @@
             await expectRevert(this.reserveStabilizer.withdraw(userAddress, '1000000000', {from: pcvControllerAddress}), "TribeReserveStabilizer: nothing to withdraw");
         });
     });
->>>>>>> c17ac086
 
     describe('Not Enough FEI', function() {
       it('reverts', async function() {
@@ -157,7 +125,6 @@
         await expectRevert(this.reserveStabilizer.exchangeFei(new BN('400000'), {from: userAddress}), "Pausable: paused");
       });
     });
-  });
 
   describe('Withdraw', function() {
       it('reverts', async function() {
