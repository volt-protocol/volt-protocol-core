--- conflicted
+++ resolved
@@ -1,10 +1,7 @@
-<<<<<<< HEAD
+
 const hre = require('hardhat');
 const { env, hrtime } = require('process');
-=======
-const { env, hrtime } = require('process');
-const hre = require('hardhat');
->>>>>>> 5aa01406
+
 const {
   BN,
   expectEvent,
@@ -29,20 +26,14 @@
   let beneficiaryAddress1;
   let beneficiaryAddress2;
 
-<<<<<<< HEAD
-=======
   // eslint-disable-next-line consistent-return
->>>>>>> 5aa01406
   this.beforeAll(async function() {
     // Can only get the current price on a forked network (since we haven't deployed Uniswap stuff in test setup)
     if (!hre.network.config.forking) {
       return this.skip();
     }
-<<<<<<< HEAD
 
     return undefined;
-=======
->>>>>>> 5aa01406
   });
 
   beforeEach(async function () {
