const {
  userAddress,
  secondUserAddress,
  beneficiaryAddress1,
  beneficiaryAddress2,
  governorAddress,
  keeperAddress,
  BN,
  expectEvent,
  expectRevert,
  balance,
  time,
  expect,
  MockEthPCVDeposit,
  Fei,
  MockOracle, 
  EthBondingCurve,
  getCore
} = require('../helpers');

describe('EthBondingCurve', function () {

  beforeEach(async function () {
    
    this.core = await getCore(true);
    await this.core.init({from: governorAddress});

    this.fei = await Fei.at(await this.core.fei());
    
    this.oracle = await MockOracle.new(500); // 500 USD per ETH exchange rate 
    this.pcvDeposit1 = await MockEthPCVDeposit.new(beneficiaryAddress1);
    this.pcvDeposit2 = await MockEthPCVDeposit.new(beneficiaryAddress2);

    this.scale = new BN('100000000000');
    this.buffer = new BN('100');
    this.incentiveAmount = new BN('100');
    this.incentiveDuration = new BN('10');
    this.bondingCurve = await EthBondingCurve.new(this.scale, this.core.address, [this.pcvDeposit1.address, this.pcvDeposit2.address], [9000, 1000], this.oracle.address, this.incentiveDuration, this.incentiveAmount);
    await this.core.grantMinter(this.bondingCurve.address, {from: governorAddress});
  });

  describe('Init', function() {
    it('average price', async function() {
      expect((await this.bondingCurve.getAveragePrice('50000000'))[0]).to.be.equal('628095921919610746'); // about .63c
    });

    it('current price', async function() {
      expect((await this.bondingCurve.getCurrentPrice())[0]).to.be.equal('1000000000000000000000'); // .50c
    });

    it('getAmountOut', async function() {
      expect(await this.bondingCurve.getAmountOut('50000000')).to.be.bignumber.equal(new BN('39802837636'));
    });

    it('scale', async function() {
        expect(await this.bondingCurve.scale()).to.be.bignumber.equal(this.scale);
        expect(await this.bondingCurve.atScale()).to.be.equal(false);
    });

    it('getTotalPCVHeld', async function() {
      expect(await this.bondingCurve.getTotalPCVHeld()).to.be.bignumber.equal(new BN('0'));
    });

    it('totalPurchased', async function() {
      expect(await this.bondingCurve.totalPurchased()).to.be.bignumber.equal(new BN('0'));
    });

    it('buffer', async function() {
      expect(await this.bondingCurve.buffer()).to.be.bignumber.equal(this.buffer);
      expect(await this.bondingCurve.BUFFER_GRANULARITY()).to.be.bignumber.equal('10000');
    });

    it('incentive amount', async function() {
      expect(await this.bondingCurve.incentiveAmount()).to.be.bignumber.equal(this.incentiveAmount);
    });
  });

  describe('Purchase', function() {
    beforeEach(async function() {
      this.purchaseAmount = new BN("50000000");
    });

    describe('Incorrect ETH sent', function() {
      it('Too little ETH', async function() {
        await expectRevert(this.bondingCurve.purchase(userAddress, this.purchaseAmount, {value: "100"}), "Bonding Curve: Sent value does not equal input");
      });
      it('Too much ETH', async function() {
        await expectRevert(this.bondingCurve.purchase(userAddress, this.purchaseAmount, {value: "1000000000000000000"}), "Bonding Curve: Sent value does not equal input");
      });
    });
    describe('Correct ETH sent', function() {

      describe('Invalid Oracle', function() {
        it('reverts', async function() {
          this.oracle.setValid(false);
          await expectRevert(this.bondingCurve.purchase(userAddress, this.purchaseAmount, {value: this.purchaseAmount}), "OracleRef: oracle invalid");     
        })
      });

      describe('Pre Scale', function() {
        beforeEach(async function() {
          this.expectedFei1 = new BN("39802837636");
          expect(await this.bondingCurve.getAmountOut(this.purchaseAmount)).to.be.bignumber.equal(this.expectedFei1);
          expectEvent(
            await this.bondingCurve.purchase(userAddress, this.purchaseAmount, {value: this.purchaseAmount}),
            'Purchase',
            {
              _to: userAddress,
              _amountIn: this.purchaseAmount,
              _amountOut: this.expectedFei1
            }
          );
        });

        it('correct FEI sent', async function() {
          expect(await this.fei.balanceOf(userAddress)).to.be.bignumber.equal(this.expectedFei1);
        });

        it('totalPurchased', async function() {
          expect(await this.bondingCurve.totalPurchased()).to.be.bignumber.equal(this.expectedFei1);
        });

        it('not at Scale', async function() {
          expect(await this.bondingCurve.atScale()).to.be.equal(false);
        });
        
        it('current price', async function() {
          expect((await this.bondingCurve.getCurrentPrice()).value).to.be.equal("675107326290411445459");
        });

        it('total PCV held', async function() {
          expect(await this.bondingCurve.getTotalPCVHeld()).to.be.bignumber.equal(this.purchaseAmount);
        });

        describe('Second Purchase', function() {
          beforeEach(async function() {
            this.expectedFei2 = new BN("30724360107");
            this.totalExpected = this.expectedFei1.add(this.expectedFei2);
            expect(await this.bondingCurve.getAmountOut(this.purchaseAmount)).to.be.bignumber.equal(this.expectedFei2);
            expectEvent(
              await this.bondingCurve.purchase(userAddress, this.purchaseAmount, {value: this.purchaseAmount}),
              'Purchase',
              {
                _to: userAddress,
                _amountIn: this.purchaseAmount,
                _amountOut: this.expectedFei2
              }
            );
          });

          it('correct FEI sent', async function() {
            expect(await this.fei.balanceOf(userAddress)).to.be.bignumber.equal(this.totalExpected);
          });
  
          it('totalPurchased', async function() {
            expect(await this.bondingCurve.totalPurchased()).to.be.bignumber.equal(this.totalExpected);
          });
  
          it('not at Scale', async function() {
            expect(await this.bondingCurve.atScale()).to.be.equal(false);
          });
          
          it('current price', async function() {
            expect((await this.bondingCurve.getCurrentPrice()).value).to.be.equal("566517931946107970529");
          });
  
          it('total PCV held', async function() {
            expect(await this.bondingCurve.getTotalPCVHeld()).to.be.bignumber.equal(this.purchaseAmount.mul(new BN(2)));
          });
        });

        describe('Purchase To', function() {
          beforeEach(async function() {
            this.expectedFei2 = new BN("30724360107");
            this.totalExpected = this.expectedFei1.add(this.expectedFei2);
            expect(await this.bondingCurve.getAmountOut(this.purchaseAmount)).to.be.bignumber.equal(this.expectedFei2);
            expectEvent(
              await this.bondingCurve.purchase(secondUserAddress, this.purchaseAmount, {value: this.purchaseAmount}),
              'Purchase',
              {
                _to: secondUserAddress,
                _amountIn: this.purchaseAmount,
                _amountOut: this.expectedFei2
              }
            );
          });

          it('correct FEI sent', async function() {
            expect(await this.fei.balanceOf(userAddress)).to.be.bignumber.equal(this.expectedFei1);
            expect(await this.fei.balanceOf(secondUserAddress)).to.be.bignumber.equal(this.expectedFei2);
          });
  
          it('totalPurchased', async function() {
            expect(await this.bondingCurve.totalPurchased()).to.be.bignumber.equal(this.totalExpected);
          });
  
          it('not at Scale', async function() {
            expect(await this.bondingCurve.atScale()).to.be.equal(false);
          });
          
          it('current price', async function() {
            expect((await this.bondingCurve.getCurrentPrice()).value).to.be.equal("566517931946107970529");
          });
  
          it('total PCV held', async function() {
            expect(await this.bondingCurve.getTotalPCVHeld()).to.be.bignumber.equal(this.purchaseAmount.mul(new BN(2)));
          });
        });

        describe('Oracle Price Change', function() {
          beforeEach(async function() {
            // 20% reduction in exchange rate
            await this.oracle.setExchangeRate(400);
            this.expectedFei2 = new BN("24979367787");
            this.totalExpected = this.expectedFei1.add(this.expectedFei2);
            expect(await this.bondingCurve.getAmountOut(this.purchaseAmount)).to.be.bignumber.equal(this.expectedFei2);
            expectEvent(
              await this.bondingCurve.purchase(userAddress, this.purchaseAmount, {value: this.purchaseAmount}),
              'Purchase',
              {
                _to: userAddress,
                _amountIn: this.purchaseAmount,
                _amountOut: this.expectedFei2
              }
            );
          });

          it('correct FEI sent', async function() {
            expect(await this.fei.balanceOf(userAddress)).to.be.bignumber.equal(this.totalExpected);
          });
  
          it('totalPurchased', async function() {
            expect(await this.bondingCurve.totalPurchased()).to.be.bignumber.equal(this.totalExpected);
          });
  
          it('not at Scale', async function() {
            expect(await this.bondingCurve.atScale()).to.be.equal(false);
          });
          
          it('current price', async function() {
            expect((await this.bondingCurve.getCurrentPrice()).value).to.be.equal("466294208163864714813");
          });
  
          it('total PCV held', async function() {
            expect(await this.bondingCurve.getTotalPCVHeld()).to.be.bignumber.equal(this.purchaseAmount.mul(new BN(2)));
          });
        });
      });

<<<<<<< HEAD
      describe('Crossing Scale Beyond Buffer', function() {
        beforeEach(async function() {
          expect((await this.bondingCurve.getAveragePrice("2000000000")).value).to.be.equal("1010101010101010101");
          expect(await this.bondingCurve.atScale()).to.be.equal(false);
          await this.bondingCurve.purchase(userAddress, "2000000000", {value: "2000000000"});
        });

        it('registers scale cross', async function() {
          // Uses bonding curve for entire trade
          expect(await this.fei.balanceOf(userAddress)).to.be.bignumber.equal(new BN(990000000000));
          expect(await this.bondingCurve.totalPurchased()).to.be.bignumber.equal(new BN(990000000000));
          expect(await this.bondingCurve.atScale()).to.be.equal(true);
        });

        it('Correct current price', async function() {
          expect((await this.bondingCurve.getCurrentPrice()).value).to.be.equal("495000000000000000000");
        });
      });

      describe('Post Scale', function() {
=======
      describe('Crossing Scale', function() {
>>>>>>> 131b61d5
        beforeEach(async function() {
          this.expectedFei1 = new BN("121385382316");
          this.purchaseAmount =  new BN("200000000");
          expect(await this.bondingCurve.getAmountOut(this.purchaseAmount)).to.be.bignumber.equal(this.expectedFei1);
          expectEvent(
            await this.bondingCurve.purchase(userAddress, this.purchaseAmount, {value: this.purchaseAmount}),
            'Purchase',
            {
              _to: userAddress,
              _amountIn: this.purchaseAmount,
              _amountOut: this.expectedFei1
            }
          );
        });

        it('correct FEI sent', async function() {
          expect(await this.fei.balanceOf(userAddress)).to.be.bignumber.equal(this.expectedFei1);
        });

        it('totalPurchased', async function() {
          expect(await this.bondingCurve.totalPurchased()).to.be.bignumber.equal(this.expectedFei1);
        });

        it('At Scale', async function() {
          expect(await this.bondingCurve.atScale()).to.be.equal(true);
        });
        
        it('current price', async function() {
          expect((await this.bondingCurve.getCurrentPrice()).value).to.be.equal("495000000000000000000");
        });

        it('total PCV held', async function() {
          expect(await this.bondingCurve.getTotalPCVHeld()).to.be.bignumber.equal(this.purchaseAmount);
        });

        describe('Post Scale', function() {
          beforeEach(async function() {
            this.expectedFei2 = new BN("99000000000");
            this.totalExpected = this.expectedFei1.add(this.expectedFei2);
            expect(await this.bondingCurve.getAmountOut(this.purchaseAmount)).to.be.bignumber.equal(this.expectedFei2);
            expectEvent(
              await this.bondingCurve.purchase(userAddress, this.purchaseAmount, {value: this.purchaseAmount}),
              'Purchase',
              {
                _to: userAddress,
                _amountIn: this.purchaseAmount,
                _amountOut: this.expectedFei2
              }
            );
          });
  
          it('correct FEI sent', async function() {
            expect(await this.fei.balanceOf(userAddress)).to.be.bignumber.equal(this.totalExpected);
          });
  
          it('totalPurchased', async function() {
            expect(await this.bondingCurve.totalPurchased()).to.be.bignumber.equal(this.totalExpected);
          });
  
          it('at Scale', async function() {
            expect(await this.bondingCurve.atScale()).to.be.equal(true);
          });
          
          it('current price', async function() {
            expect((await this.bondingCurve.getCurrentPrice()).value).to.be.equal("495000000000000000000");
          });
  
          it('total PCV held', async function() {
            expect(await this.bondingCurve.getTotalPCVHeld()).to.be.bignumber.equal(this.purchaseAmount.mul(new BN(2)));
          });
        });

        describe('Buffer Change', function() {
          beforeEach(async function() {
            // 5% buffer
            await this.bondingCurve.setBuffer(500, {from: governorAddress});
            this.expectedFei2 = new BN("95000000000");
            this.totalExpected = this.expectedFei1.add(this.expectedFei2);
            expect(await this.bondingCurve.getAmountOut(this.purchaseAmount)).to.be.bignumber.equal(this.expectedFei2);
            expectEvent(
              await this.bondingCurve.purchase(userAddress, this.purchaseAmount, {value: this.purchaseAmount}),
              'Purchase',
              {
                _to: userAddress,
                _amountIn: this.purchaseAmount,
                _amountOut: this.expectedFei2
              }
            );
          });
  
          it('correct FEI sent', async function() {
            expect(await this.fei.balanceOf(userAddress)).to.be.bignumber.equal(this.totalExpected);
          });
  
          it('totalPurchased', async function() {
            expect(await this.bondingCurve.totalPurchased()).to.be.bignumber.equal(this.totalExpected);
          });
  
          it('at Scale', async function() {
            expect(await this.bondingCurve.atScale()).to.be.equal(true);
          });
          
          it('current price', async function() {
            expect((await this.bondingCurve.getCurrentPrice()).value).to.be.equal("475000000000000000000");
          });
  
          it('total PCV held', async function() {
            expect(await this.bondingCurve.getTotalPCVHeld()).to.be.bignumber.equal(this.purchaseAmount.mul(new BN(2)));
          });
        });

        describe('Oracle Price Change', function() {
          beforeEach(async function() {
            // 20% decrease
            await this.oracle.setExchangeRate(600);
            this.expectedFei2 = new BN("118800000000");
            this.totalExpected = this.expectedFei1.add(this.expectedFei2);
            expect(await this.bondingCurve.getAmountOut(this.purchaseAmount)).to.be.bignumber.equal(this.expectedFei2);
            expectEvent(
              await this.bondingCurve.purchase(userAddress, this.purchaseAmount, {value: this.purchaseAmount}),
              'Purchase',
              {
                _to: userAddress,
                _amountIn: this.purchaseAmount,
                _amountOut: this.expectedFei2
              }
            );
          });
  
          it('correct FEI sent', async function() {
            expect(await this.fei.balanceOf(userAddress)).to.be.bignumber.equal(this.totalExpected);
          });
  
          it('totalPurchased', async function() {
            expect(await this.bondingCurve.totalPurchased()).to.be.bignumber.equal(this.totalExpected);
          });
  
          it('at Scale', async function() {
            expect(await this.bondingCurve.atScale()).to.be.equal(true);
          });
          
          it('current price', async function() {
            expect((await this.bondingCurve.getCurrentPrice()).value).to.be.equal("594000000000000000000");
          });
  
          it('total PCV held', async function() {
            expect(await this.bondingCurve.getTotalPCVHeld()).to.be.bignumber.equal(this.purchaseAmount.mul(new BN(2)));
          });
        });
      });
    });
  });

  describe('Allocate', function() {
    describe('No Purchase', function() {
      it('reverts', async function() {
        await expectRevert(this.bondingCurve.allocate({from: keeperAddress}), "BondingCurve: No PCV held"); 
      });
    });

    describe('With Purchase', function() {
      beforeEach(async function () {
        this.purchaseAmount = new BN("1000000000000000000")
        this.beneficiaryBalance1 = await balance.current(beneficiaryAddress1);
        this.beneficiaryBalance2 = await balance.current(beneficiaryAddress2);

        this.keeperFei = await this.fei.balanceOf(keeperAddress);

        await this.bondingCurve.purchase(userAddress, this.purchaseAmount, {value: this.purchaseAmount});
        expectEvent(await this.bondingCurve.allocate({from: keeperAddress}),
          'Allocate',
          {
            _caller: keeperAddress,
            _amount: this.purchaseAmount
          }
        ); 
      });

      it('splits funds', async function() {
        expect(await balance.current(beneficiaryAddress1)).to.be.bignumber.equal(this.beneficiaryBalance1.add(new BN("900000000000000000")));
        expect(await balance.current(beneficiaryAddress2)).to.be.bignumber.equal(this.beneficiaryBalance2.add(new BN("100000000000000000")));
      });
        
      it('incentivizes', async function() {
        expect(await this.fei.balanceOf(keeperAddress)).to.be.bignumber.equal(this.keeperFei.add(this.incentiveAmount));
      });

      describe('Second Allocate', async function() {
        describe('No Purchase', function() {
          it('reverts', async function() {
            await expectRevert(this.bondingCurve.allocate({from: keeperAddress}), "BondingCurve: No PCV held"); 
          });
        });

        describe('With Purchase Before Window', function() {
          beforeEach(async function () {
            this.beneficiaryBalance1 = await balance.current(beneficiaryAddress1);
            this.beneficiaryBalance2 = await balance.current(beneficiaryAddress2);

            this.keeperFei = await this.fei.balanceOf(keeperAddress);

            await this.bondingCurve.purchase(userAddress, this.purchaseAmount, {value: this.purchaseAmount});
            expectEvent(await this.bondingCurve.allocate({from: keeperAddress}),
              'Allocate',
              {
                _caller: keeperAddress,
                _amount: this.purchaseAmount
              }
            ); 
          });
    
          it('splits funds', async function() {
            expect(await balance.current(beneficiaryAddress1)).to.be.bignumber.equal(this.beneficiaryBalance1.add(new BN("900000000000000000")));
            expect(await balance.current(beneficiaryAddress2)).to.be.bignumber.equal(this.beneficiaryBalance2.add(new BN("100000000000000000")));
          });
            
          it('no incentives', async function() {
            expect(await this.fei.balanceOf(keeperAddress)).to.be.bignumber.equal(this.keeperFei);
          });
        });

        describe('With Purchase After Window', function() {
          beforeEach(async function () {
            this.beneficiaryBalance1 = await balance.current(beneficiaryAddress1);
            this.beneficiaryBalance2 = await balance.current(beneficiaryAddress2);

            this.keeperFei = await this.fei.balanceOf(keeperAddress);

            await time.increase(this.incentiveDuration);
            await this.bondingCurve.purchase(userAddress, this.purchaseAmount, {value: this.purchaseAmount});
            expectEvent(await this.bondingCurve.allocate({from: keeperAddress}),
              'Allocate',
              {
                _caller: keeperAddress,
                _amount: this.purchaseAmount
              }
            ); 
          });
    
    
          it('splits funds', async function() {
            expect(await balance.current(beneficiaryAddress1)).to.be.bignumber.equal(this.beneficiaryBalance1.add(new BN("900000000000000000")));
            expect(await balance.current(beneficiaryAddress2)).to.be.bignumber.equal(this.beneficiaryBalance2.add(new BN("100000000000000000")));
          });
            
          it('incentivizes', async function() {
            expect(await this.fei.balanceOf(keeperAddress)).to.be.bignumber.equal(this.keeperFei.add(this.incentiveAmount));
          });
        });

        describe('Updated Allocation', function() {
          beforeEach(async function() {
            this.beneficiaryBalance1 = await balance.current(beneficiaryAddress1);
            this.beneficiaryBalance2 = await balance.current(beneficiaryAddress2);

            this.keeperFei = await this.fei.balanceOf(keeperAddress);

            await time.increase(this.incentiveDuration);
            await this.bondingCurve.setAllocation([this.pcvDeposit1.address, this.pcvDeposit2.address], [5000, 5000], {from: governorAddress});
            await this.bondingCurve.purchase(userAddress, this.purchaseAmount, {value: this.purchaseAmount});
            expectEvent(await this.bondingCurve.allocate({from: keeperAddress}),
              'Allocate',
              {
                _caller: keeperAddress,
                _amount: this.purchaseAmount
              }
            ); 
          });
  
          it('splits funds', async function() {
            expect(await balance.current(beneficiaryAddress1)).to.be.bignumber.equal(this.beneficiaryBalance1.add(new BN("500000000000000000")));
            expect(await balance.current(beneficiaryAddress2)).to.be.bignumber.equal(this.beneficiaryBalance2.add(new BN("500000000000000000")));
          });
          
          it('incentivizes', async function() {
            expect(await this.fei.balanceOf(keeperAddress)).to.be.bignumber.equal(this.keeperFei.add(this.incentiveAmount));
          });
        });
      });
    });
  });

  describe('PCV Allocation', function() {
    it('Mismatched lengths revert', async function() {
      await expectRevert(this.bondingCurve.checkAllocation([this.pcvDeposit1.address], [9000, 1000]), "PCVSplitter: PCV Deposits and ratios are different lengths");
    });

    it('Incomplete allocation rule reverts', async function() {
      await expectRevert(this.bondingCurve.checkAllocation([this.pcvDeposit1.address, this.pcvDeposit2.address], [9000, 2000]), "PCVSplitter: ratios do not total 100%");
    });

    it('Correct allocation rule succeeds', async function() {
      expect(await this.bondingCurve.checkAllocation([this.pcvDeposit1.address, this.pcvDeposit2.address], [5000, 5000])).to.be.equal(true);
    });

    it('Governor set succeeds', async function() {
      expectEvent(
        await this.bondingCurve.setAllocation([this.pcvDeposit1.address], [10000], {from: governorAddress}), 
        'AllocationUpdate', 
        { _pcvDeposits : [this.pcvDeposit1.address] }
      );

      var result = await this.bondingCurve.getAllocation();
      expect(result[0].length).to.be.equal(1);
      expect(result[0][0]).to.be.equal(this.pcvDeposit1.address);
      expect(result[1].length).to.be.equal(1);
      expect(result[1][0]).to.be.bignumber.equal(new BN(10000));
    });

    it('Non-governor set reverts', async function() {
      await expectRevert(this.bondingCurve.setAllocation([this.pcvDeposit1.address], [10000], {from: userAddress}), "CoreRef: Caller is not a governor");
    });
  });

  describe('Oracle', function() {
    it('Governor set succeeds', async function() {
      expectEvent(
        await this.bondingCurve.setOracle(userAddress, {from: governorAddress}),
        'OracleUpdate',
        {_oracle: userAddress}
      );
      expect(await this.bondingCurve.oracle()).to.be.equal(userAddress);
    });

    it('Non-governor set reverts', async function() {
      await expectRevert(this.bondingCurve.setOracle(userAddress, {from: userAddress}), "CoreRef: Caller is not a governor");
    });
  });

  describe('Scale', function() {
    it('Governor set succeeds', async function() {
      expectEvent(
        await this.bondingCurve.setScale(100, {from: governorAddress}),
        'ScaleUpdate',
        {_scale: new BN(100)}
      );
      expect(await this.bondingCurve.scale()).to.be.bignumber.equal(new BN(100));
    });

    it('Non-governor set reverts', async function() {
      await expectRevert(this.bondingCurve.setScale(100, {from: userAddress}), "CoreRef: Caller is not a governor");
    });
  });

  describe('Buffer', function() {
    it('Governor set succeeds', async function() {
      expectEvent(
        await this.bondingCurve.setBuffer(1000, {from: governorAddress}),
        'BufferUpdate',
        {_buffer: new BN(1000)}
      );
      expect(await this.bondingCurve.buffer()).to.be.bignumber.equal(new BN(1000));
    });

    it('Governor set outside range reverts', async function() {
      await expectRevert(this.bondingCurve.setBuffer(10000, {from: governorAddress}), "BondingCurve: Buffer exceeds or matches granularity");
    });

    it('Non-governor set reverts', async function() {
      await expectRevert(this.bondingCurve.setBuffer(1000, {from: userAddress}), "CoreRef: Caller is not a governor");
    });
  });

  describe('Core', function() {
    it('Governor set succeeds', async function() {
      expectEvent(
        await this.bondingCurve.setCore(userAddress, {from: governorAddress}), 
        'CoreUpdate', 
        { _core : userAddress }
      );

      expect(await this.bondingCurve.core()).to.be.equal(userAddress);
    });

    it('Non-governor set reverts', async function() {
      await expectRevert(this.bondingCurve.setCore(userAddress, {from: userAddress}), "CoreRef: Caller is not a governor");
    });
  });
});<|MERGE_RESOLUTION|>--- conflicted
+++ resolved
@@ -247,7 +247,6 @@
         });
       });
 
-<<<<<<< HEAD
       describe('Crossing Scale Beyond Buffer', function() {
         beforeEach(async function() {
           expect((await this.bondingCurve.getAveragePrice("2000000000")).value).to.be.equal("1010101010101010101");
@@ -266,11 +265,8 @@
           expect((await this.bondingCurve.getCurrentPrice()).value).to.be.equal("495000000000000000000");
         });
       });
-
-      describe('Post Scale', function() {
-=======
+      
       describe('Crossing Scale', function() {
->>>>>>> 131b61d5
         beforeEach(async function() {
           this.expectedFei1 = new BN("121385382316");
           this.purchaseAmount =  new BN("200000000");
