const {
  userAddress,
  secondUserAddress,
  beneficiaryAddress1,
  beneficiaryAddress2,
  governorAddress,
  keeperAddress,
  BN,
  expectEvent,
  expectRevert,
  balance,
  time,
  expect,
  MockEthPCVDeposit,
  Fei,
  MockOracle, 
  EthBondingCurve,
  getCore
} = require('../helpers');

describe('EthBondingCurve', function () {

  beforeEach(async function () {
<<<<<<< HEAD
    this.core = await Core.new({from: governorAddress});
    await this.core.init({from: governorAddress});

    await this.core.setGenesisGroup(genesisGroup, {from: governorAddress});
    await this.core.completeGenesisGroup({from: genesisGroup});

=======
    this.core = await getCore(true);
>>>>>>> 5dfca374
    this.fei = await Fei.at(await this.core.fei());
    
    this.oracle = await MockOracle.new(500); // 500 USD per ETH exchange rate 
    this.pcvDeposit1 = await MockEthPCVDeposit.new(beneficiaryAddress1);
    this.pcvDeposit2 = await MockEthPCVDeposit.new(beneficiaryAddress2);

    this.scale = new BN('100000000000');
    this.buffer = new BN('100');
    this.incentiveAmount = new BN('100');
    this.incentiveDuration = new BN('10');
    this.bondingCurve = await EthBondingCurve.new(this.scale, this.core.address, [this.pcvDeposit1.address, this.pcvDeposit2.address], [9000, 1000], this.oracle.address, this.incentiveDuration, this.incentiveAmount);
    await this.core.grantMinter(this.bondingCurve.address, {from: governorAddress});
  });

  describe('Init', function() {
    it('average price', async function() {
      expect((await this.bondingCurve.getAveragePrice('50000000'))[0]).to.be.equal('628095921919610746'); // about .63c
    });

    it('current price', async function() {
      expect((await this.bondingCurve.getCurrentPrice())[0]).to.be.equal('1000000000000000000000'); // .50c
    });

    it('getAmountOut', async function() {
      expect(await this.bondingCurve.getAmountOut('50000000')).to.be.bignumber.equal(new BN('39802837636'));
    });

    it('scale', async function() {
        expect(await this.bondingCurve.scale()).to.be.bignumber.equal(this.scale);
        expect(await this.bondingCurve.atScale()).to.be.equal(false);
    });

    it('getTotalPCVHeld', async function() {
      expect(await this.bondingCurve.getTotalPCVHeld()).to.be.bignumber.equal(new BN('0'));
    });

    it('totalPurchased', async function() {
      expect(await this.bondingCurve.totalPurchased()).to.be.bignumber.equal(new BN('0'));
    });

    it('buffer', async function() {
      expect(await this.bondingCurve.buffer()).to.be.bignumber.equal(this.buffer);
      expect(await this.bondingCurve.BUFFER_GRANULARITY()).to.be.bignumber.equal('10000');
    });

    it('incentive amount', async function() {
      expect(await this.bondingCurve.incentiveAmount()).to.be.bignumber.equal(this.incentiveAmount);
    });
  });

  describe('Purchase', function() {
    beforeEach(async function() {
      this.purchaseAmount = new BN("50000000");
    });

    describe('Incorrect ETH sent', function() {
      it('Too little ETH', async function() {
        await expectRevert(this.bondingCurve.purchase(userAddress, this.purchaseAmount, {value: "100"}), "Bonding Curve: Sent value does not equal input");
      });
      it('Too much ETH', async function() {
        await expectRevert(this.bondingCurve.purchase(userAddress, this.purchaseAmount, {value: "1000000000000000000"}), "Bonding Curve: Sent value does not equal input");
      });
    });
    describe('Correct ETH sent', function() {

      describe('Invalid Oracle', function() {
        it('reverts', async function() {
          this.oracle.setValid(false);
          await expectRevert(this.bondingCurve.purchase(userAddress, this.purchaseAmount, {value: this.purchaseAmount}), "OracleRef: oracle invalid");     
        })
      });

      describe('Pre Scale', function() {
        beforeEach(async function() {
          this.expectedFei1 = new BN("39802837636");
          expect(await this.bondingCurve.getAmountOut(this.purchaseAmount)).to.be.bignumber.equal(this.expectedFei1);
          expectEvent(
            await this.bondingCurve.purchase(userAddress, this.purchaseAmount, {value: this.purchaseAmount}),
            'Purchase',
            {
              _to: userAddress,
              _amountIn: this.purchaseAmount,
              _amountOut: this.expectedFei1
            }
          );
        });

        it('correct FEI sent', async function() {
          expect(await this.fei.balanceOf(userAddress)).to.be.bignumber.equal(this.expectedFei1);
        });

        it('totalPurchased', async function() {
          expect(await this.bondingCurve.totalPurchased()).to.be.bignumber.equal(this.expectedFei1);
        });

        it('not at Scale', async function() {
          expect(await this.bondingCurve.atScale()).to.be.equal(false);
        });
        
        it('current price', async function() {
          expect((await this.bondingCurve.getCurrentPrice()).value).to.be.equal("675107326290411445459");
        });

        it('total PCV held', async function() {
          expect(await this.bondingCurve.getTotalPCVHeld()).to.be.bignumber.equal(this.purchaseAmount);
        });

        describe('Second Purchase', function() {
          beforeEach(async function() {
            this.expectedFei2 = new BN("30724360107");
            this.totalExpected = this.expectedFei1.add(this.expectedFei2);
            expect(await this.bondingCurve.getAmountOut(this.purchaseAmount)).to.be.bignumber.equal(this.expectedFei2);
            expectEvent(
              await this.bondingCurve.purchase(userAddress, this.purchaseAmount, {value: this.purchaseAmount}),
              'Purchase',
              {
                _to: userAddress,
                _amountIn: this.purchaseAmount,
                _amountOut: this.expectedFei2
              }
            );
          });

          it('correct FEI sent', async function() {
            expect(await this.fei.balanceOf(userAddress)).to.be.bignumber.equal(this.totalExpected);
          });
  
          it('totalPurchased', async function() {
            expect(await this.bondingCurve.totalPurchased()).to.be.bignumber.equal(this.totalExpected);
          });
  
          it('not at Scale', async function() {
            expect(await this.bondingCurve.atScale()).to.be.equal(false);
          });
          
          it('current price', async function() {
            expect((await this.bondingCurve.getCurrentPrice()).value).to.be.equal("566517931946107970529");
          });
  
          it('total PCV held', async function() {
            expect(await this.bondingCurve.getTotalPCVHeld()).to.be.bignumber.equal(this.purchaseAmount.mul(new BN(2)));
          });
        });

        describe('Purchase To', function() {
          beforeEach(async function() {
            this.expectedFei2 = new BN("30724360107");
            this.totalExpected = this.expectedFei1.add(this.expectedFei2);
            expect(await this.bondingCurve.getAmountOut(this.purchaseAmount)).to.be.bignumber.equal(this.expectedFei2);
            expectEvent(
              await this.bondingCurve.purchase(secondUserAddress, this.purchaseAmount, {value: this.purchaseAmount}),
              'Purchase',
              {
                _to: secondUserAddress,
                _amountIn: this.purchaseAmount,
                _amountOut: this.expectedFei2
              }
            );
          });

          it('correct FEI sent', async function() {
            expect(await this.fei.balanceOf(userAddress)).to.be.bignumber.equal(this.expectedFei1);
            expect(await this.fei.balanceOf(secondUserAddress)).to.be.bignumber.equal(this.expectedFei2);
          });
  
          it('totalPurchased', async function() {
            expect(await this.bondingCurve.totalPurchased()).to.be.bignumber.equal(this.totalExpected);
          });
  
          it('not at Scale', async function() {
            expect(await this.bondingCurve.atScale()).to.be.equal(false);
          });
          
          it('current price', async function() {
            expect((await this.bondingCurve.getCurrentPrice()).value).to.be.equal("566517931946107970529");
          });
  
          it('total PCV held', async function() {
            expect(await this.bondingCurve.getTotalPCVHeld()).to.be.bignumber.equal(this.purchaseAmount.mul(new BN(2)));
          });
        });

        describe('Oracle Price Change', function() {
          beforeEach(async function() {
            // 20% reduction in exchange rate
            await this.oracle.setExchangeRate(400);
            this.expectedFei2 = new BN("24979367787");
            this.totalExpected = this.expectedFei1.add(this.expectedFei2);
            expect(await this.bondingCurve.getAmountOut(this.purchaseAmount)).to.be.bignumber.equal(this.expectedFei2);
            expectEvent(
              await this.bondingCurve.purchase(userAddress, this.purchaseAmount, {value: this.purchaseAmount}),
              'Purchase',
              {
                _to: userAddress,
                _amountIn: this.purchaseAmount,
                _amountOut: this.expectedFei2
              }
            );
          });

          it('correct FEI sent', async function() {
            expect(await this.fei.balanceOf(userAddress)).to.be.bignumber.equal(this.totalExpected);
          });
  
          it('totalPurchased', async function() {
            expect(await this.bondingCurve.totalPurchased()).to.be.bignumber.equal(this.totalExpected);
          });
  
          it('not at Scale', async function() {
            expect(await this.bondingCurve.atScale()).to.be.equal(false);
          });
          
          it('current price', async function() {
            expect((await this.bondingCurve.getCurrentPrice()).value).to.be.equal("466294208163864714813");
          });
  
          it('total PCV held', async function() {
            expect(await this.bondingCurve.getTotalPCVHeld()).to.be.bignumber.equal(this.purchaseAmount.mul(new BN(2)));
          });
        });
      });

      describe('Crossing Scale', function() {
        beforeEach(async function() {
          this.expectedFei1 = new BN("121385382316");
          this.purchaseAmount =  new BN("200000000");
          expect(await this.bondingCurve.getAmountOut(this.purchaseAmount)).to.be.bignumber.equal(this.expectedFei1);
          expectEvent(
            await this.bondingCurve.purchase(userAddress, this.purchaseAmount, {value: this.purchaseAmount}),
            'Purchase',
            {
              _to: userAddress,
              _amountIn: this.purchaseAmount,
              _amountOut: this.expectedFei1
            }
          );
        });

        it('correct FEI sent', async function() {
          expect(await this.fei.balanceOf(userAddress)).to.be.bignumber.equal(this.expectedFei1);
        });

        it('totalPurchased', async function() {
          expect(await this.bondingCurve.totalPurchased()).to.be.bignumber.equal(this.expectedFei1);
        });

        it('At Scale', async function() {
          expect(await this.bondingCurve.atScale()).to.be.equal(true);
        });
        
        it('current price', async function() {
          expect((await this.bondingCurve.getCurrentPrice()).value).to.be.equal("495000000000000000000");
        });

        it('total PCV held', async function() {
          expect(await this.bondingCurve.getTotalPCVHeld()).to.be.bignumber.equal(this.purchaseAmount);
        });

        describe('Post Scale', function() {
          beforeEach(async function() {
            this.expectedFei2 = new BN("99000000000");
            this.totalExpected = this.expectedFei1.add(this.expectedFei2);
            expect(await this.bondingCurve.getAmountOut(this.purchaseAmount)).to.be.bignumber.equal(this.expectedFei2);
            expectEvent(
              await this.bondingCurve.purchase(userAddress, this.purchaseAmount, {value: this.purchaseAmount}),
              'Purchase',
              {
                _to: userAddress,
                _amountIn: this.purchaseAmount,
                _amountOut: this.expectedFei2
              }
            );
          });
  
          it('correct FEI sent', async function() {
            expect(await this.fei.balanceOf(userAddress)).to.be.bignumber.equal(this.totalExpected);
          });
  
          it('totalPurchased', async function() {
            expect(await this.bondingCurve.totalPurchased()).to.be.bignumber.equal(this.totalExpected);
          });
  
          it('at Scale', async function() {
            expect(await this.bondingCurve.atScale()).to.be.equal(true);
          });
          
          it('current price', async function() {
            expect((await this.bondingCurve.getCurrentPrice()).value).to.be.equal("495000000000000000000");
          });
  
          it('total PCV held', async function() {
            expect(await this.bondingCurve.getTotalPCVHeld()).to.be.bignumber.equal(this.purchaseAmount.mul(new BN(2)));
          });
        });

        describe('Buffer Change', function() {
          beforeEach(async function() {
            // 5% buffer
            await this.bondingCurve.setBuffer(500, {from: governorAddress});
            this.expectedFei2 = new BN("95000000000");
            this.totalExpected = this.expectedFei1.add(this.expectedFei2);
            expect(await this.bondingCurve.getAmountOut(this.purchaseAmount)).to.be.bignumber.equal(this.expectedFei2);
            expectEvent(
              await this.bondingCurve.purchase(userAddress, this.purchaseAmount, {value: this.purchaseAmount}),
              'Purchase',
              {
                _to: userAddress,
                _amountIn: this.purchaseAmount,
                _amountOut: this.expectedFei2
              }
            );
          });
  
          it('correct FEI sent', async function() {
            expect(await this.fei.balanceOf(userAddress)).to.be.bignumber.equal(this.totalExpected);
          });
  
          it('totalPurchased', async function() {
            expect(await this.bondingCurve.totalPurchased()).to.be.bignumber.equal(this.totalExpected);
          });
  
          it('at Scale', async function() {
            expect(await this.bondingCurve.atScale()).to.be.equal(true);
          });
          
          it('current price', async function() {
            expect((await this.bondingCurve.getCurrentPrice()).value).to.be.equal("475000000000000000000");
          });
  
          it('total PCV held', async function() {
            expect(await this.bondingCurve.getTotalPCVHeld()).to.be.bignumber.equal(this.purchaseAmount.mul(new BN(2)));
          });
        });

        describe('Oracle Price Change', function() {
          beforeEach(async function() {
            // 20% decrease
            await this.oracle.setExchangeRate(600);
            this.expectedFei2 = new BN("118800000000");
            this.totalExpected = this.expectedFei1.add(this.expectedFei2);
            expect(await this.bondingCurve.getAmountOut(this.purchaseAmount)).to.be.bignumber.equal(this.expectedFei2);
            expectEvent(
              await this.bondingCurve.purchase(userAddress, this.purchaseAmount, {value: this.purchaseAmount}),
              'Purchase',
              {
                _to: userAddress,
                _amountIn: this.purchaseAmount,
                _amountOut: this.expectedFei2
              }
            );
          });
  
          it('correct FEI sent', async function() {
            expect(await this.fei.balanceOf(userAddress)).to.be.bignumber.equal(this.totalExpected);
          });
  
          it('totalPurchased', async function() {
            expect(await this.bondingCurve.totalPurchased()).to.be.bignumber.equal(this.totalExpected);
          });
  
          it('at Scale', async function() {
            expect(await this.bondingCurve.atScale()).to.be.equal(true);
          });
          
          it('current price', async function() {
            expect((await this.bondingCurve.getCurrentPrice()).value).to.be.equal("594000000000000000000");
          });
  
          it('total PCV held', async function() {
            expect(await this.bondingCurve.getTotalPCVHeld()).to.be.bignumber.equal(this.purchaseAmount.mul(new BN(2)));
          });
        });
      });
    });
  });

  describe('Allocate', function() {
    describe('No Purchase', function() {
      it('reverts', async function() {
        await expectRevert(this.bondingCurve.allocate({from: keeperAddress}), "BondingCurve: No PCV held"); 
      });
    });

    describe('With Purchase', function() {
      beforeEach(async function () {
        this.purchaseAmount = new BN("1000000000000000000")
        this.beneficiaryBalance1 = await balance.current(beneficiaryAddress1);
        this.beneficiaryBalance2 = await balance.current(beneficiaryAddress2);

        this.keeperFei = await this.fei.balanceOf(keeperAddress);

        await this.bondingCurve.purchase(userAddress, this.purchaseAmount, {value: this.purchaseAmount});
        expectEvent(await this.bondingCurve.allocate({from: keeperAddress}),
          'Allocate',
          {
            _caller: keeperAddress,
            _amount: this.purchaseAmount
          }
        ); 
      });

      it('splits funds', async function() {
        expect(await balance.current(beneficiaryAddress1)).to.be.bignumber.equal(this.beneficiaryBalance1.add(new BN("900000000000000000")));
        expect(await balance.current(beneficiaryAddress2)).to.be.bignumber.equal(this.beneficiaryBalance2.add(new BN("100000000000000000")));
      });
        
      it('incentivizes', async function() {
        expect(await this.fei.balanceOf(keeperAddress)).to.be.bignumber.equal(this.keeperFei.add(this.incentiveAmount));
      });

      describe('Second Allocate', async function() {
        describe('No Purchase', function() {
          it('reverts', async function() {
            await expectRevert(this.bondingCurve.allocate({from: keeperAddress}), "BondingCurve: No PCV held"); 
          });
        });

        describe('With Purchase Before Window', function() {
          beforeEach(async function () {
            this.beneficiaryBalance1 = await balance.current(beneficiaryAddress1);
            this.beneficiaryBalance2 = await balance.current(beneficiaryAddress2);

            this.keeperFei = await this.fei.balanceOf(keeperAddress);

            await this.bondingCurve.purchase(userAddress, this.purchaseAmount, {value: this.purchaseAmount});
            expectEvent(await this.bondingCurve.allocate({from: keeperAddress}),
              'Allocate',
              {
                _caller: keeperAddress,
                _amount: this.purchaseAmount
              }
            ); 
          });
    
          it('splits funds', async function() {
            expect(await balance.current(beneficiaryAddress1)).to.be.bignumber.equal(this.beneficiaryBalance1.add(new BN("900000000000000000")));
            expect(await balance.current(beneficiaryAddress2)).to.be.bignumber.equal(this.beneficiaryBalance2.add(new BN("100000000000000000")));
          });
            
          it('no incentives', async function() {
            expect(await this.fei.balanceOf(keeperAddress)).to.be.bignumber.equal(this.keeperFei);
          });
        });

        describe('With Purchase After Window', function() {
          beforeEach(async function () {
            this.beneficiaryBalance1 = await balance.current(beneficiaryAddress1);
            this.beneficiaryBalance2 = await balance.current(beneficiaryAddress2);

            this.keeperFei = await this.fei.balanceOf(keeperAddress);

            await time.increase(this.incentiveDuration);
            await this.bondingCurve.purchase(userAddress, this.purchaseAmount, {value: this.purchaseAmount});
            expectEvent(await this.bondingCurve.allocate({from: keeperAddress}),
              'Allocate',
              {
                _caller: keeperAddress,
                _amount: this.purchaseAmount
              }
            ); 
          });
    
    
          it('splits funds', async function() {
            expect(await balance.current(beneficiaryAddress1)).to.be.bignumber.equal(this.beneficiaryBalance1.add(new BN("900000000000000000")));
            expect(await balance.current(beneficiaryAddress2)).to.be.bignumber.equal(this.beneficiaryBalance2.add(new BN("100000000000000000")));
          });
            
          it('incentivizes', async function() {
            expect(await this.fei.balanceOf(keeperAddress)).to.be.bignumber.equal(this.keeperFei.add(this.incentiveAmount));
          });
        });

        describe('Updated Allocation', function() {
          beforeEach(async function() {
            this.beneficiaryBalance1 = await balance.current(beneficiaryAddress1);
            this.beneficiaryBalance2 = await balance.current(beneficiaryAddress2);

            this.keeperFei = await this.fei.balanceOf(keeperAddress);

            await time.increase(this.incentiveDuration);
            await this.bondingCurve.setAllocation([this.pcvDeposit1.address, this.pcvDeposit2.address], [5000, 5000], {from: governorAddress});
            await this.bondingCurve.purchase(userAddress, this.purchaseAmount, {value: this.purchaseAmount});
            expectEvent(await this.bondingCurve.allocate({from: keeperAddress}),
              'Allocate',
              {
                _caller: keeperAddress,
                _amount: this.purchaseAmount
              }
            ); 
          });
  
          it('splits funds', async function() {
            expect(await balance.current(beneficiaryAddress1)).to.be.bignumber.equal(this.beneficiaryBalance1.add(new BN("500000000000000000")));
            expect(await balance.current(beneficiaryAddress2)).to.be.bignumber.equal(this.beneficiaryBalance2.add(new BN("500000000000000000")));
          });
          
          it('incentivizes', async function() {
            expect(await this.fei.balanceOf(keeperAddress)).to.be.bignumber.equal(this.keeperFei.add(this.incentiveAmount));
          });
        });
      });
    });
  });

  describe('PCV Allocation', function() {
    it('Mismatched lengths revert', async function() {
      await expectRevert(this.bondingCurve.checkAllocation([this.pcvDeposit1.address], [9000, 1000]), "PCVSplitter: PCV Deposits and ratios are different lengths");
    });

    it('Incomplete allocation rule reverts', async function() {
      await expectRevert(this.bondingCurve.checkAllocation([this.pcvDeposit1.address, this.pcvDeposit2.address], [9000, 2000]), "PCVSplitter: ratios do not total 100%");
    });

    it('Correct allocation rule succeeds', async function() {
      expect(await this.bondingCurve.checkAllocation([this.pcvDeposit1.address, this.pcvDeposit2.address], [5000, 5000])).to.be.equal(true);
    });

    it('Governor set succeeds', async function() {
      expectEvent(
        await this.bondingCurve.setAllocation([this.pcvDeposit1.address], [10000], {from: governorAddress}), 
        'AllocationUpdate', 
        { _pcvDeposits : [this.pcvDeposit1.address] }
      );

      var result = await this.bondingCurve.getAllocation();
      expect(result[0].length).to.be.equal(1);
      expect(result[0][0]).to.be.equal(this.pcvDeposit1.address);
      expect(result[1].length).to.be.equal(1);
      expect(result[1][0]).to.be.bignumber.equal(new BN(10000));
    });

    it('Non-governor set reverts', async function() {
      await expectRevert(this.bondingCurve.setAllocation([this.pcvDeposit1.address], [10000], {from: userAddress}), "CoreRef: Caller is not a governor");
    });
  });

  describe('Oracle', function() {
    it('Governor set succeeds', async function() {
      expectEvent(
        await this.bondingCurve.setOracle(userAddress, {from: governorAddress}),
        'OracleUpdate',
        {_oracle: userAddress}
      );
      expect(await this.bondingCurve.oracle()).to.be.equal(userAddress);
    });

    it('Non-governor set reverts', async function() {
      await expectRevert(this.bondingCurve.setOracle(userAddress, {from: userAddress}), "CoreRef: Caller is not a governor");
    });
  });

  describe('Scale', function() {
    it('Governor set succeeds', async function() {
      expectEvent(
        await this.bondingCurve.setScale(100, {from: governorAddress}),
        'ScaleUpdate',
        {_scale: new BN(100)}
      );
      expect(await this.bondingCurve.scale()).to.be.bignumber.equal(new BN(100));
    });

    it('Non-governor set reverts', async function() {
      await expectRevert(this.bondingCurve.setScale(100, {from: userAddress}), "CoreRef: Caller is not a governor");
    });
  });

  describe('Buffer', function() {
    it('Governor set succeeds', async function() {
      expectEvent(
        await this.bondingCurve.setBuffer(1000, {from: governorAddress}),
        'BufferUpdate',
        {_buffer: new BN(1000)}
      );
      expect(await this.bondingCurve.buffer()).to.be.bignumber.equal(new BN(1000));
    });

    it('Governor set outside range reverts', async function() {
      await expectRevert(this.bondingCurve.setBuffer(10000, {from: governorAddress}), "BondingCurve: Buffer exceeds or matches granularity");
    });

    it('Non-governor set reverts', async function() {
      await expectRevert(this.bondingCurve.setBuffer(1000, {from: userAddress}), "CoreRef: Caller is not a governor");
    });
  });

  describe('Core', function() {
    it('Governor set succeeds', async function() {
      expectEvent(
        await this.bondingCurve.setCore(userAddress, {from: governorAddress}), 
        'CoreUpdate', 
        { _core : userAddress }
      );

      expect(await this.bondingCurve.core()).to.be.equal(userAddress);
    });

    it('Non-governor set reverts', async function() {
      await expectRevert(this.bondingCurve.setCore(userAddress, {from: userAddress}), "CoreRef: Caller is not a governor");
    });
  });
});<|MERGE_RESOLUTION|>--- conflicted
+++ resolved
@@ -21,16 +21,10 @@
 describe('EthBondingCurve', function () {
 
   beforeEach(async function () {
-<<<<<<< HEAD
-    this.core = await Core.new({from: governorAddress});
+    
+    this.core = await getCore(true);
     await this.core.init({from: governorAddress});
 
-    await this.core.setGenesisGroup(genesisGroup, {from: governorAddress});
-    await this.core.completeGenesisGroup({from: genesisGroup});
-
-=======
-    this.core = await getCore(true);
->>>>>>> 5dfca374
     this.fei = await Fei.at(await this.core.fei());
     
     this.oracle = await MockOracle.new(500); // 500 USD per ETH exchange rate 
