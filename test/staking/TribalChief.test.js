--- conflicted
+++ resolved
@@ -37,13 +37,8 @@
   lockLength = lockLength === undefined ? 0 : lockLength;
 
   // approval loop
-  const MAX_UINT256 = '115792089237316195423570985008687907853269984665640564039457584007913129639935';
   for (let i = 0; i < userAddresses.length; i++) {
-<<<<<<< HEAD
-    await lpToken.approve(tribalChief.address, MAX_UINT256, { from: userAddresses[i] });
-=======
     await lpToken.approve(tribalChief.address, uintMax, { from: userAddresses[i] });
->>>>>>> 7c97cf67
   }
 
   // deposit loop
@@ -128,15 +123,12 @@
 
   const multiplier10x = '100000';
   const multiplier5x = '50000';
-  const multiplier4x = '40000';
   const multiplier3x = '30000';
   // rewards multiplier by 2.5x
   const multiplier2point5x = '25000';
   const multiplier2x = '20000';
 
-  const multiplier10 = '11000';
   const multiplier20 = '12000';
-  const multiplier25 = '12500';
   const multiplier40 = '14000';
   const zeroMultiplier = '10000';
   const defaultRewardsObject = [
