const {
  expectEvent,
  expectRevert,
  expect,
  BN,
  getAddresses,
  getCore
} = require('../helpers');
  
const ReserveStabilizer = artifacts.require('ReserveStabilizer');
const MockOracle = artifacts.require('MockOracle');
const MockERC20 = artifacts.require('MockERC20');

describe('OracleRef', function () {
  let userAddress;
  let governorAddress;

  beforeEach(async function () {
    ({ userAddress, governorAddress } = await getAddresses());
    
    this.core = await getCore(true);

    this.token = await MockERC20.new();
      
    this.oracle = await MockOracle.new(500); // 500 USD per ETH exchange rate 
    this.backupOracle = await MockOracle.new(505); // 505 USD per ETH exchange rate 

    this.oracleRef = await ReserveStabilizer.new(
      this.core.address, 
      this.oracle.address, 
      this.backupOracle.address, 
<<<<<<< HEAD
      this.token.address, 10000
=======
      userAddress, 10000
>>>>>>> efa57e16
    );
  });
  
  describe('Init', function() {
    it('oracle', async function() {
      expect(await this.oracleRef.oracle()).to.be.equal(this.oracle.address);
    });
  
    it('backup oracle', async function() {
      expect(await this.oracleRef.backupOracle()).to.be.equal(this.backupOracle.address);
    });

    it('do invert', async function() {
      expect(await this.oracleRef.doInvert()).to.be.equal(true);
    });

    it('decimals normalizer', async function() {
      expect(await this.oracleRef.decimalsNormalizer()).to.be.bignumber.equal(new BN('0'));
    });
  });
  describe('Access', function() {
    describe('Set Backup Oracle', function() {
      it('Governor set succeeds', async function() {
        expect(await this.oracleRef.backupOracle()).to.be.equal(this.backupOracle.address);
        expectEvent(
          await this.oracleRef.setBackupOracle(userAddress, {from: governorAddress}),
          'BackupOracleUpdate',
          { 
            oldBackupOracle: this.backupOracle.address,
            newBackupOracle: userAddress 
          }
        );
        expect(await this.oracleRef.backupOracle()).to.be.equal(userAddress);
      });
    
      it('Non-governor set reverts', async function() {
        await expectRevert(this.oracleRef.setBackupOracle(userAddress, {from: userAddress}), 'CoreRef: Caller is not a governor');
      });
    });

    describe('Set Do Invert', function() {
      it('Governor set succeeds', async function() {
        expect(await this.oracleRef.doInvert()).to.be.equal(true);
        expectEvent(
          await this.oracleRef.setDoInvert(false, {from: governorAddress}),
          'InvertUpdate',
          { 
            oldDoInvert: true,
            newDoInvert: false 
          }
        );
        expect(await this.oracleRef.doInvert()).to.be.equal(false);
      });
    
      it('Non-governor set reverts', async function() {
        await expectRevert(this.oracleRef.setDoInvert(false, {from: userAddress}), 'CoreRef: Caller is not a governor');
      });
    });

    describe('Set Decimals Normalizer', function() {
      it('Governor set succeeds', async function() {
        expect(await this.oracleRef.decimalsNormalizer()).to.be.bignumber.equal(new BN('0'));
        expectEvent(
          await this.oracleRef.setDecimalsNormalizer(4, {from: governorAddress}),
          'DecimalsNormalizerUpdate',
          { 
            oldDecimalsNormalizer: '0',
            newDecimalsNormalizer: '4' 
          }
        );
        expect(await this.oracleRef.decimalsNormalizer()).to.be.bignumber.equal(new BN('4'));
      });
    
      it('Non-governor set reverts', async function() {
        await expectRevert(this.oracleRef.setDecimalsNormalizer(4, {from: userAddress}), 'CoreRef: Caller is not a governor');
      });
    });
  });
  describe('Update', function() {
    it('succeeds', async function() {
      await this.oracleRef.updateOracle();
      expect(await this.oracle.updated()).to.be.equal(true);
    });
  });

  describe('Invert', function() {
    it('succeeds', async function() {
      expect((await this.oracleRef.invert(['500000000000000000000']))[0]).to.be.equal('2000000000000000');
    });
  });

  describe('Read', function() {
    describe('Invalid Oracle', function() {
      it('falls back to backup', async function() {
        await this.oracle.setValid(false);
        expect((await this.oracleRef.readOracle({from: userAddress}))[0]).to.be.equal('1980198019801980');     
      });
    });

    describe('Invalid Oracle and Backup', function() {
      it('reverts', async function() {
        await this.oracle.setValid(false);
        await this.backupOracle.setValid(false);
        await expectRevert(this.oracleRef.readOracle({from: userAddress}), 'OracleRef: oracle invalid');     
      });
    });

    describe('Valid Oracle', function() {
      it('succeeds', async function() {
        expect((await this.oracleRef.readOracle({from: userAddress}))[0]).to.be.equal('2000000000000000');     
      });

      it('positive decimal normalizer scales down', async function() {
        await this.oracleRef.setDecimalsNormalizer(4, {from: governorAddress}),
        expect((await this.oracleRef.readOracle({from: userAddress}))[0]).to.be.equal('200000000000');     
      });

      it('negative decimal normalizer scales up', async function() {
        await this.oracleRef.setDecimalsNormalizer(-4, {from: governorAddress}),
        expect((await this.oracleRef.readOracle({from: userAddress}))[0]).to.be.equal('20000000000000000000');     
      });
    });
  });
});<|MERGE_RESOLUTION|>--- conflicted
+++ resolved
@@ -4,156 +4,152 @@
   expect,
   BN,
   getAddresses,
-  getCore
+  getCore,
 } = require('../helpers');
-  
+
 const ReserveStabilizer = artifacts.require('ReserveStabilizer');
 const MockOracle = artifacts.require('MockOracle');
 const MockERC20 = artifacts.require('MockERC20');
 
-describe('OracleRef', function () {
+describe('OracleRef', () => {
   let userAddress;
   let governorAddress;
 
   beforeEach(async function () {
     ({ userAddress, governorAddress } = await getAddresses());
-    
+
     this.core = await getCore(true);
 
     this.token = await MockERC20.new();
-      
-    this.oracle = await MockOracle.new(500); // 500 USD per ETH exchange rate 
-    this.backupOracle = await MockOracle.new(505); // 505 USD per ETH exchange rate 
+
+    this.oracle = await MockOracle.new(500); // 500 USD per ETH exchange rate
+    this.backupOracle = await MockOracle.new(505); // 505 USD per ETH exchange rate
 
     this.oracleRef = await ReserveStabilizer.new(
-      this.core.address, 
-      this.oracle.address, 
-      this.backupOracle.address, 
-<<<<<<< HEAD
-      this.token.address, 10000
-=======
-      userAddress, 10000
->>>>>>> efa57e16
+      this.core.address,
+      this.oracle.address,
+      this.backupOracle.address,
+      this.token.address, 10000,
     );
   });
-  
-  describe('Init', function() {
-    it('oracle', async function() {
+
+  describe('Init', () => {
+    it('oracle', async function () {
       expect(await this.oracleRef.oracle()).to.be.equal(this.oracle.address);
     });
-  
-    it('backup oracle', async function() {
+
+    it('backup oracle', async function () {
       expect(await this.oracleRef.backupOracle()).to.be.equal(this.backupOracle.address);
     });
 
-    it('do invert', async function() {
+    it('do invert', async function () {
       expect(await this.oracleRef.doInvert()).to.be.equal(true);
     });
 
-    it('decimals normalizer', async function() {
+    it('decimals normalizer', async function () {
       expect(await this.oracleRef.decimalsNormalizer()).to.be.bignumber.equal(new BN('0'));
     });
   });
-  describe('Access', function() {
-    describe('Set Backup Oracle', function() {
-      it('Governor set succeeds', async function() {
+  describe('Access', () => {
+    describe('Set Backup Oracle', () => {
+      it('Governor set succeeds', async function () {
         expect(await this.oracleRef.backupOracle()).to.be.equal(this.backupOracle.address);
         expectEvent(
-          await this.oracleRef.setBackupOracle(userAddress, {from: governorAddress}),
+          await this.oracleRef.setBackupOracle(userAddress, { from: governorAddress }),
           'BackupOracleUpdate',
-          { 
+          {
             oldBackupOracle: this.backupOracle.address,
-            newBackupOracle: userAddress 
-          }
+            newBackupOracle: userAddress,
+          },
         );
         expect(await this.oracleRef.backupOracle()).to.be.equal(userAddress);
       });
-    
-      it('Non-governor set reverts', async function() {
-        await expectRevert(this.oracleRef.setBackupOracle(userAddress, {from: userAddress}), 'CoreRef: Caller is not a governor');
+
+      it('Non-governor set reverts', async function () {
+        await expectRevert(this.oracleRef.setBackupOracle(userAddress, { from: userAddress }), 'CoreRef: Caller is not a governor');
       });
     });
 
-    describe('Set Do Invert', function() {
-      it('Governor set succeeds', async function() {
+    describe('Set Do Invert', () => {
+      it('Governor set succeeds', async function () {
         expect(await this.oracleRef.doInvert()).to.be.equal(true);
         expectEvent(
-          await this.oracleRef.setDoInvert(false, {from: governorAddress}),
+          await this.oracleRef.setDoInvert(false, { from: governorAddress }),
           'InvertUpdate',
-          { 
+          {
             oldDoInvert: true,
-            newDoInvert: false 
-          }
+            newDoInvert: false,
+          },
         );
         expect(await this.oracleRef.doInvert()).to.be.equal(false);
       });
-    
-      it('Non-governor set reverts', async function() {
-        await expectRevert(this.oracleRef.setDoInvert(false, {from: userAddress}), 'CoreRef: Caller is not a governor');
+
+      it('Non-governor set reverts', async function () {
+        await expectRevert(this.oracleRef.setDoInvert(false, { from: userAddress }), 'CoreRef: Caller is not a governor');
       });
     });
 
-    describe('Set Decimals Normalizer', function() {
-      it('Governor set succeeds', async function() {
+    describe('Set Decimals Normalizer', () => {
+      it('Governor set succeeds', async function () {
         expect(await this.oracleRef.decimalsNormalizer()).to.be.bignumber.equal(new BN('0'));
         expectEvent(
-          await this.oracleRef.setDecimalsNormalizer(4, {from: governorAddress}),
+          await this.oracleRef.setDecimalsNormalizer(4, { from: governorAddress }),
           'DecimalsNormalizerUpdate',
-          { 
+          {
             oldDecimalsNormalizer: '0',
-            newDecimalsNormalizer: '4' 
-          }
+            newDecimalsNormalizer: '4',
+          },
         );
         expect(await this.oracleRef.decimalsNormalizer()).to.be.bignumber.equal(new BN('4'));
       });
-    
-      it('Non-governor set reverts', async function() {
-        await expectRevert(this.oracleRef.setDecimalsNormalizer(4, {from: userAddress}), 'CoreRef: Caller is not a governor');
+
+      it('Non-governor set reverts', async function () {
+        await expectRevert(this.oracleRef.setDecimalsNormalizer(4, { from: userAddress }), 'CoreRef: Caller is not a governor');
       });
     });
   });
-  describe('Update', function() {
-    it('succeeds', async function() {
+  describe('Update', () => {
+    it('succeeds', async function () {
       await this.oracleRef.updateOracle();
       expect(await this.oracle.updated()).to.be.equal(true);
     });
   });
 
-  describe('Invert', function() {
-    it('succeeds', async function() {
+  describe('Invert', () => {
+    it('succeeds', async function () {
       expect((await this.oracleRef.invert(['500000000000000000000']))[0]).to.be.equal('2000000000000000');
     });
   });
 
-  describe('Read', function() {
-    describe('Invalid Oracle', function() {
-      it('falls back to backup', async function() {
+  describe('Read', () => {
+    describe('Invalid Oracle', () => {
+      it('falls back to backup', async function () {
         await this.oracle.setValid(false);
-        expect((await this.oracleRef.readOracle({from: userAddress}))[0]).to.be.equal('1980198019801980');     
+        expect((await this.oracleRef.readOracle({ from: userAddress }))[0]).to.be.equal('1980198019801980');
       });
     });
 
-    describe('Invalid Oracle and Backup', function() {
-      it('reverts', async function() {
+    describe('Invalid Oracle and Backup', () => {
+      it('reverts', async function () {
         await this.oracle.setValid(false);
         await this.backupOracle.setValid(false);
-        await expectRevert(this.oracleRef.readOracle({from: userAddress}), 'OracleRef: oracle invalid');     
+        await expectRevert(this.oracleRef.readOracle({ from: userAddress }), 'OracleRef: oracle invalid');
       });
     });
 
-    describe('Valid Oracle', function() {
-      it('succeeds', async function() {
-        expect((await this.oracleRef.readOracle({from: userAddress}))[0]).to.be.equal('2000000000000000');     
+    describe('Valid Oracle', () => {
+      it('succeeds', async function () {
+        expect((await this.oracleRef.readOracle({ from: userAddress }))[0]).to.be.equal('2000000000000000');
       });
 
-      it('positive decimal normalizer scales down', async function() {
-        await this.oracleRef.setDecimalsNormalizer(4, {from: governorAddress}),
-        expect((await this.oracleRef.readOracle({from: userAddress}))[0]).to.be.equal('200000000000');     
+      it('positive decimal normalizer scales down', async function () {
+        await this.oracleRef.setDecimalsNormalizer(4, { from: governorAddress }),
+        expect((await this.oracleRef.readOracle({ from: userAddress }))[0]).to.be.equal('200000000000');
       });
 
-      it('negative decimal normalizer scales up', async function() {
-        await this.oracleRef.setDecimalsNormalizer(-4, {from: governorAddress}),
-        expect((await this.oracleRef.readOracle({from: userAddress}))[0]).to.be.equal('20000000000000000000');     
+      it('negative decimal normalizer scales up', async function () {
+        await this.oracleRef.setDecimalsNormalizer(-4, { from: governorAddress }),
+        expect((await this.oracleRef.readOracle({ from: userAddress }))[0]).to.be.equal('20000000000000000000');
       });
     });
   });
