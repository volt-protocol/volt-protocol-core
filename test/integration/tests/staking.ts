--- conflicted
+++ resolved
@@ -426,11 +426,7 @@
         totalAllocPoint = await tribalChief.totalAllocPoint();
         expect(stakingTokenWrapper.address).to.be.equal(await tribalChief.stakedToken(3));
         expect((await tribalChief.poolInfo(pid)).allocPoint).to.be.bignumber.equal(toBN(poolAllocPoints));
-<<<<<<< HEAD
-        expect(totalAllocPoint).to.be.equal(toBN(3280));
-=======
         expect(totalAllocPoint).to.be.gte(toBN(3100));
->>>>>>> 28e06d0a
       });
 
       it('harvest rewards staking token wrapper', async function () {
