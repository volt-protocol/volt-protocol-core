import hre, { artifacts, ethers } from 'hardhat'
import { time } from '@openzeppelin/test-helpers';
import { TestEndtoEndCoordinator } from './setup';
import { MainnetContractAddresses, MainnetContracts, NamedAddresses, NamedContracts } from './setup/types';
import { forceEth } from './setup/utils'
import { expectApprox, expectEvent } from '../../test/helpers'
import proposals from './proposals_config.json'
import { BigNumber, Contract } from 'ethers';
import chai from "chai";
import { expect } from "chai";
import CBN from "chai-bn";
import { Named } from 'typechain';
import { solidity } from 'ethereum-waffle';

before(() => {
  chai.use(CBN(ethers.BigNumber));
  chai.use(solidity)
});

const uintMax = ethers.constants.MaxUint256
const toBN = ethers.BigNumber.from

// We will drip 4 million tribe per week
const dripAmount = toBN(4000000).mul(toBN(10).pow(toBN(18)));
// number of seconds between allowed drips
// this is 1 week in seconds
const dripFrequency = 604800;

describe('e2e', function () {
  let contracts: NamedContracts;
  let contractAddresses: NamedAddresses;
  let deployAddress: string;
  let e2eCoord: TestEndtoEndCoordinator;

  const tenPow18 = toBN('1000000000000000000');

  before(async function () {
    // Setup test environment and get contracts
    const version = 1
    deployAddress = (await ethers.getSigners())[0].address
    if (!deployAddress) throw new Error(`No deploy address!`)

    const config = {
      logging: Boolean(process.env.LOGGING),
      deployAddress: deployAddress,
      version: version,
    }

    e2eCoord = new TestEndtoEndCoordinator(config, proposals);

    console.log(`Loading environment...`);
    ({ contracts, contractAddresses } = await e2eCoord.loadEnvironment())
    console.log(`Environment loaded.`);
  })

  describe('PCV Equity Minter + LBP', async function() {
    it('mints appropriate amount and swaps', async function() {
      const { pcvEquityMinter, collateralizationOracleWrapper, staticPcvDepositWrapper, feiTribeLBPSwapper, tribe, tribeSplitter } = contracts;

      await time.increase((await pcvEquityMinter.remainingTime()).toString())

      const pcvStats = await collateralizationOracleWrapper.pcvStats()

      if (pcvStats[2] < 0) {
        await staticPcvDepositWrapper.setBalance(pcvStats[0])
      }
      await collateralizationOracleWrapper.update()

      const mintAmount = await pcvEquityMinter.mintAmount()

      const balancesBefore = await feiTribeLBPSwapper.getReserves();

      const splitterBalanceBefore = await tribe.balanceOf(tribeSplitter.address)

      await pcvEquityMinter.mint()

      const balancesAfter = await feiTribeLBPSwapper.getReserves()
    
      expectApprox(balancesBefore[0].add(mintAmount), balancesAfter[0]);
      expect(await feiTribeLBPSwapper.swapEndTime()).to.be.gt(toBN((await time.latest()).toString()));
      
      await time.increase((await pcvEquityMinter.duration()).toString());
      await pcvEquityMinter.mint();

      expect(await tribe.balanceOf(tribeSplitter.address)).to.be.gt(toBN(splitterBalanceBefore));
    });
  });

  describe('Collateralization Oracle', async function () {
    it('exempting an address removes from PCV stats', async function () {
      const {collateralizationOracle, compoundEthPCVDeposit } = contracts;

      const beforeBalance = await compoundEthPCVDeposit.balance();

      const beforeStats = await collateralizationOracle.pcvStats();
      await collateralizationOracle.setDepositExclusion(compoundEthPCVDeposit.address, true);
      const afterStats = await collateralizationOracle.pcvStats();

      expectApprox(afterStats[0], beforeStats[0].sub(beforeBalance));
      expectApprox(afterStats[1], afterStats[1]);
      expectApprox(afterStats[2], beforeStats[2].sub(beforeBalance));
    });
  });

  describe('Collateralization Oracle Keeper', async function () {
    it('can only call when deviation or time met', async function () {     
      const { staticPcvDepositWrapper, collateralizationOracleWrapper, collateralizationOracleKeeper, fei } = contracts;

      const beforeBalance = await fei.balanceOf(deployAddress);

      await collateralizationOracleWrapper.update();

      // After updating everything should be up to date
      expect(await collateralizationOracleWrapper.isOutdatedOrExceededDeviationThreshold()).to.be.false;

      // After time increase, should be outdated
      await time.increase((await collateralizationOracleWrapper.remainingTime()).toString());

      expect(await collateralizationOracleWrapper.isOutdatedOrExceededDeviationThreshold()).to.be.true;
      expect(await collateralizationOracleWrapper.isOutdated()).to.be.true;
      expect(await collateralizationOracleWrapper.isExceededDeviationThreshold()).to.be.false;

      // UpdateIfOutdated succeeds
      await collateralizationOracleWrapper.updateIfOutdated();

      expect(await collateralizationOracleWrapper.isOutdatedOrExceededDeviationThreshold()).to.be.false;
      
      // Increase PCV balance to exceed deviation threshold
      const pcvStats = await collateralizationOracleWrapper.pcvStats();
      await staticPcvDepositWrapper.setBalance(pcvStats[0]);

      expect(await collateralizationOracleWrapper.isOutdatedOrExceededDeviationThreshold()).to.be.true;
      expect(await collateralizationOracleWrapper.isOutdated()).to.be.false;
      expect(await collateralizationOracleWrapper.isExceededDeviationThreshold()).to.be.true;

      // Keeper is incentivized to update oracle
      await time.increase((await collateralizationOracleKeeper.MIN_MINT_FREQUENCY()).toString());
      await collateralizationOracleKeeper.mint();

      const incentive = await collateralizationOracleKeeper.incentiveAmount();
      expect(beforeBalance.add(incentive)).to.be.equal(await fei.balanceOf(deployAddress));
      
      expect(await collateralizationOracleWrapper.isOutdatedOrExceededDeviationThreshold()).to.be.false;
    });
  });

  describe('TribeReserveStabilizer', async function() {
    it('mint TRIBE', async function () {
      const { tribeReserveStabilizer, tribe } = contracts;
      const tribeSupply = await tribe.totalSupply();
      const balanceBefore = await tribe.balanceOf(deployAddress);

      await tribeReserveStabilizer.mint(deployAddress, '100000');

      // Minting increases total supply and target balance
      expect(balanceBefore.add(toBN('100000'))).to.be.equal(await tribe.balanceOf(deployAddress));
      expect(tribeSupply.add(toBN('100000'))).to.be.equal(await tribe.totalSupply());
    });

    it('exchangeFei', async function () {
      const { fei, staticPcvDepositWrapper, tribe, tribeReserveStabilizer, collateralizationOracleWrapper } = contracts;

      await fei.mint(deployAddress, tenPow18.mul(tenPow18).mul(toBN(4)));
      await collateralizationOracleWrapper.update();
      
      const userFeiBalanceBefore = toBN(await fei.balanceOf(deployAddress));
      const userTribeBalanceBefore = await tribe.balanceOf(deployAddress);

      const feiTokensExchange = toBN(40000000000000)
      await tribeReserveStabilizer.updateOracle();
      const expectedAmountOut = await tribeReserveStabilizer.getAmountOut(feiTokensExchange);
      await tribeReserveStabilizer.exchangeFei(feiTokensExchange);
  
      const userFeiBalanceAfter = toBN(await fei.balanceOf(deployAddress))
      const userTribeBalanceAfter = await tribe.balanceOf(deployAddress);

      expect(userTribeBalanceAfter.sub(toBN(expectedAmountOut))).to.be.equal(userTribeBalanceBefore);
      expect(userFeiBalanceAfter.eq(userFeiBalanceBefore.sub(feiTokensExchange))).to.be.true;

      await staticPcvDepositWrapper.setBalance(tenPow18.mul(tenPow18).mul(toBN(10)));
      await collateralizationOracleWrapper.update();
      expect(await tribeReserveStabilizer.isCollateralizationBelowThreshold()).to.be.false;
    });
  });

  describe('TRIBE Splitter', async function () {
    it('splits TRIBE 3 ways', async function () {
      const { tribeSplitter, tribeReserveStabilizer, tribe, erc20Dripper, core } = contracts;

      await tribeSplitter.allocate();

      await core.allocateTribe(tribeSplitter.address, '1000000');

      const beforeBalanceStabilizer = await tribe.balanceOf(tribeReserveStabilizer.address);
      const beforeBalanceDripper = await tribe.balanceOf(erc20Dripper.address);
      const beforeBalanceCore = await tribe.balanceOf(core.address);

      await tribeSplitter.allocate();

      const afterBalanceStabilizer = await tribe.balanceOf(tribeReserveStabilizer.address);
      const afterBalanceDripper = await tribe.balanceOf(erc20Dripper.address);
      const afterBalanceCore = await tribe.balanceOf(core.address);

      expectApprox(beforeBalanceStabilizer.add(toBN('600000')), afterBalanceStabilizer);
      expectApprox(beforeBalanceDripper.add(toBN('200000')), afterBalanceDripper);
      expectApprox(beforeBalanceCore.add(toBN('200000')), afterBalanceCore);
    });
  });

  describe('Aave borrowing', async () => {
    it('grants rewards', async function() {
      const {
        aaveEthPCVDeposit,
        aaveLendingPool,
        aaveTribeIncentivesController,
        fei,
        tribe
      } = contracts;

      await hre.network.provider.request({
        method: 'hardhat_impersonateAccount',
        params: [aaveEthPCVDeposit.address]
      });

      await aaveEthPCVDeposit.withdrawERC20(await aaveEthPCVDeposit.aToken(), deployAddress, tenPow18.mul(toBN(10000)));

      const borrowAmount = tenPow18.mul(toBN(1000000));
      const balanceBefore = await fei.balanceOf(deployAddress);

      // 1. Borrow
      await aaveLendingPool.borrow(
        fei.address,
        borrowAmount,
        2,
        0,
        deployAddress
      );

      expect(await fei.balanceOf(deployAddress)).to.be.equal(balanceBefore.add(borrowAmount));
    
      const {
        variableDebtTokenAddress,
      } = await aaveLendingPool.getReserveData(fei.address);
    
      // 2. Fast forward time
      await time.increase('100000');
      // 3. Get reward amount
      const rewardAmount = await aaveTribeIncentivesController.getRewardsBalance([variableDebtTokenAddress], deployAddress);
      expectApprox(rewardAmount, tenPow18.mul(toBN(25000)));
      // 4. Claim reward amount
      await aaveTribeIncentivesController.claimRewards([variableDebtTokenAddress], rewardAmount, deployAddress);

      expectApprox(rewardAmount, await tribe.balanceOf(deployAddress));
    });
  });

  describe('BondingCurve', async () => {
    describe('ETH', async function () {
      beforeEach(async function () {
        // Seed bonding curve with eth and update oracle
        const bondingCurve = contracts.bondingCurve
        const ethSeedAmount = tenPow18.mul(toBN(1000))
        await bondingCurve.purchase(deployAddress, ethSeedAmount, {value: ethSeedAmount})
        await bondingCurve.updateOracle();
      })

      it('should allow purchase of Fei through bonding curve', async function () {
        const bondingCurve = contracts.bondingCurve;
        const fei = contracts.fei;
        const feiBalanceBefore = await fei.balanceOf(deployAddress);

        const ethAmount = tenPow18; // 1 ETH
        const oraclePrice = toBN((await bondingCurve.readOracle())[0]);
        const currentPrice = toBN((await bondingCurve.getCurrentPrice())[0]);

        // expected = amountIn * oracle * price (Note: there is an edge case when crossing scale where this is not true)
        const expected = ethAmount.mul(oraclePrice).mul(currentPrice).div(tenPow18).div(tenPow18);

        await bondingCurve.purchase(deployAddress, ethAmount, {value: ethAmount});

        const feiBalanceAfter = await fei.balanceOf(deployAddress);
        const expectedFinalBalance = feiBalanceBefore.add(expected)
        expect(feiBalanceAfter.eq(expectedFinalBalance)).to.be.true;
      })
  
      it('should transfer allocation from bonding curve to compound and aave', async function () {
        const { bondingCurve, aaveEthPCVDeposit, compoundEthPCVDeposit } = contracts;
        
        await compoundEthPCVDeposit.deposit();
        const compoundETHBefore = await compoundEthPCVDeposit.balance()

        if ((await ethers.provider.getBalance(aaveEthPCVDeposit.address)).toString() !== '0') {
          await aaveEthPCVDeposit.deposit();
        }
        const aaveETHBefore = await aaveEthPCVDeposit.balance()

        const curveEthBalanceBefore = toBN(await ethers.provider.getBalance(bondingCurve.address));
        expect(curveEthBalanceBefore.gt(toBN(0))).to.be.true;

        const fei = contracts.fei;
        const callerFeiBalanceBefore = await fei.balanceOf(deployAddress)
        const pcvAllocations = await bondingCurve.getAllocation()

        expect(pcvAllocations[0].length).to.be.equal(2)
  
        const durationWindow = await bondingCurve.duration()

        // pass the duration window, so Fei incentive will be sent
        await time.increase(durationWindow.toString());

        const allocatedEth = await bondingCurve.balance()
        await bondingCurve.allocate()

        const curveEthBalanceAfter = toBN(await ethers.provider.getBalance(bondingCurve.address));
        expect(curveEthBalanceAfter.eq(curveEthBalanceBefore.sub(allocatedEth))).to.be.true;
        
        const compoundETHAfter = await compoundEthPCVDeposit.balance()
        const aaveETHAfter = await aaveEthPCVDeposit.balance()
        await expectApprox(compoundETHAfter, compoundETHBefore.add(allocatedEth.div(toBN(2))), '100')
        await expectApprox(aaveETHAfter, aaveETHBefore.add(allocatedEth.div(toBN(2))), '100')

        const feiIncentive = await bondingCurve.incentiveAmount();
        const callerFeiBalanceAfter = await fei.balanceOf(deployAddress);
        expect(callerFeiBalanceAfter.eq(callerFeiBalanceBefore.add(feiIncentive))).to.be.true
      })
    });

    describe('DPI', async function () {
      beforeEach(async function () {
        // Acquire DPI
        await hre.network.provider.request({
          method: 'hardhat_impersonateAccount',
          params: [contractAddresses.indexCoopFusePoolDpi]
        });
        const dpiSeedAmount = tenPow18.mul(toBN(10))

        await forceEth(contractAddresses.indexCoopFusePoolDpi);

        await hre.network.provider.request({
          method: 'hardhat_impersonateAccount',
          params: [contractAddresses.indexCoopFusePoolDpi]
        });

        const indexCoopFusePoolDpiSigner = await ethers.getSigner(contractAddresses.indexCoopFusePoolDpi);

        await contracts.dpi.connect(indexCoopFusePoolDpiSigner).transfer(deployAddress, dpiSeedAmount.mul(toBN(2)));

        await hre.network.provider.request({
          method: "hardhat_stopImpersonatingAccount",
          params: [contractAddresses.indexCoopFusePoolDpi],
        });

        // Seed bonding curve with dpi
        const bondingCurve = contracts.dpiBondingCurve
        // increase mint cap
        await bondingCurve.setMintCap(tenPow18.mul(tenPow18));

        await contracts.dpi.approve(bondingCurve.address, dpiSeedAmount.mul(toBN(2)));
        await bondingCurve.purchase(deployAddress, dpiSeedAmount)
      })

      it('should allow purchase of Fei through bonding curve', async function () {
        const bondingCurve = contracts.dpiBondingCurve;
        const fei = contracts.fei;
        const feiBalanceBefore = await fei.balanceOf(deployAddress);

        const dpiAmount = tenPow18; // 1 DPI
        const oraclePrice = toBN((await bondingCurve.readOracle())[0]);
        const currentPrice = toBN((await bondingCurve.getCurrentPrice())[0]);

        // expected = amountIn * oracle * price (Note: there is an edge case when crossing scale where this is not true)
        const expected = dpiAmount.mul(oraclePrice).mul(currentPrice).div(tenPow18).div(tenPow18);

        await bondingCurve.purchase(deployAddress, dpiAmount);

        const feiBalanceAfter = await fei.balanceOf(deployAddress);
        const expectedFinalBalance = feiBalanceBefore.add(expected)
        expect(feiBalanceAfter.eq((expectedFinalBalance))).to.be.true;
      })

      it('should transfer allocation from bonding curve to the uniswap deposit and Fuse', async function () {
        const bondingCurve = contracts.dpiBondingCurve;
        const uniswapPCVDeposit = contracts.dpiUniswapPCVDeposit;
        const fusePCVDeposit = contracts.indexCoopFusePoolDpiPCVDeposit;

        const pcvAllocations = await bondingCurve.getAllocation()
        expect(pcvAllocations[0].length).to.be.equal(2)

        await uniswapPCVDeposit.deposit();

        const pcvDepositBefore = await uniswapPCVDeposit.balance();
        const fuseBalanceBefore = await fusePCVDeposit.balance();

        const allocatedDpi = await bondingCurve.balance()
        await bondingCurve.allocate()

        const curveBalanceAfter = await bondingCurve.balance();
        await expectApprox(curveBalanceAfter, toBN(0), '100')

        const pcvDepositAfter = await uniswapPCVDeposit.balance()
        await expectApprox(pcvDepositAfter.sub(pcvDepositBefore), allocatedDpi.mul(toBN(9)).div(toBN(10)), '10')

        const fuseBalanceAfter = await fusePCVDeposit.balance();
        await expectApprox(fuseBalanceAfter.sub(fuseBalanceBefore), allocatedDpi.div(toBN(10)), '100')
      })
    });

    describe('DAI', async function () {
      beforeEach(async function () {
        // Acquire DAI
        await hre.network.provider.request({
          method: 'hardhat_impersonateAccount',
          params: [contractAddresses.compoundDai]
        });

        const daiSeedAmount = tenPow18.mul(toBN(1000000)); // 1M DAI

        await forceEth(contractAddresses.compoundDai);

        await hre.network.provider.request({
          method: 'hardhat_impersonateAccount',
          params: [contractAddresses.compoundDai]
        });

        const compoundDaiSigner = await ethers.getSigner(contractAddresses.compoundDai);

        await contracts.dai.connect(compoundDaiSigner).transfer(deployAddress, daiSeedAmount);
      
        await hre.network.provider.request({
          method: "hardhat_stopImpersonatingAccount",
          params: [contractAddresses.compoundDai]
        });

        const bondingCurve = contracts.daiBondingCurve;
        // increase mint cap
        await bondingCurve.setMintCap(tenPow18.mul(tenPow18));
      })

      it('should allow purchase of Fei through bonding curve', async function () {
        const bondingCurve = contracts.daiBondingCurve;
        const fei = contracts.fei;
        const feiBalanceBefore = await fei.balanceOf(deployAddress);

        const daiAmount = tenPow18.mul(toBN(1000000));; // 1M DAI
        const oraclePrice = toBN((await bondingCurve.readOracle())[0]);
        const currentPrice = toBN((await bondingCurve.getCurrentPrice())[0]);

        // expected = amountIn * oracle * price (Note: there is an edge case when crossing scale where this is not true)
        const expected = daiAmount.mul(oraclePrice).mul(currentPrice).div(tenPow18).div(tenPow18);

        await contracts.dai.approve(bondingCurve.address, daiAmount);
        await bondingCurve.purchase(deployAddress, daiAmount);

        const feiBalanceAfter = await fei.balanceOf(deployAddress);
        const expectedFinalBalance = feiBalanceBefore.add(expected);
        expectApprox(feiBalanceAfter, expectedFinalBalance);
      })

      it('should transfer allocation from bonding curve to the compound deposit', async function () {
        const bondingCurve = contracts.daiBondingCurve;
        const compoundPCVDeposit = contracts.compoundDaiPCVDeposit;

        const pcvAllocations = await bondingCurve.getAllocation();
        expect(pcvAllocations[0].length).to.be.equal(1);

        const pcvDepositBefore = await compoundPCVDeposit.balance();

        const allocatedDai = await bondingCurve.balance();
        await bondingCurve.allocate();

        const curveBalanceAfter = await bondingCurve.balance();
        await expectApprox(curveBalanceAfter, toBN(0), '100')

        const pcvDepositAfter = await compoundPCVDeposit.balance();
        await expectApprox(pcvDepositAfter.sub(pcvDepositBefore), allocatedDai, '100');
      })
    });

    describe('RAI', async function () {
      beforeEach(async function () {
        // Acquire RAI
        await hre.network.provider.request({
          method: 'hardhat_impersonateAccount',
          params: [contractAddresses.reflexerStableAssetFusePoolRai]
        });

        const reflexerStableAssetFusePoolRaiSigner = await ethers.getSigner(contractAddresses.reflexerStableAssetFusePoolRai);

        const raiSeedAmount = tenPow18.mul(toBN(10000))

        await forceEth(contractAddresses.reflexerStableAssetFusePoolRai);
        await contracts.rai.connect(reflexerStableAssetFusePoolRaiSigner).transfer(deployAddress, raiSeedAmount.mul(toBN(2)));
        
        await hre.network.provider.request({
          method: "hardhat_stopImpersonatingAccount",
          params: [contractAddresses.reflexerStableAssetFusePoolRai]
        })

        // Seed bonding curve with rai
        const bondingCurve = contracts.raiBondingCurve
        
        // increase mint cap
        await bondingCurve.setMintCap(tenPow18.mul(tenPow18));

        await contracts.rai.approve(bondingCurve.address, raiSeedAmount.mul(toBN(2)));
        await bondingCurve.purchase(deployAddress, raiSeedAmount)
      })
  
      it('should allow purchase of Fei through bonding curve', async function () {
        const bondingCurve = contracts.raiBondingCurve;
        const fei = contracts.fei;
        const feiBalanceBefore = await fei.balanceOf(deployAddress);

        const raiAmount = tenPow18; // 1 RAI
        const oraclePrice = toBN((await bondingCurve.readOracle())[0]);
        const currentPrice = toBN((await bondingCurve.getCurrentPrice())[0]);

        // expected = amountIn * oracle * price (Note: there is an edge case when crossing scale where this is not true)
        const expected = raiAmount.mul(oraclePrice).mul(currentPrice).div(tenPow18).div(tenPow18);

        await bondingCurve.purchase(deployAddress, raiAmount);

        const feiBalanceAfter = await fei.balanceOf(deployAddress);
        const expectedFinalBalance = feiBalanceBefore.add(expected)
        expect(feiBalanceAfter.eq(expectedFinalBalance)).to.be.true;
      })

      it('should transfer allocation from bonding curve to Fuse', async function () {
        const bondingCurve = contracts.raiBondingCurve;
        const fusePCVDeposit = contracts.reflexerStableAssetFusePoolRaiPCVDeposit;
        const aaveRaiPCVDeposit = contracts.aaveRaiPCVDeposit

        await fusePCVDeposit.deposit();
        const fuseBalanceBefore = await fusePCVDeposit.balance();

        const aaveBalanceBefore = await aaveRaiPCVDeposit.balance();

        const pcvAllocations = await bondingCurve.getAllocation()
        expect(pcvAllocations[0].length).to.be.equal(2)
        
        const allocatedRai = await bondingCurve.balance()
        await bondingCurve.allocate()

        // All RAI were allocated
        const curveBalanceAfter = await bondingCurve.balance();
        expect(curveBalanceAfter.eq(toBN(0))).to.be.true;

        const fuseBalanceAfter = await fusePCVDeposit.balance();
        const aaveBalanceAfter = await aaveRaiPCVDeposit.balance();

        // Half allocated to fuse, half to aave
        await expectApprox(fuseBalanceAfter.sub(fuseBalanceBefore), allocatedRai.div(toBN(2)), '100')
        await expectApprox(aaveBalanceAfter.sub(aaveBalanceBefore), allocatedRai.div(toBN(2)), '100')
      })
    });
  });

  describe.skip('StableSwapOperatorV1', async function() {
    it('should properly withdraw ~1M DAI to self', async function () {
      const daiBalanceBefore = await contracts.dai.balanceOf(contracts.curveMetapoolDeposit.address);
      //console.log('daiBalanceBefore', daiBalanceBefore / 1e18);
      await contracts.curveMetapoolDeposit.withdraw(contracts.curveMetapoolDeposit.address, tenPow18.mul(toBN(1e6)));
      const daiBalanceAfter = await contracts.dai.balanceOf(contracts.curveMetapoolDeposit.address);
      //console.log('daiBalanceAfter', daiBalanceAfter / 1e18);
      const daiBalanceWithdrawn = daiBalanceAfter.sub(daiBalanceBefore);
      //console.log('daiBalanceWithdrawn', daiBalanceWithdrawn / 1e18);
      await expectApprox(daiBalanceWithdrawn, tenPow18.mul(toBN(1e6)), '1000');
    });
    it('should properly re-deposit ~1M DAI just withdrawn', async function () {
      const daiBalanceBefore = await contracts.dai.balanceOf(contracts.curveMetapoolDeposit.address);
      const balanceBefore = await contracts.curveMetapoolDeposit.balance();
      //console.log('daiBalanceBefore', daiBalanceBefore / 1e18);
      //console.log('balanceBefore', balanceBefore / 1e18);
      await expectApprox(daiBalanceBefore, tenPow18.mul(toBN(1e6)), '1000');
      await contracts.curveMetapoolDeposit.deposit();
      const daiBalanceAfter = await contracts.dai.balanceOf(contracts.curveMetapoolDeposit.address);
      expect(daiBalanceAfter.eq(toBN('0'))).to.be.true;
      //console.log('daiBalanceAfter', daiBalanceAfter / 1e18);
      const balanceAfter = await contracts.curveMetapoolDeposit.balance();
      const balanceChange = balanceAfter.sub(balanceBefore);
      //console.log('balanceChange', balanceChange / 1e18);
      //console.log('balanceAfter', balanceAfter / 1e18);
      await expectApprox(balanceChange, tenPow18.mul(toBN(1e6)), '1000');
    });
  });

  it('should be able to redeem Fei from stabiliser', async function () {
    const fei = contracts.fei;
    const reserveStabilizer = contracts.ethReserveStabilizer;
    const signer = (await ethers.getSigners())[0]
    await signer.sendTransaction({to: reserveStabilizer.address, value: tenPow18.mul(toBN(200))});

    const contractEthBalanceBefore = toBN(await ethers.provider.getBalance(reserveStabilizer.address))
    const userFeiBalanceBefore = toBN(await fei.balanceOf(deployAddress))

    const feiTokensExchange = toBN(40000000000000)
    await reserveStabilizer.updateOracle();
    const expectedAmountOut = await reserveStabilizer.getAmountOut(feiTokensExchange)
    await reserveStabilizer.exchangeFei(feiTokensExchange)

    const contractEthBalanceAfter = toBN(await ethers.provider.getBalance(reserveStabilizer.address))
    const userFeiBalanceAfter = toBN(await fei.balanceOf(deployAddress))

    expect(contractEthBalanceBefore.sub(toBN(expectedAmountOut))).to.be.equal(contractEthBalanceAfter)
    expect(userFeiBalanceAfter).to.be.equal(userFeiBalanceBefore.sub(feiTokensExchange))
  })

  describe('Optimistic Approval', async () => {
    beforeEach(async function () {
<<<<<<< HEAD
      const { tribalChiefOptimisticMultisig, timelock } = contractAddresses;
      const { tribalChiefOptimisticTimelock } = contracts;
=======
      const { tribalChiefOptimisticMultisigAddress, timelockAddress } = contractAddresses;
>>>>>>> 93bc3cdf

      await hre.network.provider.request({
        method: 'hardhat_impersonateAccount',
        params: [tribalChiefOptimisticMultisig]
      });

      await hre.network.provider.request({
        method: 'hardhat_impersonateAccount',
        params: [timelock]
      });

      const signer = (await ethers.getSigners())[0]

<<<<<<< HEAD
      await signer.sendTransaction({to: tribalChiefOptimisticMultisig, value: toBN('40000000000000000')});
    });

    it('governor can cancel a proposal', async () => {
      const { tribalChiefOptimisticMultisig, timelock } = contractAddresses;
      const { tribalChiefOptimisticTimelock } = contracts;

      await hre.network.provider.request({
        method: 'hardhat_impersonateAccount',
        params: [tribalChiefOptimisticMultisig]
      });

      const tribalChiefOptimisticMultisigSigner = await ethers.getSigner(tribalChiefOptimisticMultisig);

      await tribalChiefOptimisticTimelock.connect(tribalChiefOptimisticMultisigSigner).queueTransaction(deployAddress, 0, 'sig()', '0x', '10000000000000000');
      
      await hre.network.provider.request({
        method: 'hardhat_stopImpersonatingAccount',
        params: [tribalChiefOptimisticMultisig]
      })
      
      const hash = await tribalChiefOptimisticTimelock.getTxHash(deployAddress, 0, 'sig()', '0x', '10000000000000000');
      expect(await tribalChiefOptimisticTimelock.queuedTransactions(hash)).to.be.true;

      await hre.network.provider.request({
        method: 'hardhat_impersonateAccount',
        params: [timelock]
      });

      const timelockSigner = await ethers.getSigner(timelock);

      await tribalChiefOptimisticTimelock.connect(timelockSigner).vetoTransactions([deployAddress], [0], ['sig()'], ['0x'], ['10000000000000000']);
      
      await hre.network.provider.request({
        method: 'hardhat_stopImpersonatingAccount',
        params: [timelock]
      })

      expect(await tribalChiefOptimisticTimelock.queuedTransactions(hash)).to.be.false;
    });

    it('proposal can execute on tribalChief', async () => {
      const { tribalChiefOptimisticMultisig } = contractAddresses;
      const { tribalChiefOptimisticTimelock, tribalChief } = contracts;
=======
      await web3.eth.sendTransaction({from: timelockAddress, to: tribalChiefOptimisticMultisigAddress, value: '40000000000000000'});

    });
    it('governor can assume timelock admin', async () => {
      const { timelockAddress } = contractAddresses;
      const { optimisticTimelock } = contracts;

      await optimisticTimelock.becomeAdmin({from: timelockAddress});
      
      const admin = await optimisticTimelock.TIMELOCK_ADMIN_ROLE();
      expect(await optimisticTimelock.hasRole(admin, timelockAddress)).to.be.true;
    });

    it('proposal can execute on tribalChief', async () => {
      const { tribalChiefOptimisticMultisigAddress } = contractAddresses;
      const { optimisticTimelock, tribalChief } = contracts;
>>>>>>> 93bc3cdf

      const oldBlockReward = await tribalChief.tribePerBlock();
      await optimisticTimelock.schedule(
        tribalChief.address, 
        0, 
        '0xf580ffcb0000000000000000000000000000000000000000000000000000000000000001', 
        '0x0000000000000000000000000000000000000000000000000000000000000000', 
        '0x0000000000000000000000000000000000000000000000000000000000000001', 
        '500000', 
        {from: tribalChiefOptimisticMultisigAddress}
      );

<<<<<<< HEAD
      await hre.network.provider.request({
        method: 'hardhat_impersonateAccount',
        params: [tribalChiefOptimisticMultisig]
      });

      const tribalChiefOptimisticMultisigSigner = await ethers.getSigner(tribalChiefOptimisticMultisig);

      await tribalChiefOptimisticTimelock.connect(tribalChiefOptimisticMultisigSigner).queueTransaction(tribalChief.address, 0, 'updateBlockReward(uint256)', '0x0000000000000000000000000000000000000000000000000000000000000001', '100000000000');
      const hash = await tribalChiefOptimisticTimelock.getTxHash(tribalChief.address, 0, 'updateBlockReward(uint256)', '0x0000000000000000000000000000000000000000000000000000000000000001', '100000000000');
      expect(await tribalChiefOptimisticTimelock.queuedTransactions(hash)).to.be.true;
      
      await time.increaseTo('100000000000');
      await tribalChiefOptimisticTimelock.connect(tribalChiefOptimisticMultisigSigner).executeTransaction(tribalChief.address, 0, 'updateBlockReward(uint256)', '0x0000000000000000000000000000000000000000000000000000000000000001', '100000000000');

      expect(await tribalChief.tribePerBlock()).to.be.equal('1');
      expect(await tribalChiefOptimisticTimelock.queuedTransactions(hash)).to.be.false;
=======
      const hash = await optimisticTimelock.hashOperation(
        tribalChief.address, 
        0, 
        '0xf580ffcb0000000000000000000000000000000000000000000000000000000000000001', 
        '0x0000000000000000000000000000000000000000000000000000000000000000', 
        '0x0000000000000000000000000000000000000000000000000000000000000001', 
      );
      expect(await optimisticTimelock.isOperationPending(hash)).to.be.true;
      
      await time.increase('500000');
      await optimisticTimelock.execute(        
        tribalChief.address, 
        0, 
        '0xf580ffcb0000000000000000000000000000000000000000000000000000000000000001', 
        '0x0000000000000000000000000000000000000000000000000000000000000000', 
        '0x0000000000000000000000000000000000000000000000000000000000000001', 
        {from: tribalChiefOptimisticMultisigAddress}
      );

      expect(await tribalChief.tribePerBlock()).to.be.bignumber.equal('1');
      expect(await optimisticTimelock.isOperationDone(hash)).to.be.true;
>>>>>>> 93bc3cdf
    
      await tribalChief.updateBlockReward(oldBlockReward);
    });
  });

  describe('Drip Controller', async () => {
    it('drip controller can withdraw from PCV deposit to stabiliser', async function () {
      const ethReserveStabilizer = contracts.ethReserveStabilizer
      const aaveEthPCVDeposit = contracts.aaveEthPCVDeposit
      const pcvDripper = contracts.aaveEthPCVDripController;
      const fei = contracts.fei
  
      const userFeiBalanceBefore = await fei.balanceOf(deployAddress)
      let stabilizerBalanceBefore = await ethReserveStabilizer.balance()
  
      const dripAmount = await pcvDripper.dripAmount();
      if (stabilizerBalanceBefore.gt(dripAmount)) {
        await ethReserveStabilizer.withdraw(deployAddress, stabilizerBalanceBefore);
        stabilizerBalanceBefore = await ethReserveStabilizer.balance()
      }
  
      const pcvDepositBefore = await aaveEthPCVDeposit.balance()
      // Trigger drip
      await time.increase((await pcvDripper.remainingTime()).toString());
      await pcvDripper.drip();
  
      // Check PCV deposit loses dripAmount ETH and stabilizer gets dripAmount ETH
      const pcvDepositAfter = toBN(await aaveEthPCVDeposit.balance())
      await expectApprox(pcvDepositAfter, pcvDepositBefore.sub(dripAmount), '100')
  
      const stabilizerBalanceAfter = toBN(await ethReserveStabilizer.balance())
      await expectApprox(stabilizerBalanceAfter, stabilizerBalanceBefore.add(dripAmount), '100')
  
      const feiIncentive = await pcvDripper.incentiveAmount()
  
      const userFeiBalanceAfter = await fei.balanceOf(deployAddress)
      expectApprox(userFeiBalanceAfter, userFeiBalanceBefore.add(feiIncentive));
    })
  });

  describe('Compound', async () => {
    it('should be able to deposit and withdraw ERC20 tokens',  async function () {
      const erc20CompoundPCVDeposit = contracts.rariPool8FeiPCVDeposit;
      const fei = contracts.fei;
      const amount = '100000000000000000000000000'
      await fei.mint(erc20CompoundPCVDeposit.address, amount);

      const balanceBefore = await erc20CompoundPCVDeposit.balance();

      await erc20CompoundPCVDeposit.deposit();
      expectApprox((await erc20CompoundPCVDeposit.balance()).sub(balanceBefore), amount, '100');

      await erc20CompoundPCVDeposit.withdraw(deployAddress, amount);
      expect((await erc20CompoundPCVDeposit.balance()).sub(balanceBefore)).to.be.lt(amount);
    })

    it('should be able to deposit and withdraw ETH',  async function () {
      const ethCompoundPCVDeposit = contracts.compoundEthPCVDeposit;
      const amount = tenPow18.mul(toBN(200));
      await ethCompoundPCVDeposit.deposit();

      const signer = (await ethers.getSigners())[0];
      await signer.sendTransaction({to: ethCompoundPCVDeposit.address, value: amount });

      const balanceBefore = await ethCompoundPCVDeposit.balance();

      await ethCompoundPCVDeposit.deposit();
      expectApprox((await ethCompoundPCVDeposit.balance()).sub(balanceBefore), amount, '100');

      await ethCompoundPCVDeposit.withdraw(deployAddress, amount);
      expect((await ethCompoundPCVDeposit.balance()).sub(balanceBefore)).to.be.lt(amount);
    })
  })

  describe('Aave', async () => {
    it('should be able to deposit and withdraw ETH',  async function () {
      const aaveEthPCVDeposit = contracts.aaveEthPCVDeposit;
      const amount = tenPow18.mul(toBN(200));

      try { 
        await aaveEthPCVDeposit.deposit();
      } catch (e) {

      }

      const signer = (await ethers.getSigners())[0];
      await signer.sendTransaction({to: aaveEthPCVDeposit.address, value: amount });

      const balanceBefore = await aaveEthPCVDeposit.balance();

      await aaveEthPCVDeposit.deposit();
      expectApprox((await aaveEthPCVDeposit.balance()).sub(balanceBefore), amount, '100');

      await aaveEthPCVDeposit.withdraw(deployAddress, amount);

      expect((await aaveEthPCVDeposit.balance()).sub(balanceBefore)).to.be.lt(toBN(amount));
    })

    it('should be able to earn and claim stAAVE', async () => {
      const aaveEthPCVDeposit = contracts.aaveEthPCVDeposit;
      const amount = tenPow18.mul(toBN(200));
      const signer = (await ethers.getSigners())[0];
      await signer.sendTransaction({to: aaveEthPCVDeposit.address, value: amount });

      const aaveBalanceBefore = await contracts.stAAVE.balanceOf(aaveEthPCVDeposit.address);
      await aaveEthPCVDeposit.deposit();

      await aaveEthPCVDeposit.claimRewards();
      const aaveBalanceAfter = await contracts.stAAVE.balanceOf(aaveEthPCVDeposit.address);

      expect(aaveBalanceAfter.sub(aaveBalanceBefore).gt(toBN(0)));
    });
  })

  describe('Access control', async () => {
    before(async () => {
      // Revoke deploy address permissions, so that does not erroneously
      // contribute to num governor roles etc
      await e2eCoord.revokeDeployAddressPermission()
    })

    it('should have granted correct role cardinality', async function () {
      const core = contracts.core
      const accessRights = e2eCoord.getAccessControlMapping()

      const minterId = await core.MINTER_ROLE()
      const numMinterRoles = await core.getRoleMemberCount(minterId)
      expect(numMinterRoles.toNumber()).to.be.equal(accessRights.minter.length)

      const burnerId = await core.BURNER_ROLE()
      const numBurnerRoles = await core.getRoleMemberCount(burnerId)
      expect(numBurnerRoles.toNumber()).to.be.equal(accessRights.burner.length)

      const pcvControllerId = await core.PCV_CONTROLLER_ROLE()
      const numPCVControllerRoles = await core.getRoleMemberCount(pcvControllerId)
      expect(numPCVControllerRoles.toNumber()).to.be.equal(accessRights.pcvController.length)

      const governorId = await core.GOVERN_ROLE()
      const numGovernorRoles = await core.getRoleMemberCount(governorId)
      expect(numGovernorRoles.toNumber()).to.be.equal(accessRights.governor.length)

      const guardianId = await core.GUARDIAN_ROLE()
      const numGuaridanRoles = await core.getRoleMemberCount(guardianId)
      expect(numGuaridanRoles.toNumber()).to.be.equal(accessRights.guardian.length)
    })

    it('should have granted contracts correct roles', async function () {
      const core = contracts.core;
      const accessControl = e2eCoord.getAccessControlMapping()

      console.log(`Testing minter role...`)
      for (let i = 0; i < accessControl.minter.length; i++) {
        const contractAddress = accessControl.minter[i]
        console.log(`Minter contract address: ${contractAddress}`)
        const isMinter = await core.isMinter(contractAddress)
        expect(isMinter).to.be.true
      }

      console.log(`Testing burner role...`)
      for (let i = 0; i < accessControl.burner.length; i += 1) {
        const contractAddress = accessControl.burner[i]
        const isBurner = await core.isBurner(contractAddress)
        expect(isBurner).to.be.equal(true)
      }

      console.log(`Testing pcv controller role...`)
      for (let i = 0; i < accessControl.pcvController.length; i += 1) {
        const contractAddress = accessControl.pcvController[i]
        const isPCVController = await core.isPCVController(contractAddress)
        expect(isPCVController).to.be.equal(true)
      }

      console.log(`Testing guardian role...`)
      for (let i = 0; i < accessControl.guardian.length; i += 1) {
      const contractAddress = accessControl.guardian[i]
        const isGuardian = await core.isGuardian(contractAddress)
        expect(isGuardian).to.be.equal(true)
      }

      console.log(`Testing governor role...`)
      for (let i = 0; i < accessControl.governor.length; i += 1) {
        const contractAddress = accessControl.governor[i]
        const isGovernor = await core.isGovernor(contractAddress)
        expect(isGovernor).to.be.equal(true)
      }

      console.log(`Testing tribe minter address...`)
      const tribe = contracts.tribe
      const tribeMinter = await tribe.minter()
      expect(tribeMinter).to.equal(contractAddresses.tribeReserveStabilizer)
    })
  })

  describe('TribalChief', async () => {
    async function testMultipleUsersPooling(
      tribalChief: Contract,
      lpToken: Contract,
      userAddresses: string | any[],
      incrementAmount: string | any[] | BigNumber,
      blocksToAdvance: number,
      lockLength: string | number | any[],
      totalStaked: string,
      pid: number,
    ) {
      // if lock length isn't defined, it defaults to 0
      lockLength = lockLength === undefined ? 0 : lockLength;

      // approval loop
      for (let i = 0; i < userAddresses.length; i++) {
        await hre.network.provider.request({
          method: 'hardhat_impersonateAccount',
          params: [userAddresses[i]]
        });
      
        const userSigner = await ethers.getSigner(userAddresses[i])

        await lpToken.connect(userSigner).approve(tribalChief.address, uintMax);

        await hre.network.provider.request({
          method: 'hardhat_stopImpersonatingAccount',
          params: [userAddresses[i]]
        });
      }

      // deposit loop
      for (let i = 0; i < userAddresses.length; i++) {
        let lockBlockAmount = lockLength;
        if (Array.isArray(lockLength)) {
          lockBlockAmount = lockLength[i];
          if (lockLength.length !== userAddresses.length) {
            throw new Error('invalid lock length');
          }
        }

        const currentIndex = await tribalChief.openUserDeposits(pid, userAddresses[i]);

        await hre.network.provider.request({
          method: 'hardhat_impersonateAccount',
          params: [userAddresses[i]]
        });

        const userSigner = await ethers.getSigner(userAddresses[i])
        
        
        /*expectEvent(*/
          await tribalChief.connect(userSigner).deposit(
            pid,
            totalStaked,
            lockBlockAmount
          )/*,
          'Deposit', {
            user: userAddresses[i],
            pid: toBN(pid.toString()),
            amount: toBN(totalStaked),
            depositID: currentIndex,
          },
        );*/

        await hre.network.provider.request({
          method: 'hardhat_stopImpersonatingAccount',
          params: [userAddresses[i]]
        });
      }

      const pendingBalances = [];
      for (let i = 0; i < userAddresses.length; i++) {
        const balance = toBN(await tribalChief.pendingRewards(pid, userAddresses[i]));
        pendingBalances.push(balance);
      }

      for (let i = 0; i < blocksToAdvance; i++) {
        for (let j = 0; j < pendingBalances.length; j++) {
          pendingBalances[j] = toBN(await tribalChief.pendingRewards(pid, userAddresses[j]));
        }

        await time.advanceBlock();

        for (let j = 0; j < userAddresses.length; j++) {
          let userIncrementAmount = incrementAmount;
          if (Array.isArray(incrementAmount)) {
            userIncrementAmount = incrementAmount[j];
            if (incrementAmount.length !== userAddresses.length) {
              throw new Error('invalid increment amount length');
            }
          }

          await expectApprox(
            toBN(await tribalChief.pendingRewards(pid, userAddresses[j])),
            pendingBalances[j].add(userIncrementAmount),
          );
        }
      }
    }

    async function unstakeAndHarvestAllPositions(userAddresses: string | any[], pid: number, tribalChief: Contract, stakedToken: Contract) {
      for (let i = 0; i < userAddresses.length; i++) {
        const address = userAddresses[i];
        const startingStakedTokenBalance = await stakedToken.balanceOf(address);
        const { virtualAmount } = await tribalChief.userInfo(pid, address);
        const stakedTokens = await tribalChief.getTotalStakedInPool(pid, address);

        await hre.network.provider.request({
          method: 'hardhat_impersonateAccount',
          params: [address]
        });

        const userSigner = await ethers.getSigner(address)

        await tribalChief.connect(userSigner).withdrawAllAndHarvest(pid, address);

        await hre.network.provider.request({
          method: 'hardhat_stopImpersonatingAccount',
          params: [address]
        });

        if (virtualAmount.toString() !== '0') {
          const afterStakedTokenBalance = await stakedToken.balanceOf(address);
          expect(afterStakedTokenBalance.eq(startingStakedTokenBalance.add(stakedTokens))).to.be.true;
        }
      }
    }

    describe('FeiTribe LP Token Staking', async () => {
      const feiTribeLPTokenOwner = '0x7D809969f6A04777F0A87FF94B57E56078E5fE0F';
      const feiTribeLPTokenOwnerNumberFour = '0xEc0AB4ED27f6dEF15165Fede40EebdcB955B710D';
      const feiTribeLPTokenOwnerNumberFive = '0x2464E8F7809c05FCd77C54292c69187Cb66FE294';
      const totalStaked = '100000000000000000000';

      let uniFeiTribe: Contract
      let tribalChief: Contract
      let tribePerBlock: BigNumber
      let tribe: Contract

      before(async function () {
        await hre.network.provider.request({
          method: 'hardhat_impersonateAccount',
          params: [feiTribeLPTokenOwner],
        });

        await hre.network.provider.request({
          method: 'hardhat_impersonateAccount',
          params: [feiTribeLPTokenOwnerNumberFour],
        });

        await hre.network.provider.request({
          method: 'hardhat_impersonateAccount',
          params: [feiTribeLPTokenOwnerNumberFive],
        });

        // const { feiTribePairAddress }  = contractAddresses; 
        uniFeiTribe = contracts.feiTribePair;
        tribalChief = contracts.tribalChief;
        tribePerBlock = await tribalChief.tribePerBlock();
        tribe = contracts.tribe;
        await forceEth(feiTribeLPTokenOwner);
      });

      afterEach(async function () {});

      it('find uni fei/tribe LP balances', async function () {
        expect(await uniFeiTribe.balanceOf(feiTribeLPTokenOwner)).to.be.gt(toBN(0));
        expect(await uniFeiTribe.balanceOf(feiTribeLPTokenOwnerNumberFour)).to.be.gt(toBN(0));
        expect(await uniFeiTribe.balanceOf(feiTribeLPTokenOwnerNumberFive)).to.be.gt(toBN(0));
      });

      it('stakes uniswap fei/tribe LP tokens', async function () {
        const pid = 0;
        
        await hre.network.provider.request({
          method: 'hardhat_impersonateAccount',
          params: [feiTribeLPTokenOwner]
        });

        const feiTribeLPTokenOwnerSigner = await ethers.getSigner(feiTribeLPTokenOwner);

        await uniFeiTribe.connect(feiTribeLPTokenOwnerSigner).approve(tribalChief.address, totalStaked);
        await tribalChief.connect(feiTribeLPTokenOwnerSigner).deposit(pid, totalStaked, 0);

        const advanceBlockAmount = 3;
        for (let i = 0; i < advanceBlockAmount; i++) {
          await time.advanceBlock();
        }

        const balanceOfPool = await uniFeiTribe.balanceOf(tribalChief.address);
        const perBlockReward = tribePerBlock.div(await tribalChief.numPools()).mul(toBN(totalStaked)).div(balanceOfPool);

        expectApprox(await tribalChief.pendingRewards(pid, feiTribeLPTokenOwner), Number(perBlockReward.toString()) * advanceBlockAmount);

        await tribalChief.connect(feiTribeLPTokenOwnerSigner).harvest(pid, feiTribeLPTokenOwner);

        // add on one to the advance block amount as we have
        // advanced one more block when calling the harvest function
        expectApprox(await tribe.balanceOf(feiTribeLPTokenOwner), Number(perBlockReward.toString()) * (advanceBlockAmount + 1));
        // now withdraw from deposit to clear the setup for the next test
        await unstakeAndHarvestAllPositions([feiTribeLPTokenOwner], pid, tribalChief, uniFeiTribe);

        await hre.network.provider.request({
          method: 'hardhat_stopImpersonatingAccount',
          params: [feiTribeLPTokenOwner]
        });
      });

      it('multiple users stake uniswap fei/tribe LP tokens', async function () {
        const userAddresses = [feiTribeLPTokenOwner, feiTribeLPTokenOwnerNumberFour]
        const pid = 0;

        const balanceOfPool: BigNumber = await uniFeiTribe.balanceOf(tribalChief.address);
        const staked = ethers.BigNumber.from(totalStaked);
        const userPerBlockReward = tribePerBlock
          .div(await tribalChief.numPools())
          .mul(staked)
          .div(balanceOfPool.add(staked.mul(toBN(userAddresses.length))));

        await testMultipleUsersPooling(
          tribalChief,
          uniFeiTribe,
          userAddresses,
          userPerBlockReward,
          1,
          0,
          totalStaked,
          pid,
        );

        for (let i = 0; i < userAddresses.length; i++) {
          const pendingTribe = await tribalChief.pendingRewards(pid, userAddresses[i]);

          // assert that getTotalStakedInPool returns proper amount
          const expectedTotalStaked = toBN(totalStaked);
          const poolStakedAmount = await tribalChief.getTotalStakedInPool(pid, userAddresses[i]);
          expect(expectedTotalStaked).to.be.equal(poolStakedAmount);
          const startingUniLPTokenBalance = await uniFeiTribe.balanceOf(userAddresses[i])
          const startingTribeBalance = await tribe.balanceOf(userAddresses[i])

          await hre.network.provider.request({
            method: 'hardhat_impersonateAccount',
            params: [userAddresses[i]]
          });

          const userSigner = await ethers.getSigner(userAddresses[i]);

          await tribalChief.connect(userSigner).withdrawAllAndHarvest(
            pid, userAddresses[i]
          );
          
          await hre.network.provider.request({
            method: 'hardhat_stopImpersonatingAccount',
            params: [userAddresses[i]]
          });

          expect(
            await uniFeiTribe.balanceOf(userAddresses[i]),
          ).to.be.equal(toBN(totalStaked).add(startingUniLPTokenBalance));

          expect(
            await tribe.balanceOf(userAddresses[i]),
          ).to.be.gt(pendingTribe.add(startingTribeBalance));
        }
        // withdraw from deposit to clear the setup for the next test
        await unstakeAndHarvestAllPositions(userAddresses, pid, tribalChief, uniFeiTribe);
      });

      it('multiple users stake uniswap fei/tribe LP tokens, one user calls emergency withdraw and loses all reward debt', async function () {
        const userAddresses = [feiTribeLPTokenOwner, feiTribeLPTokenOwnerNumberFour, feiTribeLPTokenOwnerNumberFive]
        const pid = 0;

        const balanceOfPool = await uniFeiTribe.balanceOf(tribalChief.address);
        const staked = toBN(totalStaked);
        const userPerBlockReward = tribePerBlock
          .div(await tribalChief.numPools())
          .mul(staked)
          .div(balanceOfPool.add(staked.mul(toBN(userAddresses.length))));

        await testMultipleUsersPooling(
          tribalChief,
          uniFeiTribe,
          userAddresses,
          userPerBlockReward,
          1,
          0,
          totalStaked,
          pid,
        );

        const startingUniLPTokenBalance = await uniFeiTribe.balanceOf(feiTribeLPTokenOwnerNumberFive);
        const { virtualAmount } = await tribalChief.userInfo(pid, feiTribeLPTokenOwnerNumberFive);

        await hre.network.provider.request({
          method: 'hardhat_impersonateAccount',
          params: [feiTribeLPTokenOwnerNumberFive]
        });

        const feiTribeLPTokenOwnerNumberFiveSigner = await ethers.getSigner(feiTribeLPTokenOwnerNumberFive);

        await tribalChief.connect(feiTribeLPTokenOwnerNumberFiveSigner).emergencyWithdraw(pid, feiTribeLPTokenOwnerNumberFive);

        await hre.network.provider.request({
          method: 'hardhat_stopImpersonatingAccount',
          params: [feiTribeLPTokenOwnerNumberFive]
        });

        const endingUniLPTokenBalance = await uniFeiTribe.balanceOf(feiTribeLPTokenOwnerNumberFive);
        expect(startingUniLPTokenBalance.add(virtualAmount)).to.be.equal(endingUniLPTokenBalance);
        const { rewardDebt } = await tribalChief.userInfo(pid, feiTribeLPTokenOwnerNumberFive);
        expect(rewardDebt).to.be.equal(toBN(0));

        // remove user 5 from userAddresses array
        userAddresses.pop();
        for (let i = 0; i < userAddresses.length; i++) {
          const pendingTribe = await tribalChief.pendingRewards(pid, userAddresses[i]);

          // assert that getTotalStakedInPool returns proper amount
          const expectedTotalStaked = toBN(totalStaked);
          const poolStakedAmount = await tribalChief.getTotalStakedInPool(pid, userAddresses[i]);
          expect(expectedTotalStaked).to.be.equal(poolStakedAmount);
          const startingUniLPTokenBalance = await uniFeiTribe.balanceOf(userAddresses[i])
          const startingTribeBalance = await tribe.balanceOf(userAddresses[i])

          await hre.network.provider.request({
            method: 'hardhat_impersonateAccount',
            params: [userAddresses[i]]
          });

          const userSigner = await ethers.getSigner(userAddresses[i]);

          await tribalChief.connect(userSigner).withdrawAllAndHarvest(
            pid, userAddresses[i]
          );

          await hre.network.provider.request({
            method: 'hardhat_stopImpersonatingAccount',
            params: [userAddresses[i]]
          });

          expect(
            await uniFeiTribe.balanceOf(userAddresses[i]),
          ).to.be.equal(toBN(totalStaked).add(startingUniLPTokenBalance));

          expect(
            await tribe.balanceOf(userAddresses[i]),
          ).to.be.gt(pendingTribe.add(startingTribeBalance));
        }
        // withdraw from deposit to clear the setup for the next test
        await unstakeAndHarvestAllPositions(userAddresses, pid, tribalChief, uniFeiTribe);
      });
    });
  });

  describe('ERC20Dripper', async () => {
    let tribalChief: Contract;
    let tribePerBlock: any;
    let tribe: Contract;
    let dripper: Contract;
    let timelockAddress: string;
    let minter: string;

    before(async function () {
      dripper = contracts.erc20Dripper;
      tribalChief = contracts.tribalChief;
      tribePerBlock = await tribalChief.tribePerBlock();
      tribe = contracts.tribe;
      timelockAddress = contractAddresses.timelock;
    });

    beforeEach(async function () {
      minter = await tribe.minter();
      await hre.network.provider.request({
        method: 'hardhat_impersonateAccount',
        params: [minter],
      });

      const minterSigner = await ethers.getSigner(minter);

      await forceEth(minter);

      await tribe.connect(minterSigner).mint(dripper.address, dripAmount.mul(toBN(11)));

      await hre.network.provider.request({
        method: 'hardhat_stopImpersonatingAccount',
        params: [minter],
      });
    });

    it('should be able to withdraw as PCV controller', async function () {
      const totalLockedTribe = await dripper.balance();
      const dripperStartingBalance = await tribe.balanceOf(dripper.address);

      await hre.network.provider.request({
        method: 'hardhat_impersonateAccount',
        params: [timelockAddress]
      });

      const timelockSigner = await ethers.getSigner(timelockAddress);

      await dripper.connect(timelockSigner).withdraw(
        tribalChief.address, totalLockedTribe
      );

      await hre.network.provider.request({
        method: "hardhat_stopImpersonatingAccount",
        params: [timelockAddress],
      });

      const dripperEndingBalance = await tribe.balanceOf(dripper.address);

      expect(dripperEndingBalance.eq(toBN(0))).to.be.true;
      expect(dripperStartingBalance.eq(totalLockedTribe)).to.be.true;
    });

    it('should be able to call drip when enough time has passed through multiple periods', async function () {
      for (let i = 0; i < 11; i++) {
        await time.increase(dripFrequency.toString());
  
        expect(await dripper.isTimeEnded()).to.be.true;

        const tribalChiefStartingBalance = await tribe.balanceOf(tribalChief.address);
        await dripper.drip();
        const tribalChiefEndingBalance = await tribe.balanceOf(tribalChief.address);

        expect(await dripper.isTimeEnded()).to.be.false;
        expect(tribalChiefStartingBalance.add(dripAmount).eq(tribalChiefEndingBalance)).to.be.true;
      }
    });
  });
});<|MERGE_RESOLUTION|>--- conflicted
+++ resolved
@@ -1,15 +1,14 @@
-import hre, { artifacts, ethers } from 'hardhat'
+import hre, { ethers } from 'hardhat'
 import { time } from '@openzeppelin/test-helpers';
 import { TestEndtoEndCoordinator } from './setup';
-import { MainnetContractAddresses, MainnetContracts, NamedAddresses, NamedContracts } from './setup/types';
+import { NamedAddresses, NamedContracts } from './setup/types';
 import { forceEth } from './setup/utils'
-import { expectApprox, expectEvent } from '../../test/helpers'
+import { expectApprox } from '../../test/helpers'
 import proposals from './proposals_config.json'
 import { BigNumber, Contract } from 'ethers';
 import chai from "chai";
 import { expect } from "chai";
 import CBN from "chai-bn";
-import { Named } from 'typechain';
 import { solidity } from 'ethereum-waffle';
 
 before(() => {
@@ -607,12 +606,8 @@
 
   describe('Optimistic Approval', async () => {
     beforeEach(async function () {
-<<<<<<< HEAD
       const { tribalChiefOptimisticMultisig, timelock } = contractAddresses;
       const { tribalChiefOptimisticTimelock } = contracts;
-=======
-      const { tribalChiefOptimisticMultisigAddress, timelockAddress } = contractAddresses;
->>>>>>> 93bc3cdf
 
       await hre.network.provider.request({
         method: 'hardhat_impersonateAccount',
@@ -626,55 +621,10 @@
 
       const signer = (await ethers.getSigners())[0]
 
-<<<<<<< HEAD
-      await signer.sendTransaction({to: tribalChiefOptimisticMultisig, value: toBN('40000000000000000')});
-    });
-
-    it('governor can cancel a proposal', async () => {
-      const { tribalChiefOptimisticMultisig, timelock } = contractAddresses;
-      const { tribalChiefOptimisticTimelock } = contracts;
-
-      await hre.network.provider.request({
-        method: 'hardhat_impersonateAccount',
-        params: [tribalChiefOptimisticMultisig]
-      });
-
-      const tribalChiefOptimisticMultisigSigner = await ethers.getSigner(tribalChiefOptimisticMultisig);
-
-      await tribalChiefOptimisticTimelock.connect(tribalChiefOptimisticMultisigSigner).queueTransaction(deployAddress, 0, 'sig()', '0x', '10000000000000000');
-      
-      await hre.network.provider.request({
-        method: 'hardhat_stopImpersonatingAccount',
-        params: [tribalChiefOptimisticMultisig]
-      })
-      
-      const hash = await tribalChiefOptimisticTimelock.getTxHash(deployAddress, 0, 'sig()', '0x', '10000000000000000');
-      expect(await tribalChiefOptimisticTimelock.queuedTransactions(hash)).to.be.true;
-
-      await hre.network.provider.request({
-        method: 'hardhat_impersonateAccount',
-        params: [timelock]
-      });
-
-      const timelockSigner = await ethers.getSigner(timelock);
-
-      await tribalChiefOptimisticTimelock.connect(timelockSigner).vetoTransactions([deployAddress], [0], ['sig()'], ['0x'], ['10000000000000000']);
-      
-      await hre.network.provider.request({
-        method: 'hardhat_stopImpersonatingAccount',
-        params: [timelock]
-      })
-
-      expect(await tribalChiefOptimisticTimelock.queuedTransactions(hash)).to.be.false;
-    });
-
-    it('proposal can execute on tribalChief', async () => {
-      const { tribalChiefOptimisticMultisig } = contractAddresses;
-      const { tribalChiefOptimisticTimelock, tribalChief } = contracts;
-=======
-      await web3.eth.sendTransaction({from: timelockAddress, to: tribalChiefOptimisticMultisigAddress, value: '40000000000000000'});
-
-    });
+      await (await ethers.getSigner(timelock)).sendTransaction({to: tribalChiefOptimisticMultisig, value: '40000000000000000'});
+
+    });
+
     it('governor can assume timelock admin', async () => {
       const { timelockAddress } = contractAddresses;
       const { optimisticTimelock } = contracts;
@@ -686,39 +636,19 @@
     });
 
     it('proposal can execute on tribalChief', async () => {
-      const { tribalChiefOptimisticMultisigAddress } = contractAddresses;
+      const { tribalChiefOptimisticMultisig } = contractAddresses;
       const { optimisticTimelock, tribalChief } = contracts;
->>>>>>> 93bc3cdf
 
       const oldBlockReward = await tribalChief.tribePerBlock();
-      await optimisticTimelock.schedule(
+      await optimisticTimelock.connect(await ethers.getSigner(tribalChiefOptimisticMultisig)).schedule(
         tribalChief.address, 
         0, 
         '0xf580ffcb0000000000000000000000000000000000000000000000000000000000000001', 
         '0x0000000000000000000000000000000000000000000000000000000000000000', 
         '0x0000000000000000000000000000000000000000000000000000000000000001', 
-        '500000', 
-        {from: tribalChiefOptimisticMultisigAddress}
+        '500000'
       );
 
-<<<<<<< HEAD
-      await hre.network.provider.request({
-        method: 'hardhat_impersonateAccount',
-        params: [tribalChiefOptimisticMultisig]
-      });
-
-      const tribalChiefOptimisticMultisigSigner = await ethers.getSigner(tribalChiefOptimisticMultisig);
-
-      await tribalChiefOptimisticTimelock.connect(tribalChiefOptimisticMultisigSigner).queueTransaction(tribalChief.address, 0, 'updateBlockReward(uint256)', '0x0000000000000000000000000000000000000000000000000000000000000001', '100000000000');
-      const hash = await tribalChiefOptimisticTimelock.getTxHash(tribalChief.address, 0, 'updateBlockReward(uint256)', '0x0000000000000000000000000000000000000000000000000000000000000001', '100000000000');
-      expect(await tribalChiefOptimisticTimelock.queuedTransactions(hash)).to.be.true;
-      
-      await time.increaseTo('100000000000');
-      await tribalChiefOptimisticTimelock.connect(tribalChiefOptimisticMultisigSigner).executeTransaction(tribalChief.address, 0, 'updateBlockReward(uint256)', '0x0000000000000000000000000000000000000000000000000000000000000001', '100000000000');
-
-      expect(await tribalChief.tribePerBlock()).to.be.equal('1');
-      expect(await tribalChiefOptimisticTimelock.queuedTransactions(hash)).to.be.false;
-=======
       const hash = await optimisticTimelock.hashOperation(
         tribalChief.address, 
         0, 
@@ -729,18 +659,16 @@
       expect(await optimisticTimelock.isOperationPending(hash)).to.be.true;
       
       await time.increase('500000');
-      await optimisticTimelock.execute(        
+      await optimisticTimelock.connect(await ethers.getSigner(tribalChiefOptimisticMultisig)).execute(        
         tribalChief.address, 
         0, 
         '0xf580ffcb0000000000000000000000000000000000000000000000000000000000000001', 
         '0x0000000000000000000000000000000000000000000000000000000000000000', 
-        '0x0000000000000000000000000000000000000000000000000000000000000001', 
-        {from: tribalChiefOptimisticMultisigAddress}
+        '0x0000000000000000000000000000000000000000000000000000000000000001'
       );
 
       expect(await tribalChief.tribePerBlock()).to.be.bignumber.equal('1');
       expect(await optimisticTimelock.isOperationDone(hash)).to.be.true;
->>>>>>> 93bc3cdf
     
       await tribalChief.updateBlockReward(oldBlockReward);
     });
