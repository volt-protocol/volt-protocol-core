import { ProposalsConfigMap } from '@custom-types/types';

// import fip_xx_proposal from '@proposals/description/fip_xx';

<<<<<<< HEAD
import fip_50_proposal from '@proposals/description/fip_50';
import fip_56_proposal from '@proposals/description/fip_56';
import fip_54_proposal from '@proposals/description/fip_54';
import merger_proposal from '@proposals/description/merger';
import fip_53_proposal from '@proposals/description/fip_53';
=======
import fip_33b from '@proposals/description/fip_33b';
>>>>>>> 3ac2c3e8

const proposals: ProposalsConfigMap = {
  /*
    fip_xx : {
        deploy: true, // deploy flag for whether to run deploy action during e2e tests or use mainnet state
        skipDAO: false, // whether or not to simulate proposal in DAO
        totalValue: 0, // amount of ETH to send to DAO execution
        proposal: fip_xx_proposal // full proposal file, imported from '@proposals/description/fip_xx.ts'
    }
    */
<<<<<<< HEAD
  fip_50: {
    deploy: true,
    skipDAO: false,
    totalValue: 0,
    proposal: fip_50_proposal
  },
  fip_53: {
=======
  fip_33b: {
>>>>>>> 3ac2c3e8
    deploy: false,
    skipDAO: false,
    totalValue: 0,
    proposal: fip_33b
  }
};

export default proposals;<|MERGE_RESOLUTION|>--- conflicted
+++ resolved
@@ -2,15 +2,8 @@
 
 // import fip_xx_proposal from '@proposals/description/fip_xx';
 
-<<<<<<< HEAD
 import fip_50_proposal from '@proposals/description/fip_50';
-import fip_56_proposal from '@proposals/description/fip_56';
-import fip_54_proposal from '@proposals/description/fip_54';
-import merger_proposal from '@proposals/description/merger';
-import fip_53_proposal from '@proposals/description/fip_53';
-=======
 import fip_33b from '@proposals/description/fip_33b';
->>>>>>> 3ac2c3e8
 
 const proposals: ProposalsConfigMap = {
   /*
@@ -21,17 +14,13 @@
         proposal: fip_xx_proposal // full proposal file, imported from '@proposals/description/fip_xx.ts'
     }
     */
-<<<<<<< HEAD
   fip_50: {
     deploy: true,
     skipDAO: false,
     totalValue: 0,
     proposal: fip_50_proposal
   },
-  fip_53: {
-=======
   fip_33b: {
->>>>>>> 3ac2c3e8
     deploy: false,
     skipDAO: false,
     totalValue: 0,
