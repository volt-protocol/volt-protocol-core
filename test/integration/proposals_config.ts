--- conflicted
+++ resolved
@@ -2,11 +2,8 @@
 
 // import fip_xx_proposal from '@proposals/description/fip_xx';
 
-<<<<<<< HEAD
 import fip_54_proposal from '@proposals/description/fip_54';
-=======
 import fip_33b from '@proposals/description/fip_33b';
->>>>>>> 3ac2c3e8
 
 const proposals: ProposalsConfigMap = {
   /*
@@ -17,15 +14,12 @@
         proposal: fip_xx_proposal // full proposal file, imported from '@proposals/description/fip_xx.ts'
     }
     */
-<<<<<<< HEAD
-=======
   fip_33b: {
     deploy: false,
     skipDAO: false,
     totalValue: 0,
     proposal: fip_33b
   }
->>>>>>> 3ac2c3e8
 };
 
 export default proposals;