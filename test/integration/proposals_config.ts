import { ProposalsConfigMap } from '@custom-types/types';

// import fip_xx_proposal from '@proposals/description/fip_xx';

<<<<<<< HEAD
import fip_56_proposal from '@proposals/description/fip_56';
=======
import peg_stability_module from '@proposals/description/peg_stability_module';
import backstop_proposal from '@proposals/description/backstop';
import fip_52_proposal from '@proposals/description/fip_52';
import fip_54_proposal from '@proposals/description/fip_54';
import merger_proposal from '@proposals/description/merger';
import fip_53_proposal from '@proposals/description/fip_53';
>>>>>>> 0f8e5b3d

const proposals: ProposalsConfigMap = {
  /*
    fip_xx : {
        deploy: true, // deploy flag for whether to run deploy action during e2e tests or use mainnet state
        skipDAO: false, // whether or not to simulate proposal in DAO
        totalValue: 0, // amount of ETH to send to DAO execution
        proposal: fip_xx_proposal // full proposal file, imported from '@proposals/description/fip_xx.ts'
    }
    */
<<<<<<< HEAD
  fip_56: {
=======
  fip_53: {
    deploy: false,
    skipDAO: false,
    totalValue: 0,
    proposal: fip_53_proposal
  },
  peg_stability_module: {
    deploy: true,
    skipDAO: false,
    totalValue: 0,
    proposal: peg_stability_module
  },
  backstop: {
    deploy: true,
    skipDAO: false,
    totalValue: 0,
    proposal: backstop_proposal
  },
  merger: {
    deploy: false,
    skipDAO: false,
    totalValue: 0,
    proposal: merger_proposal
  },
  fip_52: {
>>>>>>> 0f8e5b3d
    deploy: false,
    skipDAO: false,
    totalValue: 0,
    proposal: fip_56_proposal
  }
};

export default proposals;<|MERGE_RESOLUTION|>--- conflicted
+++ resolved
@@ -2,16 +2,10 @@
 
 // import fip_xx_proposal from '@proposals/description/fip_xx';
 
-<<<<<<< HEAD
 import fip_56_proposal from '@proposals/description/fip_56';
-=======
-import peg_stability_module from '@proposals/description/peg_stability_module';
-import backstop_proposal from '@proposals/description/backstop';
-import fip_52_proposal from '@proposals/description/fip_52';
 import fip_54_proposal from '@proposals/description/fip_54';
 import merger_proposal from '@proposals/description/merger';
 import fip_53_proposal from '@proposals/description/fip_53';
->>>>>>> 0f8e5b3d
 
 const proposals: ProposalsConfigMap = {
   /*
@@ -22,26 +16,11 @@
         proposal: fip_xx_proposal // full proposal file, imported from '@proposals/description/fip_xx.ts'
     }
     */
-<<<<<<< HEAD
-  fip_56: {
-=======
   fip_53: {
     deploy: false,
     skipDAO: false,
     totalValue: 0,
     proposal: fip_53_proposal
-  },
-  peg_stability_module: {
-    deploy: true,
-    skipDAO: false,
-    totalValue: 0,
-    proposal: peg_stability_module
-  },
-  backstop: {
-    deploy: true,
-    skipDAO: false,
-    totalValue: 0,
-    proposal: backstop_proposal
   },
   merger: {
     deploy: false,
@@ -49,8 +28,7 @@
     totalValue: 0,
     proposal: merger_proposal
   },
-  fip_52: {
->>>>>>> 0f8e5b3d
+  fip_56: {
     deploy: false,
     skipDAO: false,
     totalValue: 0,
