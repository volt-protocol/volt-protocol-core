import { ProposalsConfigMap } from '@custom-types/types';

// import fip_xx_proposal from '@proposals/description/fip_xx';

<<<<<<< HEAD
import peg_stability_module from '@proposals/description/peg_stability_module';
=======
import backstop_proposal from '@proposals/description/backstop';
import fip_55_proposal from '@proposals/description/fip_55';
>>>>>>> 5a8da803
import fip_54_proposal from '@proposals/description/fip_54';

const proposals: ProposalsConfigMap = {
  /*
    fip_xx : {
        deploy: true, // deploy flag for whether to run deploy action during e2e tests or use mainnet state
        skipDAO: false, // whether or not to simulate proposal in DAO
        totalValue: 0, // amount of ETH to send to DAO execution
        proposal: fip_xx_proposal // full proposal file, imported from '@proposals/description/fip_xx.ts'
    }
    */
<<<<<<< HEAD
  peg_stability_module: {
    deploy: true,
    skipDAO: false,
    totalValue: 0,
    proposal: peg_stability_module
=======
  backstop: {
    deploy: true,
    skipDAO: false,
    totalValue: 0,
    proposal: backstop_proposal
  },
  fip_55: {
    deploy: false,
    skipDAO: false,
    totalValue: 0,
    proposal: fip_55_proposal
>>>>>>> 5a8da803
  }
};

export default proposals;<|MERGE_RESOLUTION|>--- conflicted
+++ resolved
@@ -2,13 +2,9 @@
 
 // import fip_xx_proposal from '@proposals/description/fip_xx';
 
-<<<<<<< HEAD
 import peg_stability_module from '@proposals/description/peg_stability_module';
-=======
 import backstop_proposal from '@proposals/description/backstop';
 import fip_55_proposal from '@proposals/description/fip_55';
->>>>>>> 5a8da803
-import fip_54_proposal from '@proposals/description/fip_54';
 
 const proposals: ProposalsConfigMap = {
   /*
@@ -19,13 +15,12 @@
         proposal: fip_xx_proposal // full proposal file, imported from '@proposals/description/fip_xx.ts'
     }
     */
-<<<<<<< HEAD
   peg_stability_module: {
     deploy: true,
     skipDAO: false,
     totalValue: 0,
     proposal: peg_stability_module
-=======
+  },
   backstop: {
     deploy: true,
     skipDAO: false,
@@ -37,7 +32,6 @@
     skipDAO: false,
     totalValue: 0,
     proposal: fip_55_proposal
->>>>>>> 5a8da803
   }
 };
 
