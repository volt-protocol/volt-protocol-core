--- conflicted
+++ resolved
@@ -22,19 +22,16 @@
     totalValue: 0,
     proposal: backstop_proposal
   },
-<<<<<<< HEAD
   merger: {
     deploy: true,
     skipDAO: false,
     totalValue: 0,
-    proposal: merger_proposal
-=======
+  },
   fip_52: {
     deploy: false,
     skipDAO: false,
     totalValue: 0,
     proposal: fip_52_proposal
->>>>>>> b127e101
   }
 };
 
