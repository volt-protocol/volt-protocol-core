import { ProposalsConfigMap } from '@custom-types/types';

// import fip_xx_proposal from '@proposals/description/fip_xx';

import fip_50_proposal from '@proposals/description/fip_50';

const proposals: ProposalsConfigMap = {
  /*
    fip_xx : {
        deploy: true, // deploy flag for whether to run deploy action during e2e tests or use mainnet state
        skipDAO: false, // whether or not to simulate proposal in DAO
        totalValue: 0, // amount of ETH to send to DAO execution
        proposal: fip_xx_proposal // full proposal file, imported from '@proposals/description/fip_xx.ts'
    }
    */
<<<<<<< HEAD
  fip_33b: {
    proposalId: '96686993103134327090567928241787967019835211231210745102174800470768691128710',
=======
  fip_50: {
>>>>>>> 0e8a47e8
    deploy: false,
    skipDAO: false,
    totalValue: 0,
    proposal: fip_50_proposal
  }
};

export default proposals;<|MERGE_RESOLUTION|>--- conflicted
+++ resolved
@@ -13,12 +13,8 @@
         proposal: fip_xx_proposal // full proposal file, imported from '@proposals/description/fip_xx.ts'
     }
     */
-<<<<<<< HEAD
-  fip_33b: {
-    proposalId: '96686993103134327090567928241787967019835211231210745102174800470768691128710',
-=======
   fip_50: {
->>>>>>> 0e8a47e8
+    proposalId: '95350699291559233969894926874586064836554064299212547920320505748177226392479',
     deploy: false,
     skipDAO: false,
     totalValue: 0,
