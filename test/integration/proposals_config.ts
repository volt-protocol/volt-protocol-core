import { ProposalCategory, ProposalsConfigMap } from '@custom-types/types';

// import fip_xx_proposal from '@proposals/description/fip_xx';
import fip_62 from '@proposals/description/fip_62';

import fip_60_proposal from '@proposals/description/fip_60';

const proposals: ProposalsConfigMap = {
  /*
    fip_xx : {
        deploy: true, // deploy flag for whether to run deploy action during e2e tests or use mainnet state
        skipDAO: false, // whether or not to simulate proposal in DAO
        totalValue: 0, // amount of ETH to send to DAO execution
        proposal: fip_xx_proposal // full proposal file, imported from '@proposals/description/fip_xx.ts'
    }
    */
  fip_60: {
    deploy: false,
    proposalId: undefined,
    affectedContractSignoff: [
      'rariPool8Comptroller',
      'rariPool8MasterOracle',
      'd3StakingTokenWrapper',
      'tribalChief',
      'fei3CrvStakingtokenWrapper',
      'd3AutoRewardsDistributor',
      'fei3CrvAutoRewardsDistributor',
      'rewardsDistributorAdmin',
      'fuseGuardian'
    ],
    deprecatedContractSignoff: [],
    category: ProposalCategory.OA,
    totalValue: 0,
<<<<<<< HEAD
    proposal: undefined
  },
  fip_62: {
    deploy: true,
    proposalId: undefined,
    affectedContractSignoff: [
      'ethPSM',
      'PSMRouter',
      'aaveEthPCVDripController',
      'collateralizationOracle',
      'bondingCurve',
      'ethReserveStabilizer',
      'ethReserveStabilizerWrapper'
    ],
    deprecatedContractSignoff: ['compoundEthPCVDripController'],
    category: ProposalCategory.DAO,
    totalValue: 0,
    proposal: fip_62
=======
    proposal: fip_60_proposal
>>>>>>> d0c085ff
  }
};

export default proposals;<|MERGE_RESOLUTION|>--- conflicted
+++ resolved
@@ -31,8 +31,7 @@
     deprecatedContractSignoff: [],
     category: ProposalCategory.OA,
     totalValue: 0,
-<<<<<<< HEAD
-    proposal: undefined
+    proposal: fip_60_proposal
   },
   fip_62: {
     deploy: true,
@@ -50,9 +49,6 @@
     category: ProposalCategory.DAO,
     totalValue: 0,
     proposal: fip_62
-=======
-    proposal: fip_60_proposal
->>>>>>> d0c085ff
   }
 };
 
