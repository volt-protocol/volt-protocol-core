--- conflicted
+++ resolved
@@ -16,7 +16,6 @@
         proposal: fip_xx_proposal // full proposal file, imported from '@proposals/description/fip_xx.ts'
     }
     */
-<<<<<<< HEAD
   fip_redeem: {
     deploy: true,
     proposalId: undefined,
@@ -26,27 +25,6 @@
     totalValue: 0,
     proposal: fip_redeem
   },
-  fip_54: {
-    deploy: false,
-    proposalId: undefined,
-    affectedContractSignoff: [
-      'restrictedPermissions',
-      'fei',
-      'core',
-      'ethPSMFeiSkimmer',
-      'daiPSMFeiSkimmer',
-      'rariInfraTribeTimelock',
-      'rariInfraFeiTimelock',
-      'votiumBriberD3pool',
-      'opsOptimisticTimelock'
-    ],
-    deprecatedContractSignoff: [],
-    category: ProposalCategory.DAO,
-    totalValue: 0,
-    proposal: fip_54
-  },
-=======
->>>>>>> d73253f5
   fip_60b: {
     deploy: false,
     proposalId: undefined,
