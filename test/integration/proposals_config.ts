--- conflicted
+++ resolved
@@ -4,11 +4,8 @@
 
 import fip_54 from '@proposals/description/fip_54';
 import fip_60b from '@proposals/description/fip_60b';
-<<<<<<< HEAD
 import fip_63 from '@proposals/description/fip_63';
-=======
 import fip_64 from '@proposals/description/fip_64';
->>>>>>> 9f792644
 
 const proposals: ProposalsConfigMap = {
   /*
@@ -61,7 +58,6 @@
     totalValue: 0,
     proposal: fip_60b
   },
-<<<<<<< HEAD
   fip_63: {
     deploy: true,
     proposalId: undefined,
@@ -70,7 +66,7 @@
     category: ProposalCategory.DAO,
     totalValue: 0,
     proposal: fip_63
-=======
+  },
   fip_64: {
     deploy: false,
     proposalId: undefined,
@@ -79,7 +75,6 @@
     category: ProposalCategory.OA,
     totalValue: 0,
     proposal: fip_64
->>>>>>> 9f792644
   }
 };
 
