--- conflicted
+++ resolved
@@ -5,7 +5,6 @@
 import fip_56_proposal from '@proposals/description/fip_56';
 import fip_54_proposal from '@proposals/description/fip_54';
 import merger_proposal from '@proposals/description/merger';
-import fip_53_proposal from '@proposals/description/fip_53';
 
 const proposals: ProposalsConfigMap = {
   /*
@@ -16,23 +15,6 @@
         proposal: fip_xx_proposal // full proposal file, imported from '@proposals/description/fip_xx.ts'
     }
     */
-<<<<<<< HEAD
-  rariTimelock: {
-    deploy: true,
-    skipDAO: false,
-    totalValue: 0,
-    proposal: merger_proposal
-  },
-  backstop: {
-    deploy: true,
-=======
-  fip_53: {
-    deploy: false,
->>>>>>> 8a6d423b
-    skipDAO: false,
-    totalValue: 0,
-    proposal: fip_53_proposal
-  },
   merger: {
     deploy: false,
     skipDAO: false,
