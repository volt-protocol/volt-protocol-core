--- conflicted
+++ resolved
@@ -2,11 +2,7 @@
 
 // import fip_xx_proposal from '@proposals/description/fip_xx';
 
-<<<<<<< HEAD
-import fip_38_proposal from '@proposals/description/fip_38';
-=======
 import fip_41_proposal from '@proposals/description/fip_41';
->>>>>>> dcc4e07d
 
 const proposals: ProposalsConfigMap = {
   /*
@@ -17,19 +13,11 @@
         proposal: fip_xx_proposal // full proposal file, imported from '@proposals/description/fip_xx.ts'
     }
     */
-<<<<<<< HEAD
-  fip_38: {
-    deploy: false,
-    skipDAO: false,
-    totalValue: 0,
-    proposal: fip_38_proposal
-=======
   fip_41: {
     deploy: false,
     skipDAO: false,
     totalValue: 0,
     proposal: fip_41_proposal
->>>>>>> dcc4e07d
   }
 };
 
