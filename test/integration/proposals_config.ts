import { ProposalsConfigMap } from '@custom-types/types';

// import fip_xx_proposal from '@proposals/description/fip_xx';

import fip_56_proposal from '@proposals/description/fip_56';
<<<<<<< HEAD
import fip_57 from '@proposals/description/fip_57';
=======
import fip_54_proposal from '@proposals/description/fip_54';
import merger_proposal from '@proposals/description/merger';
>>>>>>> 603af7cc

const proposals: ProposalsConfigMap = {
  /*
    fip_xx : {
        deploy: true, // deploy flag for whether to run deploy action during e2e tests or use mainnet state
        skipDAO: false, // whether or not to simulate proposal in DAO
        totalValue: 0, // amount of ETH to send to DAO execution
        proposal: fip_xx_proposal // full proposal file, imported from '@proposals/description/fip_xx.ts'
    }
    */
<<<<<<< HEAD

  fip_57: {
    deploy: true,
=======
  merger: {
    deploy: false,
    skipDAO: false,
    totalValue: 0,
    proposal: merger_proposal
  },
  fip_56: {
    deploy: false,
>>>>>>> 603af7cc
    skipDAO: false,
    totalValue: 0,
    proposal: fip_57
  }
};

export default proposals;<|MERGE_RESOLUTION|>--- conflicted
+++ resolved
@@ -2,13 +2,7 @@
 
 // import fip_xx_proposal from '@proposals/description/fip_xx';
 
-import fip_56_proposal from '@proposals/description/fip_56';
-<<<<<<< HEAD
 import fip_57 from '@proposals/description/fip_57';
-=======
-import fip_54_proposal from '@proposals/description/fip_54';
-import merger_proposal from '@proposals/description/merger';
->>>>>>> 603af7cc
 
 const proposals: ProposalsConfigMap = {
   /*
@@ -19,20 +13,9 @@
         proposal: fip_xx_proposal // full proposal file, imported from '@proposals/description/fip_xx.ts'
     }
     */
-<<<<<<< HEAD
 
   fip_57: {
     deploy: true,
-=======
-  merger: {
-    deploy: false,
-    skipDAO: false,
-    totalValue: 0,
-    proposal: merger_proposal
-  },
-  fip_56: {
-    deploy: false,
->>>>>>> 603af7cc
     skipDAO: false,
     totalValue: 0,
     proposal: fip_57
