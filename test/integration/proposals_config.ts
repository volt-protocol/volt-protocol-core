import { ProposalsConfigMap } from '@custom-types/types';

// import fip_xx_proposal from '@proposals/description/fip_xx';

<<<<<<< HEAD
import peg_stability_module from '@proposals/description/peg_stability_module';
import backstop_proposal from '@proposals/description/backstop';
import fip_52_proposal from '@proposals/description/fip_52';
import fip_999 from '@proposals/description/fip_999';
=======
import fip_54_proposal from '@proposals/description/fip_54';
import merger_proposal from '@proposals/description/merger';
>>>>>>> cb3926ac

const proposals: ProposalsConfigMap = {
  /*
    fip_xx : {
        deploy: true, // deploy flag for whether to run deploy action during e2e tests or use mainnet state
        skipDAO: false, // whether or not to simulate proposal in DAO
        totalValue: 0, // amount of ETH to send to DAO execution
        proposal: fip_xx_proposal // full proposal file, imported from '@proposals/description/fip_xx.ts'
    }
    */
  merger: {
    deploy: false,
    skipDAO: false,
    totalValue: 0,
<<<<<<< HEAD
    proposal: fip_52_proposal
  },
  fip_999: {
    deploy: true,
    skipDAO: false,
    totalValue: 0,
    proposal: fip_999
=======
    proposal: merger_proposal
>>>>>>> cb3926ac
  }
};

export default proposals;<|MERGE_RESOLUTION|>--- conflicted
+++ resolved
@@ -2,15 +2,8 @@
 
 // import fip_xx_proposal from '@proposals/description/fip_xx';
 
-<<<<<<< HEAD
-import peg_stability_module from '@proposals/description/peg_stability_module';
-import backstop_proposal from '@proposals/description/backstop';
-import fip_52_proposal from '@proposals/description/fip_52';
+import merger_proposal from '@proposals/description/merger';
 import fip_999 from '@proposals/description/fip_999';
-=======
-import fip_54_proposal from '@proposals/description/fip_54';
-import merger_proposal from '@proposals/description/merger';
->>>>>>> cb3926ac
 
 const proposals: ProposalsConfigMap = {
   /*
@@ -21,21 +14,17 @@
         proposal: fip_xx_proposal // full proposal file, imported from '@proposals/description/fip_xx.ts'
     }
     */
-  merger: {
-    deploy: false,
-    skipDAO: false,
-    totalValue: 0,
-<<<<<<< HEAD
-    proposal: fip_52_proposal
-  },
   fip_999: {
     deploy: true,
     skipDAO: false,
     totalValue: 0,
     proposal: fip_999
-=======
+  },
+  merger: {
+    deploy: false,
+    skipDAO: false,
+    totalValue: 0,
     proposal: merger_proposal
->>>>>>> cb3926ac
   }
 };
 
