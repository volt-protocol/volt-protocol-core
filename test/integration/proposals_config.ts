--- conflicted
+++ resolved
@@ -1,12 +1,6 @@
 import { ProposalsConfigMap } from '@custom-types/types';
 
 // import fip_xx_proposal from '@proposals/description/fip_xx';
-
-<<<<<<< HEAD
-import fip_45_proposal from '@proposals/description/fip_45';
-=======
-import fip_48_proposal from '@proposals/description/fip_48';
->>>>>>> 99a5c4f5
 
 const proposals: ProposalsConfigMap = {
   /*
@@ -17,20 +11,6 @@
         proposal: fip_xx_proposal // full proposal file, imported from '@proposals/description/fip_xx.ts'
     }
     */
-<<<<<<< HEAD
-  fip_45: {
-    deploy: false,
-    skipDAO: false,
-    totalValue: 0,
-    proposal: fip_45_proposal
-=======
-  fip_48: {
-    deploy: false,
-    skipDAO: false,
-    totalValue: 0,
-    proposal: fip_48_proposal
->>>>>>> 99a5c4f5
-  }
 };
 
 export default proposals;