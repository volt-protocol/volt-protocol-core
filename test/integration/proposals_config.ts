--- conflicted
+++ resolved
@@ -2,13 +2,9 @@
 
 // import fip_xx_proposal from '@proposals/description/fip_xx';
 
-<<<<<<< HEAD
-import fip_53_proposal from '@proposals/description/fip_53';
-=======
 import backstop_proposal from '@proposals/description/backstop';
 import fip_55_proposal from '@proposals/description/fip_55';
-import fip_54_proposal from '@proposals/description/fip_54';
->>>>>>> 5a8da803
+import fip_53_proposal from '@proposals/description/fip_53';
 
 const proposals: ProposalsConfigMap = {
   /*
@@ -19,13 +15,12 @@
         proposal: fip_xx_proposal // full proposal file, imported from '@proposals/description/fip_xx.ts'
     }
     */
-<<<<<<< HEAD
   fip_53: {
     deploy: true, // deploy flag for whether to run deploy action during e2e tests or use mainnet state
     skipDAO: false, // whether or not to simulate proposal in DAO
     totalValue: 0, // amount of ETH to send to DAO execution
     proposal: fip_53_proposal // full proposal file, imported from '@proposals/description/fip_xx.ts'
-=======
+  },
   backstop: {
     deploy: true,
     skipDAO: false,
@@ -37,7 +32,6 @@
     skipDAO: false,
     totalValue: 0,
     proposal: fip_55_proposal
->>>>>>> 5a8da803
   }
 };
 
