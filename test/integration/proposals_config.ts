import { ProposalsConfigMap } from '@custom-types/types';

// import fip_xx_proposal from '@proposals/description/fip_xx';

<<<<<<< HEAD
import fip_50_proposal from '@proposals/description/fip_50';
import peg_stability_module from '@proposals/description/peg_stability_module';
import backstop_proposal from '@proposals/description/backstop';
import fip_52_proposal from '@proposals/description/fip_52';
=======
import fip_56_proposal from '@proposals/description/fip_56';
>>>>>>> 7a83b9de
import fip_54_proposal from '@proposals/description/fip_54';
import merger_proposal from '@proposals/description/merger';
import fip_53_proposal from '@proposals/description/fip_53';

const proposals: ProposalsConfigMap = {
  /*
    fip_xx : {
        deploy: true, // deploy flag for whether to run deploy action during e2e tests or use mainnet state
        skipDAO: false, // whether or not to simulate proposal in DAO
        totalValue: 0, // amount of ETH to send to DAO execution
        proposal: fip_xx_proposal // full proposal file, imported from '@proposals/description/fip_xx.ts'
    }
    */
<<<<<<< HEAD
  // backstop: {
  //   deploy: true,
  //   skipDAO: false,
  //   totalValue: 0,
  //   proposal: backstop_proposal
  // },
  // peg_stability_module: {
  //   deploy: true,
  //   skipDAO: false,
  //   totalValue: 0,
  //   proposal: peg_stability_module
  // },
  // fip_52: {
  //   deploy: false,
  //   skipDAO: false,
  //   totalValue: 0,
  //   proposal: fip_52_proposal
  // },
  fip_50: {
    deploy: true,
    skipDAO: false,
    totalValue: 0,
    proposal: fip_50_proposal
=======
  fip_53: {
    deploy: false,
    skipDAO: false,
    totalValue: 0,
    proposal: fip_53_proposal
  },
  merger: {
    deploy: false,
    skipDAO: false,
    totalValue: 0,
    proposal: merger_proposal
  },
  fip_56: {
    deploy: false,
    skipDAO: false,
    totalValue: 0,
    proposal: fip_56_proposal
>>>>>>> 7a83b9de
  }
};

export default proposals;<|MERGE_RESOLUTION|>--- conflicted
+++ resolved
@@ -2,14 +2,8 @@
 
 // import fip_xx_proposal from '@proposals/description/fip_xx';
 
-<<<<<<< HEAD
 import fip_50_proposal from '@proposals/description/fip_50';
-import peg_stability_module from '@proposals/description/peg_stability_module';
-import backstop_proposal from '@proposals/description/backstop';
-import fip_52_proposal from '@proposals/description/fip_52';
-=======
 import fip_56_proposal from '@proposals/description/fip_56';
->>>>>>> 7a83b9de
 import fip_54_proposal from '@proposals/description/fip_54';
 import merger_proposal from '@proposals/description/merger';
 import fip_53_proposal from '@proposals/description/fip_53';
@@ -23,31 +17,12 @@
         proposal: fip_xx_proposal // full proposal file, imported from '@proposals/description/fip_xx.ts'
     }
     */
-<<<<<<< HEAD
-  // backstop: {
-  //   deploy: true,
-  //   skipDAO: false,
-  //   totalValue: 0,
-  //   proposal: backstop_proposal
-  // },
-  // peg_stability_module: {
-  //   deploy: true,
-  //   skipDAO: false,
-  //   totalValue: 0,
-  //   proposal: peg_stability_module
-  // },
-  // fip_52: {
-  //   deploy: false,
-  //   skipDAO: false,
-  //   totalValue: 0,
-  //   proposal: fip_52_proposal
-  // },
   fip_50: {
     deploy: true,
     skipDAO: false,
     totalValue: 0,
     proposal: fip_50_proposal
-=======
+  },
   fip_53: {
     deploy: false,
     skipDAO: false,
@@ -65,7 +40,6 @@
     skipDAO: false,
     totalValue: 0,
     proposal: fip_56_proposal
->>>>>>> 7a83b9de
   }
 };
 
