import { ProposalsConfigMap } from '@custom-types/types';

// import fip_xx_proposal from '@proposals/description/fip_xx';

<<<<<<< HEAD
import fip_54_proposal from '@proposals/description/fip_54';
import merger_proposal from '@proposals/description/merger';
import fip_bribe from '@proposals/description/fip_bribe';
=======
import fip_50_proposal from '@proposals/description/fip_50';
>>>>>>> 53f8a06d

const proposals: ProposalsConfigMap = {
  /*
    fip_xx : {
        deploy: true, // deploy flag for whether to run deploy action during e2e tests or use mainnet state
        skipDAO: false, // whether or not to simulate proposal in DAO
        totalValue: 0, // amount of ETH to send to DAO execution
        proposal: fip_xx_proposal // full proposal file, imported from '@proposals/description/fip_xx.ts'
    }
    */
<<<<<<< HEAD
  fip_bribe: {
    deploy: true,
    skipDAO: true,
    totalValue: 0,
    proposal: fip_bribe
  },
  merger: {
=======
  fip_50: {
>>>>>>> 53f8a06d
    deploy: false,
    skipDAO: false,
    totalValue: 0,
    proposal: fip_50_proposal
  }
};

export default proposals;<|MERGE_RESOLUTION|>--- conflicted
+++ resolved
@@ -2,13 +2,9 @@
 
 // import fip_xx_proposal from '@proposals/description/fip_xx';
 
-<<<<<<< HEAD
-import fip_54_proposal from '@proposals/description/fip_54';
-import merger_proposal from '@proposals/description/merger';
+
 import fip_bribe from '@proposals/description/fip_bribe';
-=======
 import fip_50_proposal from '@proposals/description/fip_50';
->>>>>>> 53f8a06d
 
 const proposals: ProposalsConfigMap = {
   /*
@@ -19,17 +15,13 @@
         proposal: fip_xx_proposal // full proposal file, imported from '@proposals/description/fip_xx.ts'
     }
     */
-<<<<<<< HEAD
   fip_bribe: {
     deploy: true,
     skipDAO: true,
     totalValue: 0,
     proposal: fip_bribe
   },
-  merger: {
-=======
   fip_50: {
->>>>>>> 53f8a06d
     deploy: false,
     skipDAO: false,
     totalValue: 0,
