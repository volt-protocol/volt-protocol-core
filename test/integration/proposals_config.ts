--- conflicted
+++ resolved
@@ -2,11 +2,8 @@
 
 // import fip_xx_proposal from '@proposals/description/fip_xx';
 
-<<<<<<< HEAD
 import fip_50_proposal from '@proposals/description/fip_50';
-=======
 import peg_stability_module from '@proposals/description/peg_stability_module';
->>>>>>> 8cbcc5bc
 import backstop_proposal from '@proposals/description/backstop';
 import fip_52_proposal from '@proposals/description/fip_52';
 import fip_54_proposal from '@proposals/description/fip_54';
@@ -20,29 +17,25 @@
         proposal: fip_xx_proposal // full proposal file, imported from '@proposals/description/fip_xx.ts'
     }
     */
-<<<<<<< HEAD
-  // backstop: {
-  //   deploy: true,
-  //   skipDAO: false,
-  //   totalValue: 0,
-  //   proposal: backstop_proposal
-  // },
-  // fip_52: {
-  //   deploy: false,
-  //   skipDAO: false,
-  //   totalValue: 0,
-  //   proposal: fip_52_proposal
-  // },
-  fip_50: {
-=======
+  backstop: {
+    deploy: true,
+    skipDAO: false,
+    totalValue: 0,
+    proposal: backstop_proposal
+  },
   peg_stability_module: {
     deploy: true,
     skipDAO: false,
     totalValue: 0,
     proposal: peg_stability_module
   },
-  backstop: {
->>>>>>> 8cbcc5bc
+  fip_52: {
+    deploy: false,
+    skipDAO: false,
+    totalValue: 0,
+    proposal: fip_52_proposal
+  },
+  fip_50: {
     deploy: true,
     skipDAO: false,
     totalValue: 0,
