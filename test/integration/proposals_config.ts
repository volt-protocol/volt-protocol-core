import { ProposalsConfigMap } from '@custom-types/types';

// import fip_xx_proposal from '@proposals/description/fip_xx';

import fip_61_proposal from '@proposals/description/fip_61';

const proposals: ProposalsConfigMap = {
  /*
    fip_xx : {
        deploy: true, // deploy flag for whether to run deploy action during e2e tests or use mainnet state
        skipDAO: false, // whether or not to simulate proposal in DAO
        totalValue: 0, // amount of ETH to send to DAO execution
        proposal: fip_xx_proposal // full proposal file, imported from '@proposals/description/fip_xx.ts'
    }
    */
<<<<<<< HEAD
  fip_61: {
    deploy: true,
=======
  fip_50: {
    proposalId: '95350699291559233969894926874586064836554064299212547920320505748177226392479',
    deploy: false,
>>>>>>> 0f881d1b
    skipDAO: false,
    totalValue: 0,
    proposal: fip_61_proposal
  }
};

export default proposals;<|MERGE_RESOLUTION|>--- conflicted
+++ resolved
@@ -13,14 +13,9 @@
         proposal: fip_xx_proposal // full proposal file, imported from '@proposals/description/fip_xx.ts'
     }
     */
-<<<<<<< HEAD
   fip_61: {
     deploy: true,
-=======
-  fip_50: {
-    proposalId: '95350699291559233969894926874586064836554064299212547920320505748177226392479',
-    deploy: false,
->>>>>>> 0f881d1b
+    proposalId: undefined,
     skipDAO: false,
     totalValue: 0,
     proposal: fip_61_proposal
