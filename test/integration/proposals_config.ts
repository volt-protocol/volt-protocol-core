--- conflicted
+++ resolved
@@ -2,11 +2,8 @@
 
 // import fip_xx_proposal from '@proposals/description/fip_xx';
 
-<<<<<<< HEAD
 import fip_55_proposal from '@proposals/description/fip_55';
-=======
 import fip_54_proposal from '@proposals/description/fip_54';
->>>>>>> 4b9fb976
 
 const proposals: ProposalsConfigMap = {
   /*
@@ -17,19 +14,17 @@
         proposal: fip_xx_proposal // full proposal file, imported from '@proposals/description/fip_xx.ts'
     }
     */
-<<<<<<< HEAD
   fip_55: {
     deploy: true,
     skipDAO: false,
     totalValue: 0,
     proposal: fip_55_proposal
-=======
+  },
   fip_54: {
     deploy: true,
     skipDAO: false,
     totalValue: 0,
     proposal: fip_54_proposal
->>>>>>> 4b9fb976
   }
 };
 
