import { ProposalsConfigMap } from '@custom-types/types';

// import fip_xx_proposal from '@proposals/description/fip_xx';

import peg_stability_module from '@proposals/description/peg_stability_module';
import backstop_proposal from '@proposals/description/backstop';
<<<<<<< HEAD
import fip_55_proposal from '@proposals/description/fip_55';
import fip_53_proposal from '@proposals/description/fip_53';
=======
import fip_52_proposal from '@proposals/description/fip_52';
import fip_54_proposal from '@proposals/description/fip_54';
>>>>>>> 8cbcc5bc

const proposals: ProposalsConfigMap = {
  /*
    fip_xx : {
        deploy: true, // deploy flag for whether to run deploy action during e2e tests or use mainnet state
        skipDAO: false, // whether or not to simulate proposal in DAO
        totalValue: 0, // amount of ETH to send to DAO execution
        proposal: fip_xx_proposal // full proposal file, imported from '@proposals/description/fip_xx.ts'
    }
    */
<<<<<<< HEAD
  fip_53: {
    deploy: false, // deploy flag for whether to run deploy action during e2e tests or use mainnet state
    skipDAO: false, // whether or not to simulate proposal in DAO
    totalValue: 0, // amount of ETH to send to DAO execution
    proposal: fip_53_proposal // full proposal file, imported from '@proposals/description/fip_xx.ts'
=======
  peg_stability_module: {
    deploy: true,
    skipDAO: false,
    totalValue: 0,
    proposal: peg_stability_module
>>>>>>> 8cbcc5bc
  },
  backstop: {
    deploy: true,
    skipDAO: false,
    totalValue: 0,
    proposal: backstop_proposal
  },
  fip_52: {
    deploy: false,
    skipDAO: false,
    totalValue: 0,
    proposal: fip_52_proposal
  }
};

export default proposals;<|MERGE_RESOLUTION|>--- conflicted
+++ resolved
@@ -4,13 +4,8 @@
 
 import peg_stability_module from '@proposals/description/peg_stability_module';
 import backstop_proposal from '@proposals/description/backstop';
-<<<<<<< HEAD
-import fip_55_proposal from '@proposals/description/fip_55';
+import fip_52_proposal from '@proposals/description/fip_52';
 import fip_53_proposal from '@proposals/description/fip_53';
-=======
-import fip_52_proposal from '@proposals/description/fip_52';
-import fip_54_proposal from '@proposals/description/fip_54';
->>>>>>> 8cbcc5bc
 
 const proposals: ProposalsConfigMap = {
   /*
@@ -21,19 +16,17 @@
         proposal: fip_xx_proposal // full proposal file, imported from '@proposals/description/fip_xx.ts'
     }
     */
-<<<<<<< HEAD
   fip_53: {
-    deploy: false, // deploy flag for whether to run deploy action during e2e tests or use mainnet state
-    skipDAO: false, // whether or not to simulate proposal in DAO
-    totalValue: 0, // amount of ETH to send to DAO execution
-    proposal: fip_53_proposal // full proposal file, imported from '@proposals/description/fip_xx.ts'
-=======
+    deploy: false,
+    skipDAO: false,
+    totalValue: 0,
+    proposal: fip_53_proposal
+  },
   peg_stability_module: {
     deploy: true,
     skipDAO: false,
     totalValue: 0,
     proposal: peg_stability_module
->>>>>>> 8cbcc5bc
   },
   backstop: {
     deploy: true,
