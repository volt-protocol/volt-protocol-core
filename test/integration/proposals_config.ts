--- conflicted
+++ resolved
@@ -14,21 +14,12 @@
         proposal: fip_xx_proposal // full proposal file, imported from '@proposals/description/fip_xx.ts'
     }
     */
-<<<<<<< HEAD
   fip_33b: {
     deploy: true,
     skipDAO: false,
     totalValue: 0,
     proposal: fip_33b
-  },
-  merger: {
-    deploy: false,
-    skipDAO: false,
-    totalValue: 0,
-    proposal: merger_proposal
   }
-=======
->>>>>>> 2dc6a90c
 };
 
 export default proposals;