--- conflicted
+++ resolved
@@ -35,9 +35,6 @@
     deprecatedContractSignoff: [],
     category: ProposalCategory.OA,
     totalValue: 0,
-<<<<<<< HEAD
-    proposal: fip_60
-=======
     proposal: fip_60b
   },
   fip_62: {
@@ -62,7 +59,6 @@
     category: ProposalCategory.DAO,
     totalValue: 0,
     proposal: fip_62
->>>>>>> f3108984
   }
 };
 
