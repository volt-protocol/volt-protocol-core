{
    "fip_30": {
        "deploy": false,
        "exec": true,
        "proposerAddress" : "0xb81cf4981Ef648aaA73F07a18B03970f04d5D8bF"
    },
<<<<<<< HEAD
    "fip_32": {
        "deploy" : false,
        "exec" : true,
        "proposerAddress" : "0xb81cf4981Ef648aaA73F07a18B03970f04d5D8bF"
=======
    "v2Phase1": {
        "deploy" : true,
        "exec" : false,
        "proposerAddress" : "0xb81cf4981Ef648aaA73F07a18B03970f04d5D8bF"
    },
    "feiRari": {
        "deploy" : true,
        "exec" : false,
        "proposerAddress" : "0xb81cf4981Ef648aaA73F07a18B03970f04d5D8bF"
>>>>>>> bb53e4be
    }
}<|MERGE_RESOLUTION|>--- conflicted
+++ resolved
@@ -4,21 +4,14 @@
         "exec": true,
         "proposerAddress" : "0xb81cf4981Ef648aaA73F07a18B03970f04d5D8bF"
     },
-<<<<<<< HEAD
     "fip_32": {
         "deploy" : false,
         "exec" : true,
-        "proposerAddress" : "0xb81cf4981Ef648aaA73F07a18B03970f04d5D8bF"
-=======
-    "v2Phase1": {
-        "deploy" : true,
-        "exec" : false,
         "proposerAddress" : "0xb81cf4981Ef648aaA73F07a18B03970f04d5D8bF"
     },
     "feiRari": {
         "deploy" : true,
         "exec" : false,
         "proposerAddress" : "0xb81cf4981Ef648aaA73F07a18B03970f04d5D8bF"
->>>>>>> bb53e4be
     }
 }