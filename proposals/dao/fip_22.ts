import { ethers } from "hardhat";
import { expect } from "chai";
import { TeardownUpgradeFunc, ValidateUpgradeFunc } from "../../test/integration/setup/types";

const e18 = '000000000000000000';

const END_TIMESTAMP = '1647993600'; // 3-23-22
const TRIBE_PER_SECOND = '250000000000000000'; // .25 TRIBE/s

async function setup(addresses, oldContracts, contracts, logging) {}

/*
 1. Mint 25M FEI to Aave FEI PCV Deposit
 2. Deposit Aave FEI PCV Deposit
 3. Transfer 4M TRIBE from dripper to incentives controller
 4. Upgrade proxy admin to default proxy admin
 5. Trigger reward rate for aFeiVariableBorrow
 6. Set distribution end
*/
async function run(addresses, oldContracts, contracts, logging = false) {
  const {
    fei,
    aaveFeiPCVDeposit,
    erc20Dripper
  } = contracts;

  const {
    aaveTribeIncentivesControllerAddress,
    aFeiVariableDebtAddress,
    timelockAddress,
    proxyAdminAddress
  } = addresses;

  // 1. 
  await fei.mint(aaveFeiPCVDeposit.address, `25000000${e18}`);

  // 2.
  await aaveFeiPCVDeposit.deposit();

  // 3. 
  await erc20Dripper.withdraw(aaveTribeIncentivesControllerAddress, `4000000${e18}`);

  // 4.
  const incentivesControllerAbi = [
    'function setDistributionEnd(uint256 distributionEnd)', 
    'function configureAssets(address[] assets, uint256[] emissionsPerSecond)',
    'function changeAdmin(address newAdmin)'
  ];
  const adminSigner = ethers.provider.getSigner(timelockAddress);
  const incentivesController = new ethers.Contract(aaveTribeIncentivesControllerAddress, incentivesControllerAbi, adminSigner);

  await incentivesController.changeAdmin(proxyAdminAddress);

  // 5.
  await incentivesController.configureAssets([aFeiVariableDebtAddress], [TRIBE_PER_SECOND]);

  // 6.
  await incentivesController.setDistributionEnd(END_TIMESTAMP);
}

const teardown: TeardownUpgradeFunc = async (addresses, oldContracts, contracts, logging) => {}

const validate: ValidateUpgradeFunc = async (addresses, oldContracts, contracts) => {
  const {
    tribe,
    aaveFeiPCVDeposit,
    proxyAdmin,
    fei,
    aFei,
    tribalChief
  } = contracts;

  const {
<<<<<<< HEAD
    aaveTribeIncentivesController: aaveTribeIncentivesControllerAddress,
    aFeiVariableDebt: aFeiVariableDebtAddress,
    timelock: timelockAddress
=======
    aaveTribeIncentivesControllerAddress,
    aFeiVariableDebtAddress,
    timelockAddress,
    gUniFeiDaiLPAddress
>>>>>>> 93bc3cdf
  } = addresses;

  expect((await fei.balanceOf(aaveFeiPCVDeposit.address)).toString()).to.be.equal('0');
  expect((await aFei.balanceOf(aaveFeiPCVDeposit.address)).toString()).to.be.equal(`25000000${e18}`);
  expect((await aaveFeiPCVDeposit.balance()).toString()).to.be.equal(`25000000${e18}`);

  expect((await tribe.balanceOf(aaveTribeIncentivesControllerAddress)).toString()).to.be.equal(`4000000${e18}`);
  expect(await proxyAdmin.getProxyAdmin(aaveTribeIncentivesControllerAddress)).to.be.equal(proxyAdmin.address);

  // eslint-disable-next-line object-curly-newline, key-spacing, quote-props, quotes
  const incentivesControllerAbi = [{"inputs":[{"internalType":"address", "name":"rewardToken", "type":"address"}, {"internalType":"address", "name":"emissionManager", "type":"address"}], "stateMutability":"nonpayable", "type":"constructor"}, {"anonymous":false, "inputs":[{"indexed":true, "internalType":"address", "name":"asset", "type":"address"}, {"indexed":false, "internalType":"uint256", "name":"emission", "type":"uint256"}], "name":"AssetConfigUpdated", "type":"event"}, {"anonymous":false, "inputs":[{"indexed":true, "internalType":"address", "name":"asset", "type":"address"}, {"indexed":false, "internalType":"uint256", "name":"index", "type":"uint256"}], "name":"AssetIndexUpdated", "type":"event"}, {"anonymous":false, "inputs":[{"indexed":true, "internalType":"address", "name":"user", "type":"address"}, {"indexed":true, "internalType":"address", "name":"claimer", "type":"address"}], "name":"ClaimerSet", "type":"event"}, {"anonymous":false, "inputs":[{"indexed":false, "internalType":"uint256", "name":"newDistributionEnd", "type":"uint256"}], "name":"DistributionEndUpdated", "type":"event"}, {"anonymous":false, "inputs":[{"indexed":true, "internalType":"address", "name":"user", "type":"address"}, {"indexed":false, "internalType":"uint256", "name":"amount", "type":"uint256"}], "name":"RewardsAccrued", "type":"event"}, {"anonymous":false, "inputs":[{"indexed":true, "internalType":"address", "name":"user", "type":"address"}, {"indexed":true, "internalType":"address", "name":"to", "type":"address"}, {"indexed":true, "internalType":"address", "name":"claimer", "type":"address"}, {"indexed":false, "internalType":"uint256", "name":"amount", "type":"uint256"}], "name":"RewardsClaimed", "type":"event"}, {"anonymous":false, "inputs":[{"indexed":true, "internalType":"address", "name":"user", "type":"address"}, {"indexed":true, "internalType":"address", "name":"asset", "type":"address"}, {"indexed":false, "internalType":"uint256", "name":"index", "type":"uint256"}], "name":"UserIndexUpdated", "type":"event"}, {"inputs":[], "name":"DISTRIBUTION_END", "outputs":[{"internalType":"uint256", "name":"", "type":"uint256"}], "stateMutability":"view", "type":"function"}, {"inputs":[], "name":"EMISSION_MANAGER", "outputs":[{"internalType":"address", "name":"", "type":"address"}], "stateMutability":"view", "type":"function"}, {"inputs":[], "name":"PRECISION", "outputs":[{"internalType":"uint8", "name":"", "type":"uint8"}], "stateMutability":"view", "type":"function"}, {"inputs":[], "name":"REVISION", "outputs":[{"internalType":"uint256", "name":"", "type":"uint256"}], "stateMutability":"view", "type":"function"}, {"inputs":[], "name":"REWARD_TOKEN", "outputs":[{"internalType":"address", "name":"", "type":"address"}], "stateMutability":"view", "type":"function"}, {"inputs":[], "name":"TOKEN", "outputs":[{"internalType":"address", "name":"", "type":"address"}], "stateMutability":"view", "type":"function"}, {"inputs":[{"internalType":"address", "name":"", "type":"address"}], "name":"assets", "outputs":[{"internalType":"uint104", "name":"emissionPerSecond", "type":"uint104"}, {"internalType":"uint104", "name":"index", "type":"uint104"}, {"internalType":"uint40", "name":"lastUpdateTimestamp", "type":"uint40"}], "stateMutability":"view", "type":"function"}, {"inputs":[{"internalType":"address[]", "name":"assets", "type":"address[]"}, {"internalType":"uint256", "name":"amount", "type":"uint256"}, {"internalType":"address", "name":"to", "type":"address"}], "name":"claimRewards", "outputs":[{"internalType":"uint256", "name":"", "type":"uint256"}], "stateMutability":"nonpayable", "type":"function"}, {"inputs":[{"internalType":"address[]", "name":"assets", "type":"address[]"}, {"internalType":"uint256", "name":"amount", "type":"uint256"}, {"internalType":"address", "name":"user", "type":"address"}, {"internalType":"address", "name":"to", "type":"address"}], "name":"claimRewardsOnBehalf", "outputs":[{"internalType":"uint256", "name":"", "type":"uint256"}], "stateMutability":"nonpayable", "type":"function"}, {"inputs":[{"internalType":"address[]", "name":"assets", "type":"address[]"}, {"internalType":"uint256[]", "name":"emissionsPerSecond", "type":"uint256[]"}], "name":"configureAssets", "outputs":[], "stateMutability":"nonpayable", "type":"function"}, {"inputs":[{"internalType":"address", "name":"asset", "type":"address"}], "name":"getAssetData", "outputs":[{"internalType":"uint256", "name":"", "type":"uint256"}, {"internalType":"uint256", "name":"", "type":"uint256"}, {"internalType":"uint256", "name":"", "type":"uint256"}], "stateMutability":"view", "type":"function"}, {"inputs":[{"internalType":"address", "name":"user", "type":"address"}], "name":"getClaimer", "outputs":[{"internalType":"address", "name":"", "type":"address"}], "stateMutability":"view", "type":"function"}, {"inputs":[], "name":"getDistributionEnd", "outputs":[{"internalType":"uint256", "name":"", "type":"uint256"}], "stateMutability":"view", "type":"function"}, {"inputs":[{"internalType":"address[]", "name":"assets", "type":"address[]"}, {"internalType":"address", "name":"user", "type":"address"}], "name":"getRewardsBalance", "outputs":[{"internalType":"uint256", "name":"", "type":"uint256"}], "stateMutability":"view", "type":"function"}, {"inputs":[{"internalType":"address", "name":"user", "type":"address"}, {"internalType":"address", "name":"asset", "type":"address"}], "name":"getUserAssetData", "outputs":[{"internalType":"uint256", "name":"", "type":"uint256"}], "stateMutability":"view", "type":"function"}, {"inputs":[{"internalType":"address", "name":"_user", "type":"address"}], "name":"getUserUnclaimedRewards", "outputs":[{"internalType":"uint256", "name":"", "type":"uint256"}], "stateMutability":"view", "type":"function"}, {"inputs":[{"internalType":"address", "name":"user", "type":"address"}, {"internalType":"uint256", "name":"totalSupply", "type":"uint256"}, {"internalType":"uint256", "name":"userBalance", "type":"uint256"}], "name":"handleAction", "outputs":[], "stateMutability":"nonpayable", "type":"function"}, {"inputs":[{"internalType":"address", "name":"addressesProvider", "type":"address"}], "name":"initialize", "outputs":[], "stateMutability":"nonpayable", "type":"function"}, {"inputs":[{"internalType":"address", "name":"user", "type":"address"}, {"internalType":"address", "name":"caller", "type":"address"}], "name":"setClaimer", "outputs":[], "stateMutability":"nonpayable", "type":"function"}, {"inputs":[{"internalType":"uint256", "name":"distributionEnd", "type":"uint256"}], "name":"setDistributionEnd", "outputs":[], "stateMutability":"nonpayable", "type":"function"}];
  
  const adminSigner = ethers.provider.getSigner(timelockAddress);
  const incentivesController = new ethers.Contract(aaveTribeIncentivesControllerAddress, incentivesControllerAbi, adminSigner);

  const end = await incentivesController.getDistributionEnd();
  expect(end.toString()).to.be.equal(END_TIMESTAMP);

  const config = await incentivesController.getAssetData(aFeiVariableDebtAddress);
  expect(config[1].toString()).to.be.equal(TRIBE_PER_SECOND);

  // FIP-25:
  expect((await tribalChief.totalAllocPoint()).toString()).to.be.equal('2100');
  expect((await tribalChief.numPools()).toString()).to.be.equal('3');
  expect(await tribalChief.stakedToken(2)).to.be.equal(gUniFeiDaiLPAddress);
}

module.exports = {
  setup, run, teardown, validate
};<|MERGE_RESOLUTION|>--- conflicted
+++ resolved
@@ -71,16 +71,10 @@
   } = contracts;
 
   const {
-<<<<<<< HEAD
     aaveTribeIncentivesController: aaveTribeIncentivesControllerAddress,
     aFeiVariableDebt: aFeiVariableDebtAddress,
-    timelock: timelockAddress
-=======
-    aaveTribeIncentivesControllerAddress,
-    aFeiVariableDebtAddress,
-    timelockAddress,
-    gUniFeiDaiLPAddress
->>>>>>> 93bc3cdf
+    timelock: timelockAddress,
+    gUniFeiDaiLP: gUniFeiDaiLPAddress,
   } = addresses;
 
   expect((await fei.balanceOf(aaveFeiPCVDeposit.address)).toString()).to.be.equal('0');
