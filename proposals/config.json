{
    "upgrade" : {
        "deploy" : true,
        "exec" : false,
        "proposerAddress" : "",
        "voterAddress" : ""
    },
    "indexOTC" : {
        "deploy" : false,
        "validate" : true,
        "exec" : true,
        "proposerAddress" : "0xe0ac4559739bD36f0913FB0A3f5bFC19BCBaCD52",
        "voterAddress" : "0xB8f482539F2d3Ae2C9ea6076894df36D1f632775",
        "proposal_calldata" : ""
    },
<<<<<<< HEAD
    "fip_10a" : {
        "deploy" : true,
        "validate" : false,
        "exec" : false,
        "proposerAddress" : "0xe0ac4559739bD36f0913FB0A3f5bFC19BCBaCD52",
        "voterAddress" : "0xB8f482539F2d3Ae2C9ea6076894df36D1f632775",
        "proposal_calldata" : ""
=======
    "aavePCVDeposit" : {
        "deploy" : true,
        "exec" : false,
        "validate" : false
>>>>>>> 71fb31c9
    }
}<|MERGE_RESOLUTION|>--- conflicted
+++ resolved
@@ -13,19 +13,12 @@
         "voterAddress" : "0xB8f482539F2d3Ae2C9ea6076894df36D1f632775",
         "proposal_calldata" : ""
     },
-<<<<<<< HEAD
     "fip_10a" : {
         "deploy" : true,
         "validate" : false,
         "exec" : false,
-        "proposerAddress" : "0xe0ac4559739bD36f0913FB0A3f5bFC19BCBaCD52",
+        "proposerAddress" : "0x6ef71ca9cd708883e129559f5edbfb9d9d5c6148",
         "voterAddress" : "0xB8f482539F2d3Ae2C9ea6076894df36D1f632775",
         "proposal_calldata" : ""
-=======
-    "aavePCVDeposit" : {
-        "deploy" : true,
-        "exec" : false,
-        "validate" : false
->>>>>>> 71fb31c9
     }
 }