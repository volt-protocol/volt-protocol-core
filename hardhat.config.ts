import { HardhatUserConfig } from 'hardhat/config';
import '@nomiclabs/hardhat-waffle';
import '@nomiclabs/hardhat-ethers';
import '@nomiclabs/hardhat-web3';
import '@typechain/hardhat';
import '@idle-finance/hardhat-proposals-plugin';
import 'hardhat-gas-reporter';
import 'hardhat-contract-sizer';
import 'solidity-coverage';
import 'tsconfig-paths/register';

import * as dotenv from 'dotenv';

dotenv.config();

const rinkebyAlchemyApiKey = process.env.RINKEBY_ALCHEMY_API_KEY;
const testnetPrivateKey = process.env.TESTNET_PRIVATE_KEY;
const privateKey = process.env.ETH_PRIVATE_KEY;
const runE2ETests = process.env.RUN_E2E_TESTS;
const enableMainnetForking = process.env.ENABLE_MAINNET_FORKING;
const mainnetAlchemyApiKey = process.env.MAINNET_ALCHEMY_API_KEY;
const runAllTests = process.env.RUN_ALL_TESTS;

if (!(process.env.NODE_OPTIONS && process.env.NODE_OPTIONS.includes('max-old-space-size'))) {
  throw new Error(
    `Please export node env var max-old-space-size before running hardhat. "export NODE_OPTIONS=--max-old-space-size=4096"`
  );
} else {
  console.log(`Node option max-old-space-size correctly set. Good job.`);
}

if (!rinkebyAlchemyApiKey || !testnetPrivateKey || !privateKey || !mainnetAlchemyApiKey) {
  console.warn('Not all Ethereum keys provided; some functionality will be unavailable.');
}

if (enableMainnetForking) {
  if (!mainnetAlchemyApiKey) {
    throw new Error('Cannot fork mainnet without mainnet alchemy api key.');
  }

  console.log('Mainnet forking enabled.');
} else {
  console.log('Mainnet forking disabled.');
}

export default {
  gasReporter: {
    enabled: !!process.env.REPORT_GAS
  },

  networks: {
    hardhat: {
      gas: 12e6,
      chainId: 5777, // Any network (default: none)
      forking: enableMainnetForking
        ? {
            url: `https://eth-mainnet.alchemyapi.io/v2/${mainnetAlchemyApiKey}`,
<<<<<<< HEAD
            blockNumber: 13372629
=======
            blockNumber: 13370300
>>>>>>> bb53e4be
          }
        : undefined
    },

    localhost: {
      url: 'http://127.0.0.1:8545'
    },

    rinkeby: {
      url: `https://eth-rinkeby.alchemyapi.io/v2/${rinkebyAlchemyApiKey}`,
      accounts: testnetPrivateKey ? [testnetPrivateKey] : []
    },

    mainnet: {
      url: `https://eth-mainnet.alchemyapi.io/v2/${mainnetAlchemyApiKey}`,
      accounts: privateKey ? [privateKey] : []
    }
  },

  solidity: {
    compilers: [
      {
        version: '0.8.4',
        settings: {
          optimizer: {
            enabled: true,
            runs: 200
          }
        }
      },
      {
        version: '0.4.18',
        settings: {
          optimizer: {
            enabled: true,
            runs: 200
          }
        }
      }
    ]
  },

  paths: {
    tests: runAllTests ? './test/' : runE2ETests ? './test/integration/' : './test/unit/'
  },

  mocha: {
    timeout: 1000000
  },

  typechain: {
    outDir: './types/contracts/',
    target: 'ethers-v5',
    alwaysGenerateOverloads: false // should overloads with full signatures like deposit(uint256) be generated always, even if there are no overloads?
  },

  proposals: {
    governor: '0x0BEF27FEB58e857046d630B2c03dFb7bae567494',
    votingToken: '0xc7283b66Eb1EB5FB86327f08e1B5816b0720212B'
  }
} as HardhatUserConfig;<|MERGE_RESOLUTION|>--- conflicted
+++ resolved
@@ -55,11 +55,7 @@
       forking: enableMainnetForking
         ? {
             url: `https://eth-mainnet.alchemyapi.io/v2/${mainnetAlchemyApiKey}`,
-<<<<<<< HEAD
-            blockNumber: 13372629
-=======
             blockNumber: 13370300
->>>>>>> bb53e4be
           }
         : undefined
     },
