import '@nomiclabs/hardhat-waffle';
import '@nomiclabs/hardhat-truffle5';
import '@nomiclabs/hardhat-web3';
import 'hardhat-gas-reporter';
import 'hardhat-contract-sizer';
import 'solidity-coverage';
import '@typechain/hardhat'
import "@idle-finance/hardhat-proposals-plugin";
import { HardhatUserConfig } from "hardhat/config";

require('dotenv').config();

const rinkebyAlchemyApiKey = process.env.RINKEBY_ALCHEMY_API_KEY;
const testnetPrivateKey = process.env.TESTNET_PRIVATE_KEY;
const privateKey = process.env.ETH_PRIVATE_KEY;
const runE2ETests = process.env.RUN_E2E_TESTS;
const enableMainnetForking = process.env.ENABLE_MAINNET_FORKING;
const mainnetAlchemyApiKey = process.env.MAINNET_ALCHEMY_API_KEY;

if (!(process.env.NODE_OPTIONS && process.env.NODE_OPTIONS.includes('max-old-space-size'))) {
  throw new Error(`Please export node env var max-old-space-size before running hardhat. "export NODE_OPTIONS=--max-old-space-size=4096"`);
} else {
  console.log(`Node option max-old-space-size correctly set. Good job.`);
}

if (!rinkebyAlchemyApiKey || !testnetPrivateKey || !privateKey || !mainnetAlchemyApiKey) {
  console.warn("Not all Ethereum keys provided; some functionality will be unavailable.")
}

if (enableMainnetForking) {
  if (!mainnetAlchemyApiKey) {
    throw new Error("Cannot fork mainnet without mainnet alchemy api key.")
  }

  console.log("Mainnet forking enabled.")
} else {
  console.log("Mainnet forking disabled.")
}

const config: HardhatUserConfig = {
  gasReporter: {
    enabled: !!process.env.REPORT_GAS,
  },
  networks: {
    hardhat: {
      gas: 12e6,
      chainId: 5777, // Any network (default: none)
      forking: enableMainnetForking ? {
        url: `https://eth-mainnet.alchemyapi.io/v2/${mainnetAlchemyApiKey}`,
<<<<<<< HEAD
        blockNumber: 13250645
      }
=======
        blockNumber: 13233467
      }: undefined
>>>>>>> 06b3b550
    },
    localhost: {
      url: 'http://127.0.0.1:8545'
    },
    rinkeby: {
      url: `https://eth-rinkeby.alchemyapi.io/v2/${rinkebyAlchemyApiKey}`,
      accounts: testnetPrivateKey ? [testnetPrivateKey] : []
    },
    mainnet: {
      url: `https://eth-mainnet.alchemyapi.io/v2/${mainnetAlchemyApiKey}`,
      accounts: privateKey ? [privateKey] : []
    },
  },
  solidity: {
    version: '0.8.4',
    settings: {
      optimizer: {
        enabled: true,
        runs: 200,
      },
    },
  },
  paths: {
    tests: runE2ETests ? './end-to-end' : './test',
  },
  mocha: {
    timeout: 1000000,
  },
  typechain: {
    outDir: 'types',
    target: 'web3-v1',
    alwaysGenerateOverloads: false, // should overloads with full signatures like deposit(uint256) be generated always, even if there are no overloads?
  },
  proposals: {
    governor: "0xE087F94c3081e1832dC7a22B48c6f2b5fAaE579B",
    votingToken: "0xc7283b66Eb1EB5FB86327f08e1B5816b0720212B"
  }
};

export default config<|MERGE_RESOLUTION|>--- conflicted
+++ resolved
@@ -47,13 +47,8 @@
       chainId: 5777, // Any network (default: none)
       forking: enableMainnetForking ? {
         url: `https://eth-mainnet.alchemyapi.io/v2/${mainnetAlchemyApiKey}`,
-<<<<<<< HEAD
         blockNumber: 13250645
-      }
-=======
-        blockNumber: 13233467
       }: undefined
->>>>>>> 06b3b550
     },
     localhost: {
       url: 'http://127.0.0.1:8545'
