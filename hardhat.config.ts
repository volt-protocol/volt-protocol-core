import '@nomiclabs/hardhat-waffle';
import '@nomiclabs/hardhat-truffle5';
import '@nomiclabs/hardhat-web3';
import 'hardhat-gas-reporter';
import 'hardhat-contract-sizer';
import 'solidity-coverage';
import '@typechain/hardhat'
import { HardhatUserConfig } from "hardhat/config";

require('dotenv').config();

const rinkebyAlchemyApiKey = process.env.RINKEBY_ALCHEMY_API_KEY;
const testnetPrivateKey = process.env.TESTNET_PRIVATE_KEY;
const privateKey = process.env.ETH_PRIVATE_KEY;
const runE2ETests = process.env.RUN_E2E_TESTS;
const mainnetAlchemyApiKey = process.env.MAINNET_ALCHEMY_API_KEY;

if (!rinkebyAlchemyApiKey || !testnetPrivateKey || !privateKey || !mainnetAlchemyApiKey) {
  throw new Error('Please set your Ethereum keys in a .env')
}

const config: HardhatUserConfig = {
  gasReporter: {
    enabled: !!process.env.REPORT_GAS,
  },
  networks: {
    hardhat: {
      gas: 12e6,
      chainId: 5777, // Any network (default: none)
      forking: {
        url: `https://eth-mainnet.alchemyapi.io/v2/${mainnetAlchemyApiKey}`,
<<<<<<< HEAD
        blockNumber: 13109031
=======
        blockNumber: 13129365
>>>>>>> 4a360fec
      }
    },
    localhost: {
      url: 'http://127.0.0.1:8545'
    },
    rinkeby: {
      url: `https://eth-rinkeby.alchemyapi.io/v2/${rinkebyAlchemyApiKey}`,
      accounts: [testnetPrivateKey]
    },
    mainnet: {
      url: `https://eth-mainnet.alchemyapi.io/v2/${mainnetAlchemyApiKey}`,
      accounts: [privateKey]
    },
  },
  solidity: {
    version: '0.8.4',
    settings: {
      optimizer: {
        enabled: true,
        runs: 200,
      },
    },
  },
  paths: {
    tests: runE2ETests ? './end-to-end' : './test',
  },
  mocha: {
    timeout: 1000000,
  },
  typechain: {
    outDir: 'types',
    target: 'web3-v1',
    alwaysGenerateOverloads: false, // should overloads with full signatures like deposit(uint256) be generated always, even if there are no overloads?
  },
};

export default config<|MERGE_RESOLUTION|>--- conflicted
+++ resolved
@@ -29,11 +29,7 @@
       chainId: 5777, // Any network (default: none)
       forking: {
         url: `https://eth-mainnet.alchemyapi.io/v2/${mainnetAlchemyApiKey}`,
-<<<<<<< HEAD
-        blockNumber: 13109031
-=======
         blockNumber: 13129365
->>>>>>> 4a360fec
       }
     },
     localhost: {
