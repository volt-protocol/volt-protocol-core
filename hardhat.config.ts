import { HardhatUserConfig } from 'hardhat/config';
import '@nomiclabs/hardhat-waffle';
import '@nomiclabs/hardhat-ethers';
import '@typechain/hardhat';
import '@idle-finance/hardhat-proposals-plugin';
import 'hardhat-gas-reporter';
import 'hardhat-contract-sizer';
import 'solidity-coverage';
import 'tsconfig-paths/register';

import * as dotenv from 'dotenv';

dotenv.config();

const rinkebyAlchemyApiKey = process.env.RINKEBY_ALCHEMY_API_KEY;
const testnetPrivateKey = process.env.TESTNET_PRIVATE_KEY;
const privateKey = process.env.ETH_PRIVATE_KEY;
const runE2ETests = process.env.RUN_E2E_TESTS;
const enableMainnetForking = process.env.ENABLE_MAINNET_FORKING;
const mainnetAlchemyApiKey = process.env.MAINNET_ALCHEMY_API_KEY;
const runAllTests = process.env.RUN_ALL_TESTS;
const useJSONTestReporter = process.env.REPORT_TEST_RESULTS_AS_JSON;

if (!(process.env.NODE_OPTIONS && process.env.NODE_OPTIONS.includes('max-old-space-size'))) {
  throw new Error(
    `Please export node env var max-old-space-size before running hardhat. "export NODE_OPTIONS=--max-old-space-size=4096"`
  );
}

if (enableMainnetForking) {
  if (!mainnetAlchemyApiKey) {
    throw new Error('Cannot fork mainnet without mainnet alchemy api key.');
  }

  console.log('Mainnet forking enabled.');
} else {
  console.log('Mainnet forking disabled.');
}

if (useJSONTestReporter) {
  console.log(`Reporting test results as JSON, you will not see them in the console.`);
}

export default {
  gasReporter: {
    enabled: !!process.env.REPORT_GAS
  },

  networks: {
    hardhat: {
      gas: 12e6,
      chainId: 5777, // Any network (default: none)
      forking: enableMainnetForking
        ? {
            url: `https://eth-mainnet.alchemyapi.io/v2/${mainnetAlchemyApiKey}`
<<<<<<< HEAD
            //lockNumber: 13937690
=======
            // blockNumber: 13968350
>>>>>>> f3108984
          }
        : undefined
    },

    localhost: {
      url: 'http://127.0.0.1:8545'
    },

    rinkeby: {
      url: `https://eth-rinkeby.alchemyapi.io/v2/${rinkebyAlchemyApiKey}`,
      accounts: testnetPrivateKey ? [testnetPrivateKey] : []
    },

    mainnet: {
      url: `https://eth-mainnet.alchemyapi.io/v2/${mainnetAlchemyApiKey}`,
      accounts: privateKey ? [privateKey] : [],
      gasPrice: 150000000000
    }
  },

  solidity: {
    compilers: [
      {
        version: '0.8.10',
        settings: {
          optimizer: {
            enabled: true,
            runs: 200
          }
        }
      },
      {
        version: '0.4.18',
        settings: {
          optimizer: {
            enabled: true,
            runs: 200
          }
        }
      }
    ]
  },

  paths: {
    tests: runAllTests ? './test/' : runE2ETests ? './test/integration/' : './test/unit/'
  },

  mocha: {
    timeout: 1000000,
    reporter: useJSONTestReporter ? 'mocha-multi-reporters' : undefined,
    reporterOptions: useJSONTestReporter
      ? {
          configFile: 'mocha-reporter-config.json'
        }
      : undefined
  },

  typechain: {
    outDir: './types/contracts/',
    target: 'ethers-v5',
    alwaysGenerateOverloads: false // should overloads with full signatures like deposit(uint256) be generated always, even if there are no overloads?
  },

  proposals: {
    governor: '0x0BEF27FEB58e857046d630B2c03dFb7bae567494',
    votingToken: '0xc7283b66Eb1EB5FB86327f08e1B5816b0720212B'
  }
} as HardhatUserConfig;<|MERGE_RESOLUTION|>--- conflicted
+++ resolved
@@ -53,11 +53,7 @@
       forking: enableMainnetForking
         ? {
             url: `https://eth-mainnet.alchemyapi.io/v2/${mainnetAlchemyApiKey}`
-<<<<<<< HEAD
-            //lockNumber: 13937690
-=======
             // blockNumber: 13968350
->>>>>>> f3108984
           }
         : undefined
     },
