import '@nomiclabs/hardhat-waffle';
import '@nomiclabs/hardhat-truffle5';
import '@nomiclabs/hardhat-web3';
import 'hardhat-gas-reporter';
import 'hardhat-contract-sizer';
import 'solidity-coverage';
import '@typechain/hardhat'
import "@idle-finance/hardhat-proposals-plugin";
import { HardhatUserConfig } from "hardhat/config";

require('dotenv').config();

const rinkebyAlchemyApiKey = process.env.RINKEBY_ALCHEMY_API_KEY;
const testnetPrivateKey = process.env.TESTNET_PRIVATE_KEY;
const privateKey = process.env.ETH_PRIVATE_KEY;
const runE2ETests = process.env.RUN_E2E_TESTS;
const enableMainnetForking = process.env.ENABLE_MAINNET_FORKING;
const mainnetAlchemyApiKey = process.env.MAINNET_ALCHEMY_API_KEY;

if (!rinkebyAlchemyApiKey || !testnetPrivateKey || !privateKey || !mainnetAlchemyApiKey) {
  console.warn("Not all Ethereum keys provided; some functionality will be unavailable.")
}

if (enableMainnetForking) {
  if (!mainnetAlchemyApiKey) {
    throw new Error("Cannot fork mainnet without mainnet alchemy api key.")
  }

  console.log("Mainnet forking enabled.")
} else {
  console.log("Mainnet forking disabled.")
}

const config: HardhatUserConfig = {
  gasReporter: {
    enabled: !!process.env.REPORT_GAS,
  },
  networks: {
    hardhat: {
      gas: 12e6,
      chainId: 5777, // Any network (default: none)
      forking: enableMainnetForking ? {
        url: `https://eth-mainnet.alchemyapi.io/v2/${mainnetAlchemyApiKey}`,
<<<<<<< HEAD
        blockNumber: 13214320
      }
=======
        blockNumber: 13135475
      } : undefined
>>>>>>> c5d21ed9
    },
    localhost: {
      url: 'http://127.0.0.1:8545'
    },
    rinkeby: {
      url: `https://eth-rinkeby.alchemyapi.io/v2/${rinkebyAlchemyApiKey}`,
      accounts: testnetPrivateKey ? [testnetPrivateKey] : []
    },
    mainnet: {
      url: `https://eth-mainnet.alchemyapi.io/v2/${mainnetAlchemyApiKey}`,
      accounts: privateKey ? [privateKey] : []
    },
  },
  solidity: {
    version: '0.8.4',
    settings: {
      optimizer: {
        enabled: true,
        runs: 200,
      },
    },
  },
  paths: {
    tests: runE2ETests ? './end-to-end' : './test',
  },
  mocha: {
    timeout: 1000000,
  },
  typechain: {
    outDir: 'types',
    target: 'web3-v1',
    alwaysGenerateOverloads: false, // should overloads with full signatures like deposit(uint256) be generated always, even if there are no overloads?
  },
  proposals: {
    governor: "0xE087F94c3081e1832dC7a22B48c6f2b5fAaE579B",
    votingToken: "0xc7283b66Eb1EB5FB86327f08e1B5816b0720212B"
  }
};

export default config<|MERGE_RESOLUTION|>--- conflicted
+++ resolved
@@ -41,13 +41,8 @@
       chainId: 5777, // Any network (default: none)
       forking: enableMainnetForking ? {
         url: `https://eth-mainnet.alchemyapi.io/v2/${mainnetAlchemyApiKey}`,
-<<<<<<< HEAD
         blockNumber: 13214320
-      }
-=======
-        blockNumber: 13135475
       } : undefined
->>>>>>> c5d21ed9
     },
     localhost: {
       url: 'http://127.0.0.1:8545'
