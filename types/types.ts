import { BigNumber, ethers } from 'ethers';
import {
  Core,
  Volt,
  IERC20,
  Vcon,
  L2Core,
  PCVGuardAdmin,
  PCVGuardian,
  OraclePassThrough,
  PriceBoundPSM,
  L2ScalingPriceOracle,
  TimelockController
} from './contracts';

export type Env = {
  contracts: NamedContracts;
  contractAddresses: NamedAddresses;
};

export type ExtendedAlphaProposal = {
  targets: string[];
  values: BigNumber[];
  signatures: string[];
  calldatas: string[];
  description: string;
};

export interface TestCoordinator {
  loadEnvironment(): Promise<Env>;
}

export function namedContractsToNamedAddresses(contracts: NamedContracts): NamedAddresses {
  const namedAddresses: NamedAddresses = {};

  Object.keys(contracts).map(function (contractName) {
    namedAddresses[contractName] = contracts[contractName].address;
  });

  return namedAddresses;
}

export type Dependency = {
  contractDependencies: string[];
};
export type DependencyMap = { [key: string]: Dependency };

export enum ProposalCategory {
  DAO,
  OA,
  None
}

export type ProposalConfig = {
  deploy: boolean;
  category: ProposalCategory;
  totalValue: number;
  proposal: ProposalDescription;
  affectedContractSignoff: string[];
  deprecatedContractSignoff: string[];
  proposalId: string;
};

export type ProposalsConfigMap = {
  [key: string]: ProposalConfig;
};

export type ProposalDescription = {
  title: string;
  commands: ProposalCommand[];
  description: string;
};

export type ProposalCommand = {
  target: string;
  values: string;
  method: string;
  arguments: any[];
  description: string;
};

export interface MainnetAddresses {
  [key: string]: AddressConfig;
}

export interface KovanAddresses {
  [key: string]: AddressConfigKovan;
}

export interface AddressConfigKovan {
  artifactName: string;
  address: string;
}

export interface AddressConfig {
  artifactName: string;
  address: string;
  category: AddressCategory;
  network: Network;
}

export enum Network {
  Mainnet = 'Mainnet',
  Arbitrum = 'Arbitrum'
}

export enum AddressCategory {
  Core = 'Core',
  Governance = 'Governance',
  Guardian = 'Guardian',
  Peg = 'Peg',
  PCV = 'PCV',
  PCV_V1 = 'PCV_V1',
  Collateralization = 'Collateralization',
  Oracle = 'Oracle',
  Keeper = 'Keeper',
  Rewards = 'Rewards',
  FeiRari = 'FeiRari',
  External = 'External',
  Deprecated = 'Deprecated',
  TBD = 'TBD'
}

export type NamedContracts = { [key: string]: ethers.Contract };
export type NamedAddresses = { [key: string]: string };
export type DeployUpgradeFunc = (
  deployAddress: string,
  address: NamedAddresses,
  logging: boolean
) => Promise<NamedContracts>;
export type SetupUpgradeFunc = (
  addresses: NamedAddresses,
  oldContracts: NamedContracts,
  contracts: NamedContracts,
  logging: boolean
) => Promise<void>;
export type RunUpgradeFunc = (
  addresses: NamedAddresses,
  oldContracts: NamedContracts,
  contracts: NamedContracts,
  logging: boolean
) => Promise<void>;
export type TeardownUpgradeFunc = (
  addresses: NamedAddresses,
  oldContracts: NamedContracts,
  contracts: NamedContracts,
  logging: boolean
) => Promise<void>;
export type ValidateUpgradeFunc = (
  addresses: NamedAddresses,
  oldContracts: NamedContracts,
  contracts: NamedContracts,
  logging: boolean
) => Promise<void>;

export type UpgradeFuncs = {
  deploy: DeployUpgradeFunc;
  setup: SetupUpgradeFunc;
  run: RunUpgradeFunc;
  teardown: TeardownUpgradeFunc;
  validate: ValidateUpgradeFunc;
};

export type Config = {
  version: number;
  deployAddress: string;
  logging: boolean;
};

export interface MainnetContracts {
  core: Core;
  tribe: Vcon;
  fei: Volt;
  Vcon: Vcon;
  Volt: Volt;
  uniswapPCVController: ethers.Contract;
  curveMetapoolDeposit: ethers.Contract;
  curveMetapool: ethers.Contract;
  curve3pool: ethers.Contract;
  curve3crv: ethers.Contract;
  stAAVE: IERC20;
  dpi: IERC20;
  dai: IERC20;
  rai: IERC20;
<<<<<<< HEAD
  optimisticTimelock: OptimisticTimelock;
=======
  timelockController: TimelockController;
  arbitrumTimelockController: TimelockController;
  optimisticTimelock: TimelockController;
  optimisticTimelockArbitrum: TimelockController;
>>>>>>> ad07f551
  curve3Metapool: IERC20;
  arbitrumOptimisticTimelock: TimelockController;
  arbitrumScalingPriceOracle: L2ScalingPriceOracle;
  arbitrumCore: L2Core;
  arbitrumPCVGuardAdmin: PCVGuardAdmin;
  arbitrumPCVGuardian: PCVGuardian;
  arbitrumOraclePassThrough: OraclePassThrough;
  arbitrumDAIPSM: PriceBoundPSM;
  arbitrumUSDCPSM: PriceBoundPSM;
}

export interface MainnetContractAddresses {
  core: string;
  tribe: string;
  fei: string;
  uniswapPCVDeposit: string;
  chainlinkEthUsdOracle: string;
  chainlinkFeiEthOracle: string;
  compositeOracle: string;
  compoundDai: string;
  ethReserveStabilizer: string;
  ratioPCVController: string;
  weth: string;
  uniswapRouter: string;
  feiEthPair: string;
  uniswapOracle: string;
  feiRewardsDistributor: string;
  tribeReserveStabilizer: string;
  timelock: string;
  multisig: string;
  governorAlpha: string;
  indexCoopFusePoolDpi: string;
  reflexerStableAssetFusePoolRai: string;
  feiTribePair: string;
  arbitrumProtocolMultisig: string;
}

export type ContractAccessRights = {
  minter: string[];
  burner: string[];
  governor: string[];
  pcvController: string[];
  guardian: string[];
};<|MERGE_RESOLUTION|>--- conflicted
+++ resolved
@@ -182,14 +182,10 @@
   dpi: IERC20;
   dai: IERC20;
   rai: IERC20;
-<<<<<<< HEAD
-  optimisticTimelock: OptimisticTimelock;
-=======
   timelockController: TimelockController;
   arbitrumTimelockController: TimelockController;
   optimisticTimelock: TimelockController;
   optimisticTimelockArbitrum: TimelockController;
->>>>>>> ad07f551
   curve3Metapool: IERC20;
   arbitrumOptimisticTimelock: TimelockController;
   arbitrumScalingPriceOracle: L2ScalingPriceOracle;
