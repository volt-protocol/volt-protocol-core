{
  "env": {
    "browser": true,
    "commonjs": true,
    "es2021": true
  },
  "extends": ["airbnb-base"],
  "parserOptions": {
    "ecmaVersion": 12
  },
  "rules": {
    "prefer-arrow-callback": 0,
    "comma-dangle": 0,
    "func-names": 0,
    "space-before-function-paren": 0,
    "max-len": 1,
    "no-multi-spaces": 0,
    "no-trailing-spaces": 0,
    "object-curly-spacing": 0,
    "no-tabs": 0,
    "no-unused-expressions": 0,
    "no-sequences": 0,
    "no-mixed-spaces-and-tabs": 0,
<<<<<<< HEAD
    "no-await-in-loop": 0,
    "guard-for-in": 0,
    "no-restricted-syntax": 0
=======
    "no-underscore-dangle": 0
>>>>>>> 6fbef984
  },
  "globals": {
    "artifacts": "readonly",
    "describe": "readonly",
    "beforeEach": "readonly",
    "it": "readonly"
  }
}<|MERGE_RESOLUTION|>--- conflicted
+++ resolved
@@ -21,13 +21,10 @@
     "no-unused-expressions": 0,
     "no-sequences": 0,
     "no-mixed-spaces-and-tabs": 0,
-<<<<<<< HEAD
     "no-await-in-loop": 0,
     "guard-for-in": 0,
-    "no-restricted-syntax": 0
-=======
+    "no-restricted-syntax": 0,
     "no-underscore-dangle": 0
->>>>>>> 6fbef984
   },
   "globals": {
     "artifacts": "readonly",
