[profile.default]
optimizer = true
optimizer_runs = 200
contracts = "contracts"
<<<<<<< HEAD
fuzz_max_global_rejects = 100000
fuzz_max_local_rejects = 100000
fuzz_runs = 500
# 'contracts/test', 'contracts/mock', 'forge-std/lib/ds-test/src', 'forge-std/src' are added here
# to not appear in the code coverage result when using forge coverage
libs = ['node_modules', 'lib', 'contracts/test', 'contracts/mock', 'forge-std/lib/ds-test/src', 'forge-std/src']
=======

[fuzz]
runs = 5000
max_test_rejects = 100000

# 'contracts/test', 'contracts/mock', 'forge-std/lib/ds-test/src', 'forge-std/src' are added here
# to not appear in the code coverage result when using forge coverage
libs = ['node_modules', 'lib', 'contracts/test', 'contracts/mock', 'forge-std/lib/ds-test/src', 'forge-std/src']

[invariant]
runs = 1000
depth = 100
>>>>>>> 8591083e
<|MERGE_RESOLUTION|>--- conflicted
+++ resolved
@@ -2,14 +2,6 @@
 optimizer = true
 optimizer_runs = 200
 contracts = "contracts"
-<<<<<<< HEAD
-fuzz_max_global_rejects = 100000
-fuzz_max_local_rejects = 100000
-fuzz_runs = 500
-# 'contracts/test', 'contracts/mock', 'forge-std/lib/ds-test/src', 'forge-std/src' are added here
-# to not appear in the code coverage result when using forge coverage
-libs = ['node_modules', 'lib', 'contracts/test', 'contracts/mock', 'forge-std/lib/ds-test/src', 'forge-std/src']
-=======
 
 [fuzz]
 runs = 5000
@@ -21,5 +13,4 @@
 
 [invariant]
 runs = 1000
-depth = 100
->>>>>>> 8591083e
+depth = 100