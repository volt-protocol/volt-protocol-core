--- conflicted
+++ resolved
@@ -108,12 +108,7 @@
     }
 
     function _setOracle(address newOracle) internal {
-<<<<<<< HEAD
         require(newOracle != address(0), "OracleRef: zero address");
-
-=======
-        require(newOracle != address(0), "OracleRef: no oracle provided");
->>>>>>> 7ef9e0c8
         address oldOracle = address(oracle);
         oracle = IOracle(newOracle);
         emit OracleUpdate(oldOracle, newOracle);
