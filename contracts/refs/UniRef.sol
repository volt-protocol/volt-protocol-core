pragma solidity ^0.6.0;
pragma experimental ABIEncoderV2;

import "@openzeppelin/contracts/math/SignedSafeMath.sol";
import "@openzeppelin/contracts/utils/SafeCast.sol";
import "@uniswap/lib/contracts/libraries/Babylonian.sol";
import "./OracleRef.sol";
import "./IUniRef.sol";
import "../external/SafeMathCopy.sol";

/// @title A Reference to Uniswap
/// @author Fei Protocol
/// @notice defines some modifiers and utilities around interacting with Uniswap
/// @dev the uniswap pair should be FEI and another asset
abstract contract UniRef is IUniRef, OracleRef {
    using Decimal for Decimal.D256;
    using Babylonian for uint256;
    using SignedSafeMath for int256;
    using SafeMathCopy for uint256;
    using SafeCast for uint256;
    using SafeCast for int256;

    /// @notice the Uniswap router contract
    IUniswapV2Router02 public override router;

    /// @notice the referenced Uniswap pair contract
    IUniswapV2Pair public override pair;

    /// @notice UniRef constructor
    /// @param _core Fei Core to reference
    /// @param _pair Uniswap pair to reference
    /// @param _router Uniswap Router to reference
    /// @param _oracle oracle to reference
    constructor(
        address _core,
        address _pair,
        address _router,
        address _oracle
    ) public OracleRef(_core, _oracle) {
        _setupPair(_pair);

        router = IUniswapV2Router02(_router);

        _approveToken(address(fei()));
        _approveToken(token());
        _approveToken(_pair);
    }

    /// @notice set the new pair contract
    /// @param _pair the new pair
    /// @dev also approves the router for the new pair token and underlying token
    function setPair(address _pair) external override onlyGovernor {
        _setupPair(_pair);

        _approveToken(token());
        _approveToken(_pair);
    }

    /// @notice the address of the non-fei underlying token
    function token() public view override returns (address) {
        address token0 = pair.token0();
        if (address(fei()) == token0) {
            return pair.token1();
        }
        return token0;
    }

    /// @notice pair reserves with fei listed first
    /// @dev uses the max of pair fei balance and fei reserves. Mitigates attack vectors which manipulate the pair balance
    function getReserves()
        public
        view
        override
        returns (uint256 feiReserves, uint256 tokenReserves)
    {
        address token0 = pair.token0();
        (uint256 reserve0, uint256 reserve1, ) = pair.getReserves();
        (feiReserves, tokenReserves) = address(fei()) == token0
            ? (reserve0, reserve1)
            : (reserve1, reserve0);
        return (feiReserves, tokenReserves);
    }

    /// @notice amount of pair liquidity owned by this contract
    /// @return amount of LP tokens
    function liquidityOwned() public view override returns (uint256) {
        return pair.balanceOf(address(this));
    }

    /// @notice ratio of all pair liquidity owned by this contract
    function _ratioOwned() internal view returns (Decimal.D256 memory) {
        uint256 balance = liquidityOwned();
        uint256 total = pair.totalSupply();
        return Decimal.ratio(balance, total);
    }

    /// @notice returns true if price is below the peg
    /// @dev counterintuitively checks if peg < price because price is reported as FEI per X
    function _isBelowPeg(Decimal.D256 memory peg) internal view returns (bool) {
        (Decimal.D256 memory price, , ) = _getUniswapPrice();
        return peg.lessThan(price);
    }

    /// @notice approves a token for the router
    function _approveToken(address _token) internal {
        uint256 maxTokens = uint256(-1);
        IERC20(_token).approve(address(router), maxTokens);
    }

    function _setupPair(address _pair) internal {
        pair = IUniswapV2Pair(_pair);
        emit PairUpdate(_pair);
    }

    function _isPair(address account) internal view returns (bool) {
        return address(pair) == account;
    }

    /// @notice utility for calculating absolute distance from peg based on reserves
    /// @param reserveTarget pair reserves of the asset desired to trade with
    /// @param reserveOther pair reserves of the non-traded asset
    /// @param peg the target peg reported as Target per Other
    function _getAmountToPeg(
        uint256 reserveTarget,
        uint256 reserveOther,
        Decimal.D256 memory peg
    ) internal pure returns (uint256) {
        uint256 radicand = peg.mul(reserveTarget).mul(reserveOther).asUint256();
        uint256 root = radicand.sqrt();
        if (root > reserveTarget) {
            return (root - reserveTarget).mul(1000).div(997);
        }
        return (reserveTarget - root).mul(1000).div(997);
    }

    /// @notice calculate amount of Fei needed to trade back to the peg
    function _getAmountToPegFei(
        uint256 feiReserves,
        uint256 tokenReserves,
        Decimal.D256 memory peg
    ) internal pure returns (uint256) {
        return _getAmountToPeg(feiReserves, tokenReserves, peg);
    }

    /// @notice calculate amount of the not Fei token needed to trade back to the peg
    function _getAmountToPegOther(
        uint256 feiReserves,
        uint256 tokenReserves,
        Decimal.D256 memory peg
    ) internal pure returns (uint256) {
        return _getAmountToPeg(tokenReserves, feiReserves, invert(peg));
    }

    /// @notice get uniswap price and reserves
    /// @return price reported as Fei per X
    /// @return reserveFei fei reserves
    /// @return reserveOther non-fei reserves
    function _getUniswapPrice()
        internal
        view
        returns (
            Decimal.D256 memory,
            uint256 reserveFei,
            uint256 reserveOther
        )
    {
        (reserveFei, reserveOther) = getReserves();
        return (
            Decimal.ratio(reserveFei, reserveOther),
            reserveFei,
            reserveOther
        );
    }

    /// @notice get final uniswap price after hypothetical FEI trade
    /// @param amountFei a signed integer representing FEI trade. Positive=sell, negative=buy
    /// @param reserveFei fei reserves
    /// @param reserveOther non-fei reserves
    function _getFinalPrice(
        int256 amountFei,
        uint256 reserveFei,
        uint256 reserveOther
    ) internal pure returns (Decimal.D256 memory) {
        uint256 k = reserveFei.mul(reserveOther);
        int256 signedReservesFei = reserveFei.toInt256();
<<<<<<< HEAD
        int256 amountFeiWithFee = amountFei.mul(997).div(1000);

        uint256 adjustedReserveFei = signedReservesFei.add(amountFeiWithFee).toUint256();
=======
        uint256 adjustedReserveFei =
            signedReservesFei.add(amountFei).toUint256();
>>>>>>> e7eb24fc
        uint256 adjustedReserveOther = k / adjustedReserveFei;
        return Decimal.ratio(adjustedReserveFei, adjustedReserveOther); // alt: adjustedReserveFei^2 / k
    }

    /// @notice return the percent distance from peg before and after a hypothetical trade
    /// @param amountIn a signed amount of FEI to be traded. Positive=sell, negative=buy
    /// @return initialDeviation the percent distance from peg before trade
    /// @return finalDeviation the percent distance from peg after hypothetical trade
    /// @dev deviations will return Decimal.zero() if above peg
    function _getPriceDeviations(int256 amountIn)
        internal
        view
        returns (
            Decimal.D256 memory initialDeviation,
            Decimal.D256 memory finalDeviation,
            Decimal.D256 memory _peg,
            uint256 feiReserves,
            uint256 tokenReserves
        )
    {
        _peg = peg();

        (Decimal.D256 memory price, uint256 reserveFei, uint256 reserveOther) =
            _getUniswapPrice();
        initialDeviation = _deviationBelowPeg(price, _peg);

        Decimal.D256 memory finalPrice =
            _getFinalPrice(amountIn, reserveFei, reserveOther);
        finalDeviation = _deviationBelowPeg(finalPrice, _peg);

        return (
            initialDeviation,
            finalDeviation,
            _peg,
            reserveFei,
            reserveOther
        );
    }

    /// @notice return current percent distance from peg
    /// @dev will return Decimal.zero() if above peg
    function _getDistanceToPeg()
        internal
        view
        returns (Decimal.D256 memory distance)
    {
        (Decimal.D256 memory price, , ) = _getUniswapPrice();
        return _deviationBelowPeg(price, peg());
    }

    /// @notice get deviation from peg as a percent given price
    /// @dev will return Decimal.zero() if above peg
    function _deviationBelowPeg(
        Decimal.D256 memory price,
        Decimal.D256 memory peg
    ) internal pure returns (Decimal.D256 memory) {
        // If price <= peg, then FEI is more expensive and above peg
        // In this case we can just return zero for deviation
        if (price.lessThanOrEqualTo(peg)) {
            return Decimal.zero();
        }
        Decimal.D256 memory delta = price.sub(peg, "Impossible underflow");
        return delta.div(peg);
    }
}<|MERGE_RESOLUTION|>--- conflicted
+++ resolved
@@ -183,14 +183,9 @@
     ) internal pure returns (Decimal.D256 memory) {
         uint256 k = reserveFei.mul(reserveOther);
         int256 signedReservesFei = reserveFei.toInt256();
-<<<<<<< HEAD
         int256 amountFeiWithFee = amountFei.mul(997).div(1000);
 
         uint256 adjustedReserveFei = signedReservesFei.add(amountFeiWithFee).toUint256();
-=======
-        uint256 adjustedReserveFei =
-            signedReservesFei.add(amountFei).toUint256();
->>>>>>> e7eb24fc
         uint256 adjustedReserveOther = k / adjustedReserveFei;
         return Decimal.ratio(adjustedReserveFei, adjustedReserveOther); // alt: adjustedReserveFei^2 / k
     }
