--- conflicted
+++ resolved
@@ -3,11 +3,7 @@
 
 import {Math} from "@openzeppelin/contracts/utils/math/Math.sol";
 
-<<<<<<< HEAD
 import {IOracleV2} from "./IOracleV2.sol";
-=======
-import {PCVOracle} from "./PCVOracle.sol";
->>>>>>> d2eede01
 import {CoreRefV2} from "./../refs/CoreRefV2.sol";
 import {DynamicVoltRateModel} from "./DynamicVoltRateModel.sol";
 import {IDynamicVoltSystemOracle} from "./IDynamicVoltSystemOracle.sol";
@@ -19,48 +15,11 @@
 /// When PCV allocations change, this contract is notified and the oracle
 /// start time updates, creating a new interpolation over 1 year.
 /// @author Eswak, Elliot Friedman
-<<<<<<< HEAD
-contract DynamicVoltSystemOracle is CoreRefV2, IOracleV2 {
-    /// ------------- Events ---------------
-
-    /// @notice Event emitted when the Volt system oracle compounds.
-    /// Emits the end time of the period that completed and the new oracle price.
-    event InterestCompounded(
-        uint64 periodStartTime,
-        uint192 periodStartOraclePrice
-    );
-
-    /// @notice Event emitted when the Volt system oracle base rate updates.
-    event BaseRateUpdated(
-        uint256 periodStart,
-        uint256 oldRate,
-        uint256 newRate
-    );
-
-    /// @notice Event emitted when the Volt system oracle actual rate updates.
-    event ActualRateUpdated(
-        uint256 periodStart,
-        uint256 oldRate,
-        uint256 newRate
-    );
-
-    /// @notice Event emitted when reference to the PCV Oracle updates.
-    event PCVOracleUpdated(
-        uint256 blockTime,
-        address oldOracle,
-        address newOracle
-    );
-
-    /// @notice Event emitted when reference to the Rate Model updates.
-    event RateModelUpdated(
-        uint256 blockTime,
-        address oldRateModel,
-        address newRateModel
-    );
-
-=======
-contract DynamicVoltSystemOracle is IDynamicVoltSystemOracle, CoreRefV2 {
->>>>>>> d2eede01
+contract DynamicVoltSystemOracle is
+    IDynamicVoltSystemOracle,
+    IOracleV2,
+    CoreRefV2
+{
     /// ---------- Mutable Variables ----------
 
     /// @notice Start time at which point interest will start accruing, and the
@@ -137,13 +96,10 @@
         return cachedOraclePrice + priceDelta;
     }
 
-<<<<<<< HEAD
     /// ------------- IOracleV2 API -------------
 
-    /// @notice Get the current VOLT price in USD with 18 decimals
-=======
-    /// @notice Same as getCurrentOraclePrice(), added for compatibility with IOracleV2.
->>>>>>> d2eede01
+    /// @notice Get the current VOLT price in USD with 18 decimals.
+    /// Same as getCurrentOraclePrice(), added for compatibility with IOracleV2.
     function read() external view returns (uint256, bool) {
         return (getCurrentOraclePrice(), true);
     }
