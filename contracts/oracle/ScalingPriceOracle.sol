--- conflicted
+++ resolved
@@ -76,14 +76,7 @@
         uint256 _fee,
         uint128 _currentMonth,
         uint128 _previousMonth
-<<<<<<< HEAD
-    ) Timed(timeFrame) {
-        /// this duration is 28 days as that is the minimum period of time between CPI monthly updates
-=======
-    ) Timed(TIMEFRAME) Deviation(MAXORACLEDEVIATION) {
-        /// duration is 28 days as that is the minimum period of time between CPI monthly updates
->>>>>>> f92b308b
-
+    ) Timed(TIMEFRAME) {
         uint256 chainId;
         // solhint-disable-next-line no-inline-assembly
         assembly {
@@ -179,7 +172,7 @@
     /// update will fail if new values exceed deviation threshold of 20% monthly
     function _updateCPIData(uint256 _cpiData) internal {
         require(
-            maxAllowableOracleDeviation.isWithinDeviationThreshold(
+            MAXORACLEDEVIATION.isWithinDeviationThreshold(
                 currentMonth.toInt256(),
                 _cpiData.toInt256()
             ),
