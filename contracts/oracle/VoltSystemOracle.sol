// SPDX-License-Identifier: GPL-3.0-or-later
pragma solidity 0.8.13;

import {Initializable} from "@openzeppelin/contracts/proxy/utils/Initializable.sol";
import {SafeCast} from "@openzeppelin/contracts/utils/math/SafeCast.sol";
import {Math} from "@openzeppelin/contracts/utils/math/Math.sol";

import {Constants} from "./../Constants.sol";
import {CoreRefV2} from "../refs/CoreRefV2.sol";
import {IOracleV2} from "../oracle/IOracleV2.sol";
import {IVoltSystemOracle} from "./IVoltSystemOracle.sol";

/// @notice contract that receives a fixed interest rate upon construction,
/// and then linearly interpolates that rate over a 30.42 day period into the VOLT price
/// after the oracle start time.
/// Interest compounds once per month.
/// @author Elliot Friedman
contract VoltSystemOracle is
    IVoltSystemOracle,
    CoreRefV2,
    IOracleV2,
    Initializable
{
    using SafeCast for *;

    /// ----------------------------------------
    /// ---------  Mutable Variables  ----------
    /// --------- Single Storage Slot ----------
    /// ----------------------------------------

    /// @notice acts as an accumulator for interest earned in previous periods
    /// returns the oracle price from the end of the last period
    uint112 public oraclePrice;

    /// @notice current amount that oracle price is inflating by monthly in
    /// percentage terms scaled by 1e18
    uint112 public monthlyChangeRate;

    /// @notice start time at which point interest will start accruing, and the
    /// current ScalingPriceOracle price will be snapshotted and saved
    uint32 public periodStartTime;

    /// ---------- Immutable Variable ----------

    /// @notice the time frame over which all changes in the APR are applied
    /// one month was chosen because this is a temporary oracle
    uint256 public constant TIMEFRAME = 30.42 days;

    /// @param _core reference
    constructor(address _core) CoreRefV2(_core) {}

    // ----------- Initializer -----------

    /// @notice initializes the oracle, setting start time to the current block timestamp,
    /// start price gets set to the previous oracle's current price.
    /// change rate is provided by governance.
    /// @param previousOracle address of the previous oracle
    /// @param startingMonthlyChangeRate starting interest change rate of the oracle
    function initialize(
        address previousOracle,
        uint112 startingMonthlyChangeRate
    ) external override onlyGovernor initializer {
        uint256 startingOraclePrice = IVoltSystemOracle(previousOracle)
            .getCurrentOraclePrice();
        uint32 startingTime = block.timestamp.toUint32();

        require(
            startingOraclePrice <= type(uint112).max,
            "SafeCast: value doesn't fit in 112 bits"
        );

        uint112 currentOraclePrice = uint112(startingOraclePrice);

        /// SINGLE SSTORE
        oraclePrice = currentOraclePrice;
        periodStartTime = startingTime;
        monthlyChangeRate = startingMonthlyChangeRate;
    }

    // ----------- Getters -----------

    /// @notice get the current scaled oracle price
    /// applies the change rate smoothly over a 30.42 day period
    /// scaled by 18 decimals
    // prettier-ignore
    function getCurrentOraclePrice() public view override returns (uint256) {
        /// save a single warm SLOAD by reading from storage once
<<<<<<< HEAD
        uint256 cachedStartTime = periodStartTime;
        uint256 cachedOraclePrice = oraclePrice;
        uint256 cachedMonthlyChangeRate = monthlyChangeRate;

        if (cachedStartTime >= block.timestamp) { /// only accrue interest after start time
            return oraclePrice;
=======
        uint256 cachedOraclePrice = oraclePrice;
        uint256 cachedMonthlyChangeRate = monthlyChangeRate;
        uint256 cachedStartTime = periodStartTime;

        if (cachedStartTime >= block.timestamp) { /// only accrue interest after start time
            return cachedOraclePrice;
>>>>>>> 8f619843
        }

        uint256 timeDelta = Math.min(block.timestamp - cachedStartTime, TIMEFRAME);
        uint256 priceChangeOverPeriod = cachedOraclePrice * cachedMonthlyChangeRate / Constants.ETH_GRANULARITY;
        uint256 priceDelta = priceChangeOverPeriod * timeDelta / TIMEFRAME;

        return cachedOraclePrice + priceDelta;
    }

    /// @notice function to get the current oracle price for the OracleRef contract
    /// valid is always true, price expressed as a uint256 scaled by 1e18.
    function read() external view returns (uint256 price, bool valid) {
        price = getCurrentOraclePrice();
        valid = true;
    }

    /// ------------- Public State Changing API -------------

    /// @notice public function that allows compounding of interest after duration has passed
    /// Sets accumulator to the current accrued interest, and then resets the timer.
    function compoundInterest() external override {
        require(
            block.timestamp >= periodStartTime + TIMEFRAME,
            "VoltSystemOracle: not past end time"
        );

        _compoundInterest();
    }

    /// ------------- Governor Only State Changing API -------------

    /// @notice update the change rate, callable only by the governor
    /// when called, interest accrued is compounded and then new rate is set
<<<<<<< HEAD
    function updateChangeRate(
=======
    function updateMonthlyChangeRate(
>>>>>>> 8f619843
        uint112 newMonthlyChangeRate
    ) external override onlyGovernor {
        _compoundInterest(); /// compound interest before updating change rate

<<<<<<< HEAD
        uint256 oldChangeRateBasisPoints = monthlyChangeRate;
        monthlyChangeRate = newMonthlyChangeRate;

        emit ChangeRateUpdated(oldChangeRateBasisPoints, newMonthlyChangeRate);
=======
        uint256 oldMonthlyChangeRate = monthlyChangeRate;
        monthlyChangeRate = newMonthlyChangeRate;

        emit ChangeRateUpdated(oldMonthlyChangeRate, newMonthlyChangeRate);
>>>>>>> 8f619843
    }

    /// ------------- Internal Helper -------------

    /// @notice helper function to compound interest
    function _compoundInterest() private {
        uint256 currentOraclePrice = getCurrentOraclePrice();
        require(
            currentOraclePrice <= type(uint112).max,
            "SafeCast: value doesn't fit in 112 bits"
        );

        uint112 newOraclePrice = uint112(currentOraclePrice);
        uint32 newStartTime = (periodStartTime + TIMEFRAME).toUint32();

        /// SSTORE
        /// first set Oracle Price to interpolated value
        /// this should never remove accuracy as price would need to be greater than
        /// 1606938044000000000000000000000000000000000000000000000000000
        /// for this to fail.
        /// starting price -> 1000000000000000000
        oraclePrice = newOraclePrice;

        /// set periodStartTime to periodStartTime + timeframe,
        /// this is equivalent to init timed, which wipes out all unaccumulated compounded interest
        /// and cleanly sets the start time.
        periodStartTime = newStartTime;

        emit InterestCompounded(newStartTime, newOraclePrice);
    }
}<|MERGE_RESOLUTION|>--- conflicted
+++ resolved
@@ -85,21 +85,12 @@
     // prettier-ignore
     function getCurrentOraclePrice() public view override returns (uint256) {
         /// save a single warm SLOAD by reading from storage once
-<<<<<<< HEAD
-        uint256 cachedStartTime = periodStartTime;
-        uint256 cachedOraclePrice = oraclePrice;
-        uint256 cachedMonthlyChangeRate = monthlyChangeRate;
-
-        if (cachedStartTime >= block.timestamp) { /// only accrue interest after start time
-            return oraclePrice;
-=======
         uint256 cachedOraclePrice = oraclePrice;
         uint256 cachedMonthlyChangeRate = monthlyChangeRate;
         uint256 cachedStartTime = periodStartTime;
 
         if (cachedStartTime >= block.timestamp) { /// only accrue interest after start time
             return cachedOraclePrice;
->>>>>>> 8f619843
         }
 
         uint256 timeDelta = Math.min(block.timestamp - cachedStartTime, TIMEFRAME);
@@ -133,26 +124,15 @@
 
     /// @notice update the change rate, callable only by the governor
     /// when called, interest accrued is compounded and then new rate is set
-<<<<<<< HEAD
-    function updateChangeRate(
-=======
     function updateMonthlyChangeRate(
->>>>>>> 8f619843
         uint112 newMonthlyChangeRate
     ) external override onlyGovernor {
         _compoundInterest(); /// compound interest before updating change rate
 
-<<<<<<< HEAD
-        uint256 oldChangeRateBasisPoints = monthlyChangeRate;
-        monthlyChangeRate = newMonthlyChangeRate;
-
-        emit ChangeRateUpdated(oldChangeRateBasisPoints, newMonthlyChangeRate);
-=======
         uint256 oldMonthlyChangeRate = monthlyChangeRate;
         monthlyChangeRate = newMonthlyChangeRate;
 
         emit ChangeRateUpdated(oldMonthlyChangeRate, newMonthlyChangeRate);
->>>>>>> 8f619843
     }
 
     /// ------------- Internal Helper -------------
