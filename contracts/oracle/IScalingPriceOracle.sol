// SPDX-License-Identifier: GPL-3.0-or-later
pragma solidity ^0.8.4;

interface IScalingPriceOracle {
    function timeFrame() external view returns (uint256);
    function getCurrentOraclePrice() external view returns (uint256);
<<<<<<< HEAD
    function monthlyChangeRateBasisPoints() external view returns (int256);
    function chainlinkCPIOracle() external view returns (address);
    function oracleUpdateChangeRate(int256 newChangeRateBasisPoints) external;
=======

    function annualChangeRateBasisPoints() external view returns (int256);
>>>>>>> 97352cbd
}<|MERGE_RESOLUTION|>--- conflicted
+++ resolved
@@ -3,13 +3,12 @@
 
 interface IScalingPriceOracle {
     function timeFrame() external view returns (uint256);
+
     function getCurrentOraclePrice() external view returns (uint256);
-<<<<<<< HEAD
+
     function monthlyChangeRateBasisPoints() external view returns (int256);
+
     function chainlinkCPIOracle() external view returns (address);
+
     function oracleUpdateChangeRate(int256 newChangeRateBasisPoints) external;
-=======
-
-    function annualChangeRateBasisPoints() external view returns (int256);
->>>>>>> 97352cbd
 }