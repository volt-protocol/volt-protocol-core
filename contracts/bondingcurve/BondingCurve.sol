--- conflicted
+++ resolved
@@ -37,14 +37,10 @@
     /// @notice constructor
     /// @param _core Fei Core to reference
     /// @param _oracle the price oracle to reference
+    /// @param _backupOracle the backup oracle to reference
     /// @param _scale the Scale target where peg fixes
     /// @param _pcvDeposits the PCV Deposits for the PCVSplitter
     /// @param _ratios the ratios for the PCVSplitter
-<<<<<<< HEAD
-=======
-    /// @param _oracle the oracle to reference
-    /// @param _backupOracle the backup oracle to reference
->>>>>>> 39310f56
     /// @param _duration the duration between incentivizing allocations
     /// @param _incentive the amount rewarded to the caller of an allocation
     /// @param _token the ERC20 token associated with this curve, null if ETH
