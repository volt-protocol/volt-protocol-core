--- conflicted
+++ resolved
@@ -11,18 +11,10 @@
 /// @author Fei Protocol
 /// @notice maintains roles, access control, Volt, Vcon, and the Vcon treasury
 contract Core is ICore, Permissions, Initializable {
-<<<<<<< HEAD
-
-    /// @notice the address of the VOLT contract
-    IVolt public override volt;
-    
-    /// @notice the address of the VCON contract
-=======
     /// @notice the address of the FEI contract
     IVolt public override volt;
 
     /// @notice the address of the Vcon contract
->>>>>>> 97352cbd
     IERC20 public override vcon;
 
     function init() external initializer {
@@ -30,36 +22,5 @@
         vcon = IERC20(address(new Vcon(msg.sender, msg.sender)));
         /// msg.sender already has all of the VCON + VCON Minting abilities, so grant them governor as well
         _setupGovernor(msg.sender);
-<<<<<<< HEAD
-=======
-
-        Volt _volt = new Volt(address(this));
-        _setVolt(address(_volt));
-
-        Vcon _vcon = new Vcon(address(this), msg.sender);
-        _setVcon(address(_vcon));
-    }
-
-    /// @notice sets Volt address to a new address
-    /// @param token new Volt address
-    function setVolt(address token) external override onlyGovernor {
-        _setVolt(token);
-    }
-
-    /// @notice sets Vcon address to a new address
-    /// @param token new Vcon address
-    function setVcon(address token) external override onlyGovernor {
-        _setVcon(token);
-    }
-
-    function _setVolt(address token) internal {
-        volt = IVolt(token);
-        emit VoltUpdate(token);
-    }
-
-    function _setVcon(address token) internal {
-        vcon = IERC20(token);
-        emit VconUpdate(token);
->>>>>>> 97352cbd
     }
 }