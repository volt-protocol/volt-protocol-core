// SPDX-License-Identifier: GPL-3.0-or-later
pragma solidity 0.8.13;

import {IERC20} from "@openzeppelin/contracts/token/ERC20/IERC20.sol";

import {IVolt} from "../volt/IVolt.sol";
import {ICoreV2} from "./ICoreV2.sol";
import {PermissionsV2} from "./PermissionsV2.sol";
import {IPCVOracle} from "../oracle/IPCVOracle.sol";
import {GlobalReentrancyLock} from "./GlobalReentrancyLock.sol";
import {IGlobalRateLimitedMinter} from "../limiter/IGlobalRateLimitedMinter.sol";
import {IGlobalSystemExitRateLimiter} from "../limiter/IGlobalSystemExitRateLimiter.sol";

/// @title Source of truth for VOLT Protocol
/// @author Volt Protocol
/// @notice maintains roles, access control, Volt, Vcon, and the Vcon treasury
contract CoreV2 is ICoreV2, PermissionsV2, GlobalReentrancyLock {
    /// @notice address of the Volt token
    IVolt public override volt;

    /// @notice address of the Vcon token
    IERC20 public override vcon;

    /// @notice address of the global rate limited minter
    IGlobalRateLimitedMinter public globalRateLimitedMinter;

    /// @notice address of the global system exit rate limiter
    IGlobalSystemExitRateLimiter public globalSystemExitRateLimiter;

    /// @notice address of the pcv oracle
    IPCVOracle public pcvOracle;

    /// @notice construct CoreV2
    /// @param newVolt reference to the volt token
    constructor(address newVolt) PermissionsV2() {
        volt = IVolt(newVolt);

        /// msg.sender already has the VOLT Minting abilities, so grant them governor as well
        _setupRole(GOVERN_ROLE, msg.sender);
    }

    /// @notice governor only function to set the VCON token
    /// @param newVcon new vcon token
    function setVcon(IERC20 newVcon) external onlyGovernor {
        address oldVcon = address(vcon);
        vcon = newVcon;

        emit VconUpdate(oldVcon, address(newVcon));
    }

    /// @notice governor only function to set the VOLT token
    /// @param newVolt new volt token
    function setVolt(IVolt newVolt) external onlyGovernor {
        address oldVolt = address(volt);
        volt = newVolt;

        emit VoltUpdate(oldVolt, address(newVolt));
    }

    /// @notice governor only function to set the Global Rate Limited Minter
    /// @param newGlobalRateLimitedMinter new volt global rate limited minter
    function setGlobalRateLimitedMinter(
        IGlobalRateLimitedMinter newGlobalRateLimitedMinter
    ) external onlyGovernor {
        address oldGrlm = address(globalRateLimitedMinter);
        globalRateLimitedMinter = newGlobalRateLimitedMinter;

        emit GlobalRateLimitedMinterUpdate(
            oldGrlm,
            address(newGlobalRateLimitedMinter)
        );
    }

<<<<<<< HEAD
    /// @notice governor only function to set the PCV oracle
    /// @param newPCVOracle new volt pcv oracle
    function setPCVOracle(IPCVOracle newPCVOracle) external onlyGovernor {
        address oldPCVOracle = address(pcvOracle);
        pcvOracle = newPCVOracle;

        emit PCVOracleUpdate(oldPCVOracle, address(newPCVOracle));
=======
    /// @notice governor only function to set the Global Rate Limited Minter
    /// @param newGlobalSystemExitRateLimiter new volt global rate limited minter
    function setGlobalSystemExitRateLimiter(
        IGlobalSystemExitRateLimiter newGlobalSystemExitRateLimiter
    ) external onlyGovernor {
        address oldGserl = address(globalSystemExitRateLimiter);
        globalSystemExitRateLimiter = newGlobalSystemExitRateLimiter;

        emit GlobalSystemExitRateLimiterUpdate(
            oldGserl,
            address(newGlobalSystemExitRateLimiter)
        );
>>>>>>> 8591083e
    }
}<|MERGE_RESOLUTION|>--- conflicted
+++ resolved
@@ -71,7 +71,6 @@
         );
     }
 
-<<<<<<< HEAD
     /// @notice governor only function to set the PCV oracle
     /// @param newPCVOracle new volt pcv oracle
     function setPCVOracle(IPCVOracle newPCVOracle) external onlyGovernor {
@@ -79,7 +78,8 @@
         pcvOracle = newPCVOracle;
 
         emit PCVOracleUpdate(oldPCVOracle, address(newPCVOracle));
-=======
+    }
+
     /// @notice governor only function to set the Global Rate Limited Minter
     /// @param newGlobalSystemExitRateLimiter new volt global rate limited minter
     function setGlobalSystemExitRateLimiter(
@@ -92,6 +92,5 @@
             oldGserl,
             address(newGlobalSystemExitRateLimiter)
         );
->>>>>>> 8591083e
     }
 }