--- conflicted
+++ resolved
@@ -106,17 +106,9 @@
 
     /// @notice grants ability to mint Volt through the global rate limited minter
     /// @param rateLimitedMinter address to add as a minter in global rate limited minter
-<<<<<<< HEAD
-    function grantRateLimitedMinter(address rateLimitedMinter)
-        external
-        override
-        onlyGovernor
-    {
-=======
     function grantRateLimitedMinter(
         address rateLimitedMinter
     ) external override onlyGovernor {
->>>>>>> 954988e3
         _grantRole(VOLT_RATE_LIMITED_MINTER_ROLE, rateLimitedMinter);
     }
 
@@ -166,17 +158,9 @@
 
     /// @notice revokes ability to mint Volt through the global rate limited minter
     /// @param rateLimitedMinter ex minter in global rate limited minter
-<<<<<<< HEAD
-    function revokeRateLimitedMinter(address rateLimitedMinter)
-        external
-        override
-        onlyGovernor
-    {
-=======
     function revokeRateLimitedMinter(
         address rateLimitedMinter
     ) external override onlyGovernor {
->>>>>>> 954988e3
         _revokeRole(VOLT_RATE_LIMITED_MINTER_ROLE, rateLimitedMinter);
     }
 
@@ -275,18 +259,9 @@
     /// @notice checks if address has Volt Minter Role
     /// @param _address address to check
     /// @return true if _address has Volt Minter Role
-<<<<<<< HEAD
-    function isRateLimitedMinter(address _address)
-        public
-        view
-        override
-        returns (bool)
-    {
-=======
     function isRateLimitedMinter(
         address _address
     ) public view override returns (bool) {
->>>>>>> 954988e3
         return hasRole(VOLT_RATE_LIMITED_MINTER_ROLE, _address);
     }
 }