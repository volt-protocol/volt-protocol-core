// SPDX-License-Identifier: GPL-3.0-or-later
pragma solidity 0.8.13;

import {ReentrancyGuard} from "@openzeppelin/contracts/security/ReentrancyGuard.sol";
import {SafeERC20} from "@openzeppelin/contracts/token/ERC20/utils/SafeERC20.sol";
import {SafeCast} from "@openzeppelin/contracts/utils/math/SafeCast.sol";
import {IERC20} from "@openzeppelin/contracts/token/ERC20/IERC20.sol";
import {Math} from "@openzeppelin/contracts/utils/math/Math.sol";

import {Decimal} from "../external/Decimal.sol";
import {Constants} from "../Constants.sol";
import {OracleRef} from "./../refs/OracleRef.sol";
import {PCVDeposit} from "./../pcv/PCVDeposit.sol";
import {IPCVDeposit} from "./../pcv/IPCVDeposit.sol";
import {IPegStabilityModule} from "./IPegStabilityModule.sol";

contract PegStabilityModule is
    IPegStabilityModule,
    OracleRef,
    PCVDeposit,
    ReentrancyGuard
{
    using Decimal for Decimal.D256;
    using SafeCast for *;
    using SafeERC20 for IERC20;

    /// @notice the token this PSM will exchange for VOLT
    /// This token will be set to WETH9 if the bonding curve accepts eth
    IERC20 public immutable override underlyingToken;

    /// @notice boolean switch that indicates whether redemptions are paused
    bool public redeemPaused;

    /// @notice event that is emitted when redemptions are paused
    event RedemptionsPaused(address account);

    /// @notice event that is emitted when redemptions are unpaused
    event RedemptionsUnpaused(address account);

    /// @notice boolean switch that indicates whether minting is paused
    bool public mintPaused;

    /// @notice event that is emitted when minting is paused
    event MintingPaused(address account);

    /// @notice event that is emitted when minting is unpaused
    event MintingUnpaused(address account);

    /// @notice struct for passing constructor parameters related to OracleRef
    struct OracleParams {
        address coreAddress;
        address oracleAddress;
        address backupOracle;
        int256 decimalsNormalizer;
        bool doInvert;
    }

    /// @notice constructor
    /// @param params PSM constructor parameter struct
    constructor(OracleParams memory params, IERC20 _underlyingToken)
        OracleRef(
            params.coreAddress,
            params.oracleAddress,
            params.backupOracle,
            params.decimalsNormalizer,
            params.doInvert
        )
    {
        underlyingToken = _underlyingToken;
    }

    /// @notice modifier that allows execution when redemptions are not paused
    modifier whileRedemptionsNotPaused() {
        require(!redeemPaused, "PegStabilityModule: Redeem paused");
        _;
    }

    /// @notice modifier that allows execution when minting is not paused
    modifier whileMintingNotPaused() {
        require(!mintPaused, "PegStabilityModule: Minting paused");
        _;
    }

    /// @notice set secondary pausable methods to paused
    function pauseRedeem() external onlyGuardianOrGovernor {
        redeemPaused = true;
        emit RedemptionsPaused(msg.sender);
    }

    /// @notice set secondary pausable methods to unpaused
    function unpauseRedeem() external onlyGuardianOrGovernor {
        redeemPaused = false;
        emit RedemptionsUnpaused(msg.sender);
    }

    /// @notice set secondary pausable methods to paused
    function pauseMint() external onlyGuardianOrGovernor {
        mintPaused = true;
        emit MintingPaused(msg.sender);
    }

    /// @notice set secondary pausable methods to unpaused
    function unpauseMint() external onlyGuardianOrGovernor {
        mintPaused = false;
        emit MintingUnpaused(msg.sender);
    }

    /// @notice withdraw assets from PSM to an external address
    function withdraw(
        address to,
        uint256 amount
    ) external virtual override onlyPCVController {
        _withdrawERC20(address(underlyingToken), to, amount);
    }

<<<<<<< HEAD
    /// @notice internal helper method to redeem Volt in exchange for an external asset
=======
    /// @notice set the mint fee vs oracle price in basis point terms
    function setMintFee(
        uint256 newMintFeeBasisPoints
    ) external override onlyGovernorOrAdmin {
        _setMintFee(newMintFeeBasisPoints);
    }

    /// @notice set the redemption fee vs oracle price in basis point terms
    function setRedeemFee(
        uint256 newRedeemFeeBasisPoints
    ) external override onlyGovernorOrAdmin {
        _setRedeemFee(newRedeemFeeBasisPoints);
    }

    /// @notice set the ideal amount of reserves for the contract to hold for redemptions
    function setReservesThreshold(
        uint256 newReservesThreshold
    ) external override onlyGovernorOrAdmin {
        _setReservesThreshold(newReservesThreshold);
    }

    /// @notice set the target for sending surplus reserves
    function setSurplusTarget(
        IPCVDeposit newTarget
    ) external override onlyGovernorOrAdmin {
        _setSurplusTarget(newTarget);
    }

    /// @notice set the mint fee vs oracle price in basis point terms
    function _setMintFee(uint256 newMintFeeBasisPoints) internal {
        require(
            newMintFeeBasisPoints <= MAX_FEE,
            "PegStabilityModule: Mint fee exceeds max fee"
        );
        uint256 _oldMintFee = mintFeeBasisPoints;
        mintFeeBasisPoints = newMintFeeBasisPoints;

        emit MintFeeUpdate(_oldMintFee, newMintFeeBasisPoints);
    }

    /// @notice internal helper function to set the redemption fee
    function _setRedeemFee(uint256 newRedeemFeeBasisPoints) internal {
        require(
            newRedeemFeeBasisPoints <= MAX_FEE,
            "PegStabilityModule: Redeem fee exceeds max fee"
        );
        uint256 _oldRedeemFee = redeemFeeBasisPoints;
        redeemFeeBasisPoints = newRedeemFeeBasisPoints;

        emit RedeemFeeUpdate(_oldRedeemFee, newRedeemFeeBasisPoints);
    }

    /// @notice helper function to set reserves threshold
    function _setReservesThreshold(uint256 newReservesThreshold) internal {
        require(
            newReservesThreshold > 0,
            "PegStabilityModule: Invalid new reserves threshold"
        );
        uint256 oldReservesThreshold = reservesThreshold;
        reservesThreshold = newReservesThreshold;

        emit ReservesThresholdUpdate(
            oldReservesThreshold,
            newReservesThreshold
        );
    }

    /// @notice helper function to set the surplus target
    function _setSurplusTarget(IPCVDeposit newSurplusTarget) internal {
        require(
            address(newSurplusTarget) != address(0),
            "PegStabilityModule: Invalid new surplus target"
        );
        IPCVDeposit oldTarget = surplusTarget;
        surplusTarget = newSurplusTarget;

        emit SurplusTargetUpdate(oldTarget, newSurplusTarget);
    }

    // ----------- Public State Changing API -----------

    /// @notice send any surplus reserves to the PCV allocation
    function allocateSurplus() external override {
        int256 currentSurplus = reservesSurplus();
        require(
            currentSurplus > 0,
            "PegStabilityModule: No surplus to allocate"
        );

        _allocate(currentSurplus.toUint256());
    }

    /// @notice function to receive ERC20 tokens from external contracts
    function deposit() external override {
        int256 currentSurplus = reservesSurplus();
        if (currentSurplus > 0) {
            _allocate(currentSurplus.toUint256());
        }
    }

    /// @notice internal helper method to redeem fei in exchange for an external asset
>>>>>>> db10d98e
    function _redeem(
        address to,
        uint256 amountVoltIn,
        uint256 minAmountOut
    ) internal virtual returns (uint256 amountOut) {
        amountOut = _getRedeemAmountOut(amountVoltIn);
        require(
            amountOut >= minAmountOut,
            "PegStabilityModule: Redeem not enough out"
        );

        IERC20(volt()).safeTransferFrom(
            msg.sender,
            address(this),
            amountVoltIn
        );

        _transfer(to, amountOut);

        emit Redeem(to, amountVoltIn, amountOut);
    }

    /// @notice internal helper method to mint Volt in exchange for an external asset
    function _mint(
        address to,
        uint256 amountIn,
        uint256 minAmountOut
    ) internal virtual returns (uint256 amountVoltOut) {
        amountVoltOut = _getMintAmountOut(amountIn);
        require(
            amountVoltOut >= minAmountOut,
            "PegStabilityModule: Mint not enough out"
        );

        _transferFrom(msg.sender, address(this), amountIn);

        IERC20(volt()).safeTransfer(to, amountVoltOut);

        emit Mint(to, amountIn, amountVoltOut);
    }

    /// @notice function to redeem VOLT for an underlying asset
    /// @param to recipient of underlying tokens
    /// @param amountVoltIn amount of volt to sell
    /// @param minAmountOut of underlying tokens sent to recipient
    function redeem(
        address to,
        uint256 amountVoltIn,
        uint256 minAmountOut
    )
        external
        virtual
        override
        nonReentrant
        whenNotPaused
        whileRedemptionsNotPaused
        returns (uint256 amountOut)
    {
        amountOut = _redeem(to, amountVoltIn, minAmountOut);
    }

    /// @notice function to buy VOLT for an underlying asset
    /// This contract has no minting functionality, so the max
    /// amount of Volt that can be purchased is the Volt balance in the contract
    /// @param to recipient of the Volt
    /// @param amountIn amount of underlying tokens used to purchase Volt
    /// @param minAmountOut minimum amount of Volt recipient to receive
    function mint(
        address to,
        uint256 amountIn,
        uint256 minAmountOut
    )
        external
        virtual
        override
        nonReentrant
        whenNotPaused
        whileMintingNotPaused
        returns (uint256 amountVoltOut)
    {
        amountVoltOut = _mint(to, amountIn, minAmountOut);
    }

    /// ----------- Public View-Only API ----------

    /// @notice calculate the amount of VOLT out for a given `amountIn` of underlying
    /// First get oracle price of token
    /// Then figure out how many dollars that amount in is worth by multiplying price * amount.
    /// ensure decimals are normalized if on underlying they are not 18
<<<<<<< HEAD
    /// @param amountIn amount of underlying token in
    /// @return amountVoltOut the amount of Volt out
    function getMintAmountOut(uint256 amountIn)
        public
        view
        override
        returns (uint256 amountVoltOut)
    {
        amountVoltOut = _getMintAmountOut(amountIn);
=======
    function getMintAmountOut(
        uint256 amountIn
    ) public view override returns (uint256 amountFeiOut) {
        amountFeiOut = _getMintAmountOut(amountIn);
>>>>>>> db10d98e
    }

    /// @notice calculate the amount of underlying out for a given `amountVoltIn` of Volt
    /// First get oracle price of token
    /// Then figure out how many dollars that amount in is worth by multiplying price * amount.
    /// ensure decimals are normalized if on underlying they are not 18
<<<<<<< HEAD
    function getRedeemAmountOut(uint256 amountVoltIn)
        public
        view
        override
        returns (uint256 amountTokenOut)
    {
        amountTokenOut = _getRedeemAmountOut(amountVoltIn);
=======
    function getRedeemAmountOut(
        uint256 amountFeiIn
    ) public view override returns (uint256 amountTokenOut) {
        amountTokenOut = _getRedeemAmountOut(amountFeiIn);
>>>>>>> db10d98e
    }

    /// @notice the maximum mint amount out
    function getMaxMintAmountOut() external view override returns (uint256) {
        return volt().balanceOf(address(this));
    }

    /// @notice function from PCVDeposit that must be overriden
    function balance() public view virtual override returns (uint256) {
        return underlyingToken.balanceOf(address(this));
    }

    /// @notice returns address of token this contracts balance is reported in
    function balanceReportedIn() public view override returns (address) {
        return address(underlyingToken);
    }

    /// @notice override default behavior of not checking Volt balance
    function resistantBalanceAndVolt()
        public
        view
        override
        returns (uint256, uint256)
    {
        return (balance(), voltBalance());
    }

    /// ----------- Internal Methods -----------

    /// @notice helper function to get mint amount out based on current market prices
    /// @dev will revert if price is outside of bounds and bounded PSM is being used
<<<<<<< HEAD
    function _getMintAmountOut(uint256 amountIn)
        internal
        view
        virtual
        returns (uint256 amountVoltOut)
    {
=======
    function _getMintAmountOut(
        uint256 amountIn
    ) internal view virtual returns (uint256 amountFeiOut) {
>>>>>>> db10d98e
        Decimal.D256 memory price = readOracle();
        _validatePriceRange(price);

        Decimal.D256 memory adjustedAmountIn = price.mul(amountIn);

        amountVoltOut = adjustedAmountIn.asUint256();
    }

    /// @notice helper function to get redeem amount out based on current market prices
    /// @dev will revert if price is outside of bounds and bounded PSM is being used
<<<<<<< HEAD
    function _getRedeemAmountOut(uint256 amountVoltIn)
        internal
        view
        virtual
        returns (uint256 amountTokenOut)
    {
        /// 0.95e18
=======
    function _getRedeemAmountOut(
        uint256 amountFeiIn
    ) internal view virtual returns (uint256 amountTokenOut) {
>>>>>>> db10d98e
        Decimal.D256 memory price = readOracle();
        _validatePriceRange(price);

        /// amountVoltIn = 100e18
        /// adjustedAmountIn = 100e36
        /// get amount of dollars being provided
        Decimal.D256 memory adjustedAmountIn = Decimal.from(amountVoltIn);

        /// now turn the dollars into the underlying token amounts
        /// dollars / price = how much token to pay out
        /// adjustedAmountIn / price = 105.2631e36
        /// (adjustedAmountIn / price).asUint256() = 105.2631e18
        /// div with numerator and denom as decimal adds another 18 decimals
        /// before doing the division operation.
        amountTokenOut = adjustedAmountIn.div(price).asUint256();
    }

    /// @notice transfer ERC20 token
    function _transfer(address to, uint256 amount) internal {
        SafeERC20.safeTransfer(underlyingToken, to, amount);
    }

    /// @notice transfer assets from user to this contract
    function _transferFrom(address from, address to, uint256 amount) internal {
        SafeERC20.safeTransferFrom(underlyingToken, from, to, amount);
    }

<<<<<<< HEAD
    /// @notice no-op to maintain backwards compatability with IPCVDeposit
    /// pauseable to stop integration if this contract is deprecated
    function deposit() external override whenNotPaused {}
=======
    /// @notice mint amount of FEI to the specified user on a rate limit
    function _mintVolt(
        address to,
        uint256 amount
    ) internal override(CoreRef, RateLimitedMinter) {
        super._mintVolt(to, amount);
    }
>>>>>>> db10d98e

    /// ----------- Hook -----------

    /// @notice overriden function in the bounded PSM
<<<<<<< HEAD
    function _validatePriceRange(Decimal.D256 memory) internal view virtual {}
=======
    function _validatePriceRange(
        Decimal.D256 memory price
    ) internal view virtual {}
>>>>>>> db10d98e
}<|MERGE_RESOLUTION|>--- conflicted
+++ resolved
@@ -57,7 +57,10 @@
 
     /// @notice constructor
     /// @param params PSM constructor parameter struct
-    constructor(OracleParams memory params, IERC20 _underlyingToken)
+    constructor(
+        OracleParams memory params,
+        IERC20 _underlyingToken
+    )
         OracleRef(
             params.coreAddress,
             params.oracleAddress,
@@ -113,111 +116,7 @@
         _withdrawERC20(address(underlyingToken), to, amount);
     }
 
-<<<<<<< HEAD
     /// @notice internal helper method to redeem Volt in exchange for an external asset
-=======
-    /// @notice set the mint fee vs oracle price in basis point terms
-    function setMintFee(
-        uint256 newMintFeeBasisPoints
-    ) external override onlyGovernorOrAdmin {
-        _setMintFee(newMintFeeBasisPoints);
-    }
-
-    /// @notice set the redemption fee vs oracle price in basis point terms
-    function setRedeemFee(
-        uint256 newRedeemFeeBasisPoints
-    ) external override onlyGovernorOrAdmin {
-        _setRedeemFee(newRedeemFeeBasisPoints);
-    }
-
-    /// @notice set the ideal amount of reserves for the contract to hold for redemptions
-    function setReservesThreshold(
-        uint256 newReservesThreshold
-    ) external override onlyGovernorOrAdmin {
-        _setReservesThreshold(newReservesThreshold);
-    }
-
-    /// @notice set the target for sending surplus reserves
-    function setSurplusTarget(
-        IPCVDeposit newTarget
-    ) external override onlyGovernorOrAdmin {
-        _setSurplusTarget(newTarget);
-    }
-
-    /// @notice set the mint fee vs oracle price in basis point terms
-    function _setMintFee(uint256 newMintFeeBasisPoints) internal {
-        require(
-            newMintFeeBasisPoints <= MAX_FEE,
-            "PegStabilityModule: Mint fee exceeds max fee"
-        );
-        uint256 _oldMintFee = mintFeeBasisPoints;
-        mintFeeBasisPoints = newMintFeeBasisPoints;
-
-        emit MintFeeUpdate(_oldMintFee, newMintFeeBasisPoints);
-    }
-
-    /// @notice internal helper function to set the redemption fee
-    function _setRedeemFee(uint256 newRedeemFeeBasisPoints) internal {
-        require(
-            newRedeemFeeBasisPoints <= MAX_FEE,
-            "PegStabilityModule: Redeem fee exceeds max fee"
-        );
-        uint256 _oldRedeemFee = redeemFeeBasisPoints;
-        redeemFeeBasisPoints = newRedeemFeeBasisPoints;
-
-        emit RedeemFeeUpdate(_oldRedeemFee, newRedeemFeeBasisPoints);
-    }
-
-    /// @notice helper function to set reserves threshold
-    function _setReservesThreshold(uint256 newReservesThreshold) internal {
-        require(
-            newReservesThreshold > 0,
-            "PegStabilityModule: Invalid new reserves threshold"
-        );
-        uint256 oldReservesThreshold = reservesThreshold;
-        reservesThreshold = newReservesThreshold;
-
-        emit ReservesThresholdUpdate(
-            oldReservesThreshold,
-            newReservesThreshold
-        );
-    }
-
-    /// @notice helper function to set the surplus target
-    function _setSurplusTarget(IPCVDeposit newSurplusTarget) internal {
-        require(
-            address(newSurplusTarget) != address(0),
-            "PegStabilityModule: Invalid new surplus target"
-        );
-        IPCVDeposit oldTarget = surplusTarget;
-        surplusTarget = newSurplusTarget;
-
-        emit SurplusTargetUpdate(oldTarget, newSurplusTarget);
-    }
-
-    // ----------- Public State Changing API -----------
-
-    /// @notice send any surplus reserves to the PCV allocation
-    function allocateSurplus() external override {
-        int256 currentSurplus = reservesSurplus();
-        require(
-            currentSurplus > 0,
-            "PegStabilityModule: No surplus to allocate"
-        );
-
-        _allocate(currentSurplus.toUint256());
-    }
-
-    /// @notice function to receive ERC20 tokens from external contracts
-    function deposit() external override {
-        int256 currentSurplus = reservesSurplus();
-        if (currentSurplus > 0) {
-            _allocate(currentSurplus.toUint256());
-        }
-    }
-
-    /// @notice internal helper method to redeem fei in exchange for an external asset
->>>>>>> db10d98e
     function _redeem(
         address to,
         uint256 amountVoltIn,
@@ -307,42 +206,22 @@
     /// First get oracle price of token
     /// Then figure out how many dollars that amount in is worth by multiplying price * amount.
     /// ensure decimals are normalized if on underlying they are not 18
-<<<<<<< HEAD
     /// @param amountIn amount of underlying token in
     /// @return amountVoltOut the amount of Volt out
-    function getMintAmountOut(uint256 amountIn)
-        public
-        view
-        override
-        returns (uint256 amountVoltOut)
-    {
-        amountVoltOut = _getMintAmountOut(amountIn);
-=======
     function getMintAmountOut(
         uint256 amountIn
-    ) public view override returns (uint256 amountFeiOut) {
-        amountFeiOut = _getMintAmountOut(amountIn);
->>>>>>> db10d98e
+    ) public view override returns (uint256 amountVoltOut) {
+        amountVoltOut = _getMintAmountOut(amountIn);
     }
 
     /// @notice calculate the amount of underlying out for a given `amountVoltIn` of Volt
     /// First get oracle price of token
     /// Then figure out how many dollars that amount in is worth by multiplying price * amount.
     /// ensure decimals are normalized if on underlying they are not 18
-<<<<<<< HEAD
-    function getRedeemAmountOut(uint256 amountVoltIn)
-        public
-        view
-        override
-        returns (uint256 amountTokenOut)
-    {
+    function getRedeemAmountOut(
+        uint256 amountVoltIn
+    ) public view override returns (uint256 amountTokenOut) {
         amountTokenOut = _getRedeemAmountOut(amountVoltIn);
-=======
-    function getRedeemAmountOut(
-        uint256 amountFeiIn
-    ) public view override returns (uint256 amountTokenOut) {
-        amountTokenOut = _getRedeemAmountOut(amountFeiIn);
->>>>>>> db10d98e
     }
 
     /// @notice the maximum mint amount out
@@ -374,18 +253,9 @@
 
     /// @notice helper function to get mint amount out based on current market prices
     /// @dev will revert if price is outside of bounds and bounded PSM is being used
-<<<<<<< HEAD
-    function _getMintAmountOut(uint256 amountIn)
-        internal
-        view
-        virtual
-        returns (uint256 amountVoltOut)
-    {
-=======
     function _getMintAmountOut(
         uint256 amountIn
-    ) internal view virtual returns (uint256 amountFeiOut) {
->>>>>>> db10d98e
+    ) internal view virtual returns (uint256 amountVoltOut) {
         Decimal.D256 memory price = readOracle();
         _validatePriceRange(price);
 
@@ -396,19 +266,10 @@
 
     /// @notice helper function to get redeem amount out based on current market prices
     /// @dev will revert if price is outside of bounds and bounded PSM is being used
-<<<<<<< HEAD
-    function _getRedeemAmountOut(uint256 amountVoltIn)
-        internal
-        view
-        virtual
-        returns (uint256 amountTokenOut)
-    {
+    function _getRedeemAmountOut(
+        uint256 amountVoltIn
+    ) internal view virtual returns (uint256 amountTokenOut) {
         /// 0.95e18
-=======
-    function _getRedeemAmountOut(
-        uint256 amountFeiIn
-    ) internal view virtual returns (uint256 amountTokenOut) {
->>>>>>> db10d98e
         Decimal.D256 memory price = readOracle();
         _validatePriceRange(price);
 
@@ -436,28 +297,12 @@
         SafeERC20.safeTransferFrom(underlyingToken, from, to, amount);
     }
 
-<<<<<<< HEAD
     /// @notice no-op to maintain backwards compatability with IPCVDeposit
     /// pauseable to stop integration if this contract is deprecated
     function deposit() external override whenNotPaused {}
-=======
-    /// @notice mint amount of FEI to the specified user on a rate limit
-    function _mintVolt(
-        address to,
-        uint256 amount
-    ) internal override(CoreRef, RateLimitedMinter) {
-        super._mintVolt(to, amount);
-    }
->>>>>>> db10d98e
 
     /// ----------- Hook -----------
 
     /// @notice overriden function in the bounded PSM
-<<<<<<< HEAD
     function _validatePriceRange(Decimal.D256 memory) internal view virtual {}
-=======
-    function _validatePriceRange(
-        Decimal.D256 memory price
-    ) internal view virtual {}
->>>>>>> db10d98e
 }