// SPDX-License-Identifier: GPL-3.0-or-later
pragma solidity 0.8.13;

import {SafeERC20} from "@openzeppelin/contracts/token/ERC20/utils/SafeERC20.sol";
import {SafeCast} from "@openzeppelin/contracts/utils/math/SafeCast.sol";
import {IERC20} from "@openzeppelin/contracts/token/ERC20/IERC20.sol";
import {Math} from "@openzeppelin/contracts/utils/math/Math.sol";

import {Decimal} from "../external/Decimal.sol";
import {Constants} from "../Constants.sol";
import {OracleRef} from "./../refs/OracleRef.sol";
import {PCVDeposit} from "./../pcv/PCVDeposit.sol";
import {IPCVDeposit} from "./../pcv/IPCVDeposit.sol";
import {IPegStabilityModule} from "./IPegStabilityModule.sol";

contract PegStabilityModule is IPegStabilityModule, OracleRef, PCVDeposit {
    using Decimal for Decimal.D256;
    using SafeERC20 for IERC20;
    using SafeCast for *;

    /// @notice decimals to scale by
    uint256 public constant SCALE = 1e18;

    /// @notice the token this PSM will exchange for VOLT
    /// This token will be set to WETH9 if the bonding curve accepts eth
    IERC20 public immutable override underlyingToken;

    /// @notice the minimum acceptable oracle price floor
    uint128 public override floor;

    /// @notice the maximum acceptable oracle price ceiling
    uint128 public override ceiling;

    /// @notice construct the PSM
    /// @param coreAddress reference to core
    /// @param oracleAddress reference to oracle
    /// @param backupOracle reference to backup oracle
    /// @param decimalsNormalizer decimal normalizer for oracle price
    /// @param doInvert invert oracle price
    /// @param underlyingTokenAddress this psm uses
    /// @param floorPrice minimum acceptable oracle price
    /// @param ceilingPrice maximum  acceptable oracle price
    constructor(
        address coreAddress,
        address oracleAddress,
        address backupOracle,
        int256 decimalsNormalizer,
        bool doInvert,
        IERC20 underlyingTokenAddress,
        uint128 floorPrice,
        uint128 ceilingPrice
    )
        OracleRef(
            coreAddress,
            oracleAddress,
            backupOracle,
            decimalsNormalizer,
            doInvert
        )
    {
        _setCeiling(ceilingPrice);
        _setFloor(floorPrice);
        underlyingToken = underlyingTokenAddress;
    }

    // ----------- Governor Only State Changing API -----------

    /// @notice sets the new floor price
    /// @param newFloorPrice new floor price
    function setOracleFloorPrice(uint128 newFloorPrice)
        external
        override
        onlyGovernor
    {
        _setFloor(newFloorPrice);
    }

    /// @notice sets the new ceiling price
    /// @param newCeilingPrice new ceiling price
    function setOracleCeilingPrice(uint128 newCeilingPrice)
        external
        override
        onlyGovernor
    {
        _setCeiling(newCeilingPrice);
    }

    // ----------- PCV Controller Only State Changing API -----------

    /// @notice withdraw assets from PSM to an external address
    /// @param to recipient
    /// @param amount of tokens to withdraw
<<<<<<< HEAD
    function withdraw(address to, uint256 amount)
        external
        virtual
        override
        onlyPCVController
    {
=======
    function withdraw(
        address to,
        uint256 amount
    ) external virtual override onlyPCVController globalLock(1) {
>>>>>>> 0ef8275f
        _withdrawERC20(address(underlyingToken), to, amount);
        /// TODO add hooks into PCV oracle
    }

    // ----------- Public State Changing API -----------

    /// @notice function to redeem VOLT for an underlying asset
    /// @dev does not require non-reentrant modifier because this contract
    /// stores no state. Even if USDC, DAI or any other token this contract uses
    /// had an after transfer hook, calling mint or redeem in a reentrant fashion
    /// would not allow any theft of funds, it would simply build up a call stack
    /// of orders that would need to be executed.
    /// @param to recipient of underlying tokens
    /// @param amountVoltIn amount of volt to sell
    /// @param minAmountOut of underlying tokens sent to recipient
    function redeem(
        address to,
        uint256 amountVoltIn,
        uint256 minAmountOut
    ) external virtual override globalLock(1) returns (uint256 amountOut) {
        /// ------- Checks -------
        /// 1. current price from oracle is correct
        /// 2. how much underlying token to receive
        /// 3. underlying token to receive meets min amount out

        amountOut = getRedeemAmountOut(amountVoltIn);
        require(
            amountOut >= minAmountOut,
            "PegStabilityModule: Redeem not enough out"
        );

        /// ------- Effects / Interactions -------

        /// Do effect after interaction because you don't want to give tokens before
        /// taking the corresponding amount of Volt from the account.
        /// Replenishing buffer allows more Volt to be minted.
        volt().burnFrom(msg.sender, amountVoltIn); /// Check and Interaction -- trusted contract
        globalRateLimitedMinter().replenishBuffer(amountVoltIn); /// Effect -- trusted contract

        underlyingToken.safeTransfer(to, amountOut); /// Interaction -- untrusted contract

        emit Redeem(to, amountVoltIn, amountOut);
    }

    /// @notice function to buy VOLT for an underlying asset
    /// This contract has no minting functionality, so the max
    /// amount of Volt that can be purchased is the Volt balance in the contract
    /// @dev does not require non-reentrant modifier because this contract
    /// stores no state. Even if USDC, DAI or any other token this contract uses
    /// had an after transfer hook, calling mint or redeem in a reentrant fashion
    /// would not allow any theft of funds, it would simply build up a call stack
    /// of orders that would need to be executed.
    /// @param to recipient of the Volt
    /// @param amountIn amount of underlying tokens used to purchase Volt
    /// @param minAmountVoltOut minimum amount of Volt recipient to receive
    function mint(
        address to,
        uint256 amountIn,
        uint256 minAmountVoltOut
    ) external virtual override globalLock(1) returns (uint256 amountVoltOut) {
        /// ------- Checks -------
        /// 1. current price from oracle is correct
        /// 2. how much volt to receive
        /// 3. volt to receive meets min amount out

        amountVoltOut = getMintAmountOut(amountIn);
        require(
            amountVoltOut >= minAmountVoltOut,
            "PegStabilityModule: Mint not enough out"
        );

        /// ------- Effects / Interactions -------

        /// Checks that there is enough Volt left to mint globally.
        /// This is a check as well, because if there isn't sufficient Volt to mint,
        /// then, the call to mintVolt will fail in the RateLimitedV2 class.
        globalRateLimitedMinter().mintVolt(to, amountVoltOut); /// Effect, then Interaction -- trusted contract

        underlyingToken.safeTransferFrom(msg.sender, address(this), amountIn); /// Interaction -- untrusted contract

        emit Mint(to, amountIn, amountVoltOut);
    }

    /// @notice no-op to maintain backwards compatability with IPCVDeposit
    /// pauseable to stop integration if this contract is deprecated
    function deposit() external override whenNotPaused {}

    /// ----------- Public View-Only API ----------

    /// @notice calculate the amount of VOLT out for a given `amountIn` of underlying
    /// First get oracle price of token
    /// Then figure out how many dollars that amount in is worth by multiplying price * amount.
    /// ensure decimals are normalized if on underlying they are not 18
    /// @param amountIn amount of underlying token in
    /// @return amountVoltOut the amount of Volt out
    /// @dev reverts if price is out of allowed range
    function getMintAmountOut(uint256 amountIn)
        public
        view
        override
        returns (uint256 amountVoltOut)
    {
        Decimal.D256 memory oraclePrice = readOracle();
        _validatePriceRange(oraclePrice);

        /// This was included to make sure that precision is retained when dividing
        /// In the case where 1 USDC is deposited, which is 1e6, at the time of writing
        /// the VOLT price is $1.05 so the price we retrieve from the oracle will be 1.05e6
        /// VOLT contains 18 decimals, so when we perform the below calculation, it amounts to
        /// 1e6 * 1e18 / 1.05e6 = 1e24 / 1.05e6 which lands us at around 0.95e17, which is 0.95
        /// VOLT for 1 USDC which is consistent with the exchange rate
        /// need to multiply by 1e18 before dividing because oracle price is scaled down by
        /// -12 decimals in the case of USDC

        /// DAI example:
        /// amountIn = 1e18 (1 DAI)
        /// oraclePrice.value = 1.05e18 ($1.05/Volt)
        /// amountVoltOut = (amountIn * 1e18) / oraclePrice.value
        /// = 9.523809524E17 Volt out
        amountVoltOut = (amountIn * SCALE) / oraclePrice.value;
    }

    /// @notice calculate the amount of underlying out for a given `amountVoltIn` of Volt
    /// First get oracle price of token
    /// Then figure out how many dollars that amount in is worth by multiplying price * amount.
    /// ensure decimals are normalized if on underlying they are not 18
    /// @dev reverts if price is out of allowed range
    function getRedeemAmountOut(uint256 amountVoltIn)
        public
        view
        override
        returns (uint256 amountTokenOut)
    {
        Decimal.D256 memory oraclePrice = readOracle();
        _validatePriceRange(oraclePrice);

        /// DAI Example:
        /// decimals normalizer: 0
        /// amountVoltIn = 1e18 (1 VOLT)
        /// oraclePrice.value = 1.05e18 ($1.05/Volt)
        /// amountTokenOut = oraclePrice * amountVoltIn / 1e18
        /// = 1.05e18 DAI out

        /// USDC Example:
        /// decimals normalizer: -12
        /// amountVoltIn = 1e18 (1 VOLT)
        /// oraclePrice.value = 1.05e6 ($1.05/Volt)
        /// amountTokenOut = oraclePrice * amountVoltIn / 1e18
        /// = 1.05e6 USDC out
        amountTokenOut = oraclePrice.mul(amountVoltIn).asUint256();
    }

    /// @notice returns the maximum amount of Volt that can be minted
    function getMaxMintAmountOut() external view override returns (uint256) {
        return globalRateLimitedMinter().buffer();
    }

    /// @notice function from PCVDeposit that must be overriden
    function balance() public view virtual override returns (uint256) {
        return underlyingToken.balanceOf(address(this));
    }

    /// @notice returns address of token this contracts balance is reported in
    function balanceReportedIn() public view override returns (address) {
        return address(underlyingToken);
    }

    /// @notice override default behavior of not checking Volt balance
    function resistantBalanceAndVolt()
        public
        view
        override
        returns (uint256, uint256)
    {
        return (balance(), voltBalance());
    }

    /// @notice returns whether or not the current price is valid
    function isPriceValid() external view override returns (bool) {
        return _validPrice(readOracle());
    }

    /// ----------- Private Helper Functions -----------

    /// @notice helper function to set the ceiling in basis points
    function _setCeiling(uint128 newCeilingPrice) private {
        require(
            newCeilingPrice > floor,
            "PegStabilityModule: ceiling must be greater than floor"
        );
        uint128 oldCeiling = ceiling;
        ceiling = newCeilingPrice;

        emit OracleCeilingUpdate(oldCeiling, newCeilingPrice);
    }

    /// @notice helper function to set the floor in basis points
    function _setFloor(uint128 newFloorPrice) private {
        require(newFloorPrice != 0, "PegStabilityModule: invalid floor");
        require(
            newFloorPrice < ceiling,
            "PegStabilityModule: floor must be less than ceiling"
        );
        uint128 oldFloor = floor;
        floor = newFloorPrice;

        emit OracleFloorUpdate(oldFloor, newFloorPrice);
    }

    /// @notice helper function to determine if price is within a valid range
    /// @param price oracle price expressed as a decimal
    function _validPrice(Decimal.D256 memory price)
        private
        view
        returns (bool valid)
    {
        uint256 oraclePrice = price.value;
        valid = oraclePrice >= floor && oraclePrice <= ceiling;
    }

    /// @notice reverts if the price is greater than or equal to the ceiling or less than or equal to the floor
    /// @param price oracle price expressed as a decimal
    function _validatePriceRange(Decimal.D256 memory price) private view {
        require(_validPrice(price), "PegStabilityModule: price out of bounds");
    }
}<|MERGE_RESOLUTION|>--- conflicted
+++ resolved
@@ -90,19 +90,13 @@
     /// @notice withdraw assets from PSM to an external address
     /// @param to recipient
     /// @param amount of tokens to withdraw
-<<<<<<< HEAD
     function withdraw(address to, uint256 amount)
         external
         virtual
         override
         onlyPCVController
-    {
-=======
-    function withdraw(
-        address to,
-        uint256 amount
-    ) external virtual override onlyPCVController globalLock(1) {
->>>>>>> 0ef8275f
+        globalLock(1)
+    {
         _withdrawERC20(address(underlyingToken), to, amount);
         /// TODO add hooks into PCV oracle
     }
