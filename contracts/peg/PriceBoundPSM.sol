// SPDX-License-Identifier: GPL-3.0-or-later
pragma solidity 0.8.13;

import {PegStabilityModule, Decimal, SafeERC20, SafeCast, IERC20, IPCVDeposit, Constants} from "./PegStabilityModule.sol";
import {IPriceBound} from "./IPriceBound.sol";

/// @notice contract to create a price bound DAI PSM
/// This contract will allow swaps when the price of DAI is between 98 cents and 1.02 by default
/// These defaults are changeable by the admin and governance by calling floor and ceiling setters
/// setOracleFloor and setOracleCeiling
contract PriceBoundPSM is PegStabilityModule, IPriceBound {
    using Decimal for Decimal.D256;
    using SafeERC20 for IERC20;
    using SafeCast for *;

    /// @notice the default minimum acceptable oracle price floor is 98 cents
    uint256 public override floor;

    /// @notice the default maximum acceptable oracle price ceiling is $1.02
    uint256 public override ceiling;

    /// @notice constructor
    /// @param _floor minimum acceptable oracle price
    /// @param _ceiling maximum  acceptable oracle price
    /// @param _params PSM construction params
    constructor(
        uint256 _floor,
        uint256 _ceiling,
        OracleParams memory _params,
        IERC20 _underlyingToken
    ) PegStabilityModule(_params, _underlyingToken) {
        _setCeilingBasisPoints(_ceiling);
        _setFloorBasisPoints(_floor);
    }

    /// @notice sets the floor price in BP
<<<<<<< HEAD
    function setOracleFloorBasisPoints(uint256 newFloorBasisPoints)
        external
        override
        onlyGovernor
    {
=======
    function setOracleFloorBasisPoints(
        uint256 newFloorBasisPoints
    ) external override onlyGovernorOrAdmin {
>>>>>>> db10d98e
        _setFloorBasisPoints(newFloorBasisPoints);
    }

    /// @notice sets the ceiling price in BP
<<<<<<< HEAD
    function setOracleCeilingBasisPoints(uint256 newCeilingBasisPoints)
        external
        override
        onlyGovernor
    {
=======
    function setOracleCeilingBasisPoints(
        uint256 newCeilingBasisPoints
    ) external override onlyGovernorOrAdmin {
>>>>>>> db10d98e
        _setCeilingBasisPoints(newCeilingBasisPoints);
    }

    function isPriceValid() external view override returns (bool) {
        return _validPrice(readOracle());
    }

    /// @notice helper function to set the ceiling in basis points
    function _setCeilingBasisPoints(uint256 newCeilingBasisPoints) internal {
        require(
            newCeilingBasisPoints != 0,
            "PegStabilityModule: invalid ceiling"
        );
        require(
            Decimal
                .ratio(
                    newCeilingBasisPoints,
                    Constants.BASIS_POINTS_GRANULARITY
                )
                .greaterThan(
                    Decimal.ratio(floor, Constants.BASIS_POINTS_GRANULARITY)
                ),
            "PegStabilityModule: ceiling must be greater than floor"
        );
        uint256 oldCeiling = ceiling;
        ceiling = newCeilingBasisPoints;

        emit OracleCeilingUpdate(oldCeiling, ceiling);
    }

    /// @notice helper function to set the floor in basis points
    function _setFloorBasisPoints(uint256 newFloorBasisPoints) internal {
        require(newFloorBasisPoints != 0, "PegStabilityModule: invalid floor");
        require(
            Decimal
                .ratio(newFloorBasisPoints, Constants.BASIS_POINTS_GRANULARITY)
                .lessThan(
                    Decimal.ratio(ceiling, Constants.BASIS_POINTS_GRANULARITY)
                ),
            "PegStabilityModule: floor must be less than ceiling"
        );
        uint256 oldFloor = floor;
        floor = newFloorBasisPoints;

        emit OracleFloorUpdate(oldFloor, floor);
    }

    /// @notice helper function to determine if price is within a valid range
    function _validPrice(
        Decimal.D256 memory price
    ) internal view returns (bool valid) {
        valid =
            price.greaterThan(
                Decimal.ratio(floor, Constants.BASIS_POINTS_GRANULARITY)
            ) &&
            price.lessThan(
                Decimal.ratio(ceiling, Constants.BASIS_POINTS_GRANULARITY)
            );
    }

    /// @notice reverts if the price is greater than or equal to the ceiling or less than or equal to the floor
    function _validatePriceRange(
        Decimal.D256 memory price
    ) internal view override {
        require(_validPrice(price), "PegStabilityModule: price out of bounds");
    }
}<|MERGE_RESOLUTION|>--- conflicted
+++ resolved
@@ -34,32 +34,16 @@
     }
 
     /// @notice sets the floor price in BP
-<<<<<<< HEAD
-    function setOracleFloorBasisPoints(uint256 newFloorBasisPoints)
-        external
-        override
-        onlyGovernor
-    {
-=======
     function setOracleFloorBasisPoints(
         uint256 newFloorBasisPoints
-    ) external override onlyGovernorOrAdmin {
->>>>>>> db10d98e
+    ) external override onlyGovernor {
         _setFloorBasisPoints(newFloorBasisPoints);
     }
 
     /// @notice sets the ceiling price in BP
-<<<<<<< HEAD
-    function setOracleCeilingBasisPoints(uint256 newCeilingBasisPoints)
-        external
-        override
-        onlyGovernor
-    {
-=======
     function setOracleCeilingBasisPoints(
         uint256 newCeilingBasisPoints
-    ) external override onlyGovernorOrAdmin {
->>>>>>> db10d98e
+    ) external override onlyGovernor {
         _setCeilingBasisPoints(newCeilingBasisPoints);
     }
 
