--- conflicted
+++ resolved
@@ -17,26 +17,16 @@
     IPegStabilityModule public immutable override psm;
     /// @notice reference to the FEI contract used. Does not reference core to save on gas
     /// Router can be redeployed if FEI address changes
-<<<<<<< HEAD
-    IVolt public override immutable volt;
-=======
-    IVolt public immutable override fei;
->>>>>>> 97352cbd
+    IVolt public immutable override volt;
 
     constructor(IPegStabilityModule _psm, IVolt _volt) {
         psm = _psm;
-<<<<<<< HEAD
         volt = _volt;
-        IERC20(address(Constants.WETH)).approve(address(_psm), type(uint256).max);
-        _volt.approve(address(_psm), type(uint256).max);
-=======
-        fei = _fei;
         IERC20(address(Constants.WETH)).approve(
             address(_psm),
             type(uint256).max
         );
-        _fei.approve(address(_psm), type(uint256).max);
->>>>>>> 97352cbd
+        _volt.approve(address(_psm), type(uint256).max);
     }
 
     modifier ensure(uint256 deadline) {
@@ -57,18 +47,13 @@
     }
 
     /// @notice view only pass through function to get amount of ETH out with given amount of FEI in
-<<<<<<< HEAD
-    function getRedeemAmountOut(uint256 amountVoltIn) public override view returns (uint256 amountTokenOut) {
-        amountTokenOut = psm.getRedeemAmountOut(amountVoltIn);
-=======
-    function getRedeemAmountOut(uint256 amountFeiIn)
+    function getRedeemAmountOut(uint256 amountVoltIn)
         public
         view
         override
         returns (uint256 amountTokenOut)
     {
-        amountTokenOut = psm.getRedeemAmountOut(amountFeiIn);
->>>>>>> 97352cbd
+        amountTokenOut = psm.getRedeemAmountOut(amountVoltIn);
     }
 
     /// @notice the maximum mint amount out
@@ -170,17 +155,12 @@
 
     /// @notice helper function to deposit user FEI, unwrap weth and send eth to the user
     /// the PSM router receives the weth, then sends it to the specified recipient.
-<<<<<<< HEAD
-    function _redeem(address to, uint256 amountFeiIn, uint256 minAmountOut) internal returns (uint256 amountOut) {
-        IERC20(volt).safeTransferFrom(msg.sender, address(this), amountFeiIn);
-=======
     function _redeem(
         address to,
         uint256 amountFeiIn,
         uint256 minAmountOut
     ) internal returns (uint256 amountOut) {
-        IERC20(fei).safeTransferFrom(msg.sender, address(this), amountFeiIn);
->>>>>>> 97352cbd
+        IERC20(volt).safeTransferFrom(msg.sender, address(this), amountFeiIn);
         amountOut = psm.redeem(address(this), amountFeiIn, minAmountOut);
 
         Constants.WETH.withdraw(amountOut);
