--- conflicted
+++ resolved
@@ -9,21 +9,16 @@
     /// @notice reference to the PegStabilityModule that this router interacts with
     function psm() external returns (IPegStabilityModule);
 
-<<<<<<< HEAD
-    /// @notice reference to the FEI contract used.    
+    /// @notice reference to the VOLT contract used.
     function volt() external returns (IVolt);
-=======
-    /// @notice reference to the FEI contract used.
-    function fei() external returns (IVolt);
->>>>>>> 97352cbd
 
-    /// @notice calculate the amount of FEI out for a given `amountIn` of underlying
+    /// @notice calculate the amount of VOLT out for a given `amountIn` of underlying
     function getMintAmountOut(uint256 amountIn)
         external
         view
         returns (uint256 amountFeiOut);
 
-    /// @notice calculate the amount of underlying out for a given `amountFeiIn` of FEI
+    /// @notice calculate the amount of underlying out for a given `amountFeiIn` of VOLT
     function getRedeemAmountOut(uint256 amountFeiIn)
         external
         view
@@ -48,12 +43,12 @@
     ) external payable returns (uint256);
 
     /// @notice Redeems fei for ETH
-    /// First pull user FEI into this contract
-    /// Then call redeem on the PSM to turn the FEI into weth
+    /// First pull user VOLT into this contract
+    /// Then call redeem on the PSM to turn the VOLT into weth
     /// Withdraw all weth to eth in the router
     /// Send the eth to the specified recipient
     /// @param to the address to receive the eth
-    /// @param amountFeiIn the amount of FEI to redeem
+    /// @param amountFeiIn the amount of VOLT to redeem
     /// @param minAmountOut the minimum amount of weth to receive
     function redeem(
         address to,
