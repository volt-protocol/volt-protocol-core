--- conflicted
+++ resolved
@@ -24,11 +24,8 @@
     /// @notice ERC20 Reserve Stabilizer constructor
     /// @param _core Fei Core to reference
     /// @param _oracle the price oracle to reference
-<<<<<<< HEAD
+    /// @param _backupOracle the backup oracle to reference
     /// @param _token the ERC20 token for this stabilizer, 0x0 if TRIBE or ETH
-=======
-    /// @param _backupOracle the backup oracle to reference
->>>>>>> 39310f56
     /// @param _usdPerFeiBasisPoints the USD price per FEI to sell tokens at
     constructor(
         address _core,
