--- conflicted
+++ resolved
@@ -17,16 +17,8 @@
         address _core,
         address _oracle,
         address _backupOracle,
-<<<<<<< HEAD
         uint256 _usdPerFeiBasisPoints
-    ) ReserveStabilizer(_core, _oracle, _backupOracle, IERC20(address(0)), _usdPerFeiBasisPoints) {}
-=======
-        uint256 _usdPerFeiBasisPoints,
-        address _WETH
-    ) ReserveStabilizer(_core, _oracle, _backupOracle, IERC20(_WETH), _usdPerFeiBasisPoints) {
-        WETH = _WETH;
-    }
->>>>>>> 830fb9de
+    ) ReserveStabilizer(_core, _oracle, _backupOracle, IERC20(address(Constants.WETH)), _usdPerFeiBasisPoints) {}
 
     receive() external payable {}
 
