// SPDX-License-Identifier: GPL-3.0-or-later
pragma solidity ^0.8.0;

import "./ReserveStabilizer.sol";
import "@uniswap/v2-periphery/contracts/interfaces/IWETH.sol";

/// @title implementation for an ETH Reserve Stabilizer
/// @author Fei Protocol
contract EthReserveStabilizer is ReserveStabilizer {

<<<<<<< HEAD
    /// @notice ETH Reserve Stabilizer constructor
    /// @param _core Fei Core to reference
    /// @param _oracle the ETH price oracle to reference
    /// @param _usdPerFeiBasisPoints the USD price per FEI to sell ETH at
=======
    /// @notice wrapped ETH address
    address public immutable WETH;

>>>>>>> f95ea99a
    constructor(
        address _core,
        address _oracle,
        uint256 _usdPerFeiBasisPoints,
        address _WETH
    ) ReserveStabilizer(_core, _oracle, IERC20(address(0)), _usdPerFeiBasisPoints) {
        WETH = _WETH;
    }

    receive() external payable {}

    /// @notice unwraps any held WETH
    function deposit() external override {
        uint256 wethBalance = IERC20(WETH).balanceOf(address(this));
        if (wethBalance != 0) {
            IWETH(WETH).withdraw(wethBalance);
        }
    }

    /// @notice returns the amount of the held ETH
    function balance() public view override returns(uint256) {
        return address(this).balance;
    }

    function _transfer(address to, uint256 amount) internal override {
        Address.sendValue(payable(to), amount);
    }
}<|MERGE_RESOLUTION|>--- conflicted
+++ resolved
@@ -8,16 +8,13 @@
 /// @author Fei Protocol
 contract EthReserveStabilizer is ReserveStabilizer {
 
-<<<<<<< HEAD
+    /// @notice wrapped ETH address
+    address public immutable WETH;
+
     /// @notice ETH Reserve Stabilizer constructor
     /// @param _core Fei Core to reference
     /// @param _oracle the ETH price oracle to reference
     /// @param _usdPerFeiBasisPoints the USD price per FEI to sell ETH at
-=======
-    /// @notice wrapped ETH address
-    address public immutable WETH;
-
->>>>>>> f95ea99a
     constructor(
         address _core,
         address _oracle,
