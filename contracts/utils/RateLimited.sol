--- conflicted
+++ resolved
@@ -107,11 +107,7 @@
 
         // Cap the existing stored buffer
         if (_bufferStored > newBufferCap) {
-<<<<<<< HEAD
             _resetBuffer();
-=======
-            _resetBuffer();        
->>>>>>> e19f0995
         }
 
         emit BufferCapUpdate(oldBufferCap, newBufferCap);
