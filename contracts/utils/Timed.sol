pragma solidity ^0.6.0;
pragma experimental ABIEncoderV2;

import "./SafeMath32.sol";
import "@openzeppelin/contracts/utils/SafeCast.sol";

/// @title an abstract contract for timed events
/// @author Fei Protocol
abstract contract Timed {
    using SafeCast for uint;
	using SafeMath32 for uint32;

    /// @notice the start timestamp of the timed period
    uint32 public startTime;

    /// @notice the duration of the timed period
	uint32 public duration;

    constructor(uint32 _duration) public {
        duration = _duration;
    }

    /// @notice return true if time period has ended
    function isTimeEnded() public view returns (bool) {
        return remainingTime() == 0;
    }

    /// @notice number of seconds remaining until time is up
    /// @return remaining
    function remainingTime() public view returns (uint32) {
        return duration.sub(timeSinceStart());
    }

    /// @notice number of seconds since contract was initialized
    /// @return timestamp
    /// @dev will be less than or equal to duration
    function timeSinceStart() public view returns (uint32) {
		uint32 _duration = duration;
		// solhint-disable-next-line not-rely-on-time
<<<<<<< HEAD
		uint32 timePassed = now.toUint32().sub(startTime);
		return timePassed > _duration ? _duration : timePassed;
=======
		uint32 t = block.timestamp.toUint32().sub(startTime);
		return t > d ? d : t;
>>>>>>> 7c752926
    }

    function _initTimed() internal {
        // solhint-disable-next-line not-rely-on-time
        startTime = block.timestamp.toUint32();
    }
}<|MERGE_RESOLUTION|>--- conflicted
+++ resolved
@@ -37,13 +37,8 @@
     function timeSinceStart() public view returns (uint32) {
 		uint32 _duration = duration;
 		// solhint-disable-next-line not-rely-on-time
-<<<<<<< HEAD
-		uint32 timePassed = now.toUint32().sub(startTime);
+		uint32 timePassed = block.timestamp.toUint32().sub(startTime);
 		return timePassed > _duration ? _duration : timePassed;
-=======
-		uint32 t = block.timestamp.toUint32().sub(startTime);
-		return t > d ? d : t;
->>>>>>> 7c752926
     }
 
     function _initTimed() internal {
