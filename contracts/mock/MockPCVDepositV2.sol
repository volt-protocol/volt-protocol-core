--- conflicted
+++ resolved
@@ -33,7 +33,6 @@
     }
 
     // IPCVDeposit V1
-<<<<<<< HEAD
     function deposit() external override {
         resistantBalance = IERC20(balanceReportedIn).balanceOf(address(this));
     }
@@ -47,26 +46,10 @@
         IERC20(token).transfer(to, amount);
     }
 
-    function withdrawETH(address payable to, uint256 amount) external override {
+    function withdrawETH(address payable to, uint256 amount) external override onlyPCVController() {
         to.transfer(amount);
     }
     
-=======
-    function deposit() external override {}
-
-    function withdraw(address to, uint256 amount) external override onlyPCVController() {
-        IERC20(balanceReportedIn).transfer(to, amount);
-    }
-
-    function withdrawERC20(address token, address to, uint256 amount) external override onlyPCVController() {
-        IERC20(token).transfer(to, amount);
-    }
-
-    function withdrawETH(address payable to, uint256 amount) external override onlyPCVController() {
-        to.transfer(amount);
-    }
-
->>>>>>> e3a2eef0
     function balance() external override view returns (uint256) {
         return IERC20(balanceReportedIn).balanceOf(address(this));
     }
