// SPDX-License-Identifier: GPL-3.0-or-later
pragma solidity 0.8.13;

import {IERC20} from "@openzeppelin/contracts/token/ERC20/IERC20.sol";

import {CoreRefV2} from "../refs/CoreRefV2.sol";
import {IPCVDeposit} from "../pcv/IPCVDeposit.sol";

contract MockPCVDepositV3 is IPCVDeposit, CoreRefV2 {
    address public override balanceReportedIn;
    bool public checkPCVController = false;

    uint256 private resistantBalance;
    uint256 private resistantProtocolOwnedVolt;

    constructor(address _core, address _token) CoreRefV2(_core) {
        balanceReportedIn = _token;
    }

    receive() external payable {}

    function set(
        uint256 _resistantBalance,
        uint256 _resistantProtocolOwnedVolt
    ) public {
        resistantBalance = _resistantBalance;
        resistantProtocolOwnedVolt = _resistantProtocolOwnedVolt;
    }

    function setCheckPCVController(bool value) public {
        checkPCVController = value;
    }

    // gets the resistant token balance and protocol owned volt of this deposit
    function resistantBalanceAndVolt()
        external
        view
        override
        returns (uint256, uint256)
    {
        return (resistantBalance, resistantProtocolOwnedVolt);
    }

<<<<<<< HEAD
=======
    function harvest() external pure {
        // noop
    }

>>>>>>> 8591083e
    function accrue() external returns (uint256) {
        uint256 _balance = balance();
        resistantBalance = _balance;
        return _balance;
    }

    // IPCVDeposit V1
    function deposit() external override globalLock(2) {
        resistantBalance = IERC20(balanceReportedIn).balanceOf(address(this));
    }

    function withdraw(
        address to,
        uint256 amount
    ) external override globalLock(2) {
        if (checkPCVController) {
            // simulate onlyPCVController modifier from CoreRef
            require(
                core().isPCVController(msg.sender),
                "CoreRef: Caller is not a PCV controller"
            );
        }
        IERC20(balanceReportedIn).transfer(to, amount);
        resistantBalance = IERC20(balanceReportedIn).balanceOf(address(this));
    }

    function withdrawERC20(
        address token,
        address to,
        uint256 amount
    ) external override {
        IERC20(token).transfer(to, amount);
    }

    function withdrawETH(
        address payable to,
        uint256 amount
    ) external override onlyPCVController {
        to.transfer(amount);
    }

    function balance() public view override returns (uint256) {
        return IERC20(balanceReportedIn).balanceOf(address(this));
    }
}<|MERGE_RESOLUTION|>--- conflicted
+++ resolved
@@ -41,13 +41,10 @@
         return (resistantBalance, resistantProtocolOwnedVolt);
     }
 
-<<<<<<< HEAD
-=======
     function harvest() external pure {
         // noop
     }
 
->>>>>>> 8591083e
     function accrue() external returns (uint256) {
         uint256 _balance = balance();
         resistantBalance = _balance;
