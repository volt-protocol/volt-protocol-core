--- conflicted
+++ resolved
@@ -10,12 +10,7 @@
 /// @title Mock Source of truth for Fei Protocol
 /// @author Fei Protocol
 /// @notice maintains roles, access control, fei, tribe, genesisGroup, and the TRIBE treasury
-<<<<<<< HEAD
 contract MockCore is Permissions, Initializable {
-
-=======
-contract MockCore is Permissions {
->>>>>>> 97352cbd
     /// @notice the address of the FEI contract
     IVolt public volt;
 
@@ -27,18 +22,14 @@
         assembly {
             chainId := chainid()
         }
-<<<<<<< HEAD
 
         require(chainId != 1, "MockCore: cannot deploy to mainnet");
     }
 
     function init(address recipient) external initializer {
         /// emulate the real core as much as possible
-=======
-        require(id != 1, "cannot deploy mock on mainnet");
         _setupGovernor(msg.sender);
 
->>>>>>> 97352cbd
         Volt _volt = new Volt(address(this));
         volt = IVolt(_volt);
 
@@ -80,13 +71,7 @@
     /// @notice checks if address is a governor
     /// @return true _address is a governor
     // only virtual for testing mock override
-    function isGovernor(address)
-        public
-        view
-        virtual
-        override
-        returns (bool)
-    {
+    function isGovernor(address) public view virtual override returns (bool) {
         return true;
     }
 
