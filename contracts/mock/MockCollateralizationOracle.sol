--- conflicted
+++ resolved
@@ -9,13 +9,8 @@
 
     uint256 public pcvValue = 5e20;
 
-<<<<<<< HEAD
-    constructor(uint256 exchangeRate)
-        MockOracle(exchangeRate)
-=======
     constructor(address core, uint256 exchangeRate)
         MockOracleCoreRef(core, exchangeRate)
->>>>>>> b93d2e0a
     {
     }
 
