--- conflicted
+++ resolved
@@ -94,11 +94,7 @@
     /// @param depositAddress the address of the pcv deposit to set the weight of to zero
     function setPCVDepositWeightZero(address depositAddress) external;
 
-<<<<<<< HEAD
-    // ----------- Read-only API -----------
-=======
     // ----------- Read-Only API -----------
->>>>>>> 6b489e6e
 
     /// @notice the token that the aggregator is managing
     /// @return the address of the token that the aggregator is managing
