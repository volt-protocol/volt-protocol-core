--- conflicted
+++ resolved
@@ -18,37 +18,19 @@
 
     /// @notice This function can only be called by the Governor role to grant the PCV Guard role
     /// @param newGuard address of the account to be made a PCV Guard
-<<<<<<< HEAD
-    function grantPCVGuardRole(address newGuard)
-        external
-        override
-        onlyGovernor
-    {
-        core().grantRole(VoltRoles.PCV_GUARD, newGuard);
-=======
     function grantPCVGuardRole(
         address newGuard
     ) external override onlyGovernor {
-        core().grantRole(TribeRoles.PCV_GUARD, newGuard);
->>>>>>> db10d98e
+        core().grantRole(VoltRoles.PCV_GUARD, newGuard);
     }
 
     // ---------- Governor-Or-Guardian-Only State-Changing API ----------
 
     /// @notice This function can only be called by the Governor or Guardian roles to revoke the PCV Guard role
     /// @param oldGuard address of the account to be revoked the role of PCV Guard
-<<<<<<< HEAD
-    function revokePCVGuardRole(address oldGuard)
-        external
-        override
-        onlyGuardianOrGovernor
-    {
-        core().revokeRole(VoltRoles.PCV_GUARD, oldGuard);
-=======
     function revokePCVGuardRole(
         address oldGuard
     ) external override onlyGuardianOrGovernor {
-        core().revokeRole(TribeRoles.PCV_GUARD, oldGuard);
->>>>>>> db10d98e
+        core().revokeRole(VoltRoles.PCV_GUARD, oldGuard);
     }
 }