--- conflicted
+++ resolved
@@ -168,15 +168,7 @@
     /// if the amount of tokens held in the PSM is above
     /// the target balance.
     /// @param pcvDeposit deposit to send excess funds to
-<<<<<<< HEAD
-    function skim(address pcvDeposit)
-        external
-        whenNotPaused
-        globalReentrancyLock
-    {
-=======
     function skim(address pcvDeposit) external whenNotPaused globalLock(1) {
->>>>>>> 0ef8275f
         address psm = pcvDepositToPSM[pcvDeposit];
         require(psm != address(0), "ERC20Allocator: invalid PCVDeposit");
 
@@ -220,15 +212,7 @@
     /// @notice push ERC20 tokens to PSM by pulling from a PCV deposit
     /// flow of funds: PCV Deposit -> PSM
     /// @param pcvDeposit to pull funds from and send to corresponding PSM
-<<<<<<< HEAD
-    function drip(address pcvDeposit)
-        external
-        whenNotPaused
-        globalReentrancyLock
-    {
-=======
     function drip(address pcvDeposit) external whenNotPaused globalLock(1) {
->>>>>>> 0ef8275f
         address psm = pcvDepositToPSM[pcvDeposit];
         require(psm != address(0), "ERC20Allocator: invalid PCVDeposit");
 
@@ -265,15 +249,7 @@
 
     /// @notice does an action if any are available
     /// @param pcvDeposit whose corresponding peg stability module action will be run on
-<<<<<<< HEAD
-    function doAction(address pcvDeposit)
-        external
-        whenNotPaused
-        globalReentrancyLock
-    {
-=======
     function doAction(address pcvDeposit) external whenNotPaused globalLock(1) {
->>>>>>> 0ef8275f
         address psm = pcvDepositToPSM[pcvDeposit];
         require(psm != address(0), "ERC20Allocator: invalid PCVDeposit");
 
