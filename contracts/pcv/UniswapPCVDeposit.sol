pragma solidity ^0.6.0;
pragma experimental ABIEncoderV2;

import "./IUniswapPCVDeposit.sol";
import "../refs/UniRef.sol";
import "@uniswap/v2-periphery/contracts/interfaces/IWETH.sol";
import "@openzeppelin/contracts/token/ERC20/SafeERC20.sol";

/// @title abstract implementation for Uniswap LP PCV Deposit
/// @author Fei Protocol
contract UniswapPCVDeposit is IUniswapPCVDeposit, UniRef {
    using Decimal for Decimal.D256;

<<<<<<< HEAD
    uint256 public override maxBasisPointsFromPegLP = 10000;
=======
    uint256 public maxBasisPointsFromPegLP;
>>>>>>> 52b3299d

    uint256 public constant BASIS_POINTS_GRANULARITY = 10_000;

    /// @notice the Uniswap router contract
    IUniswapV2Router02 public override router;

    /// @notice Uniswap PCV Deposit constructor
    /// @param _core Fei Core for reference
    /// @param _pair Uniswap Pair to deposit to
    /// @param _router Uniswap Router
    /// @param _oracle oracle for reference
    constructor(
        address _core,
        address _pair,
        address _router,
<<<<<<< HEAD
        address _oracle
    ) public UniRef(_core, _pair, _oracle) {
        router = IUniswapV2Router02(_router);

        _approveToken(address(fei()));
        _approveToken(token);
        _approveToken(_pair);
=======
        address _oracle,
        uint256 _maxBasisPointsFromPegLP
    ) public UniRef(_core, _pair, _router, _oracle) {
        maxBasisPointsFromPegLP = _maxBasisPointsFromPegLP;
        emit MaxBasisPointsFromPegLPUpdate(0, _maxBasisPointsFromPegLP);
>>>>>>> 52b3299d
    }

    receive() external payable {
        _wrap();
    }

    /// @notice deposit tokens into the PCV allocation
    /// @param amount of tokens deposited
    function deposit(uint256 amount) external payable override whenNotPaused {
        if (msg.value != 0) {
            _wrap();
        }
        uint256 balance = IERC20(token).balanceOf(address(this));
        require(balance >= amount, "UniswapPCVDeposit: balance too low");

        uint256 feiAmount = _getAmountFeiToDeposit(balance);

        _addLiquidity(balance, feiAmount);

        _burnFeiHeld(); // burn any FEI dust from LP

        emit Deposit(msg.sender, balance);
    }

    /// @notice withdraw tokens from the PCV allocation
    /// @param amountUnderlying of tokens withdrawn
    /// @param to the address to send PCV to
    function withdraw(address to, uint256 amountUnderlying)
        external
        override
        onlyPCVController
        whenNotPaused
    {
        uint256 totalUnderlying = totalValue();
        require(
            amountUnderlying <= totalUnderlying,
            "UniswapPCVDeposit: Insufficient underlying"
        );

        uint256 totalLiquidity = liquidityOwned();

        // ratio of LP tokens needed to get out the desired amount
        Decimal.D256 memory ratioToWithdraw =
            Decimal.ratio(amountUnderlying, totalUnderlying);
        
        // amount of LP tokens factoring in ratio
        uint256 liquidityToWithdraw =
            ratioToWithdraw.mul(totalLiquidity).asUint256();

        uint256 amountWithdrawn = _removeLiquidity(liquidityToWithdraw);

        SafeERC20.safeTransfer(IERC20(token), to, amountWithdrawn);

        _burnFeiHeld();

        emit Withdrawal(msg.sender, to, amountWithdrawn);
    }

    /// @notice withdraw ERC20 from the contract
    /// @param token address of the ERC20 to send
    /// @param to address destination of the ERC20
    /// @param amount quantity of ERC20 to send
    function withdrawERC20(IERC20 token, address to, uint256 amount) external override onlyPCVController {
        SafeERC20.safeTransfer(token, to, amount);
        emit WithdrawERC20(msg.sender, address(token), to, amount);
    }
    
    function setMaxBasisPointsFromPegLP(uint256 _maxBasisPointsFromPegLP) public override onlyGovernor {
        require(_maxBasisPointsFromPegLP <= BASIS_POINTS_GRANULARITY, "UniswapPCVDeposit: basis points from peg too high");

        uint256 oldMaxBasisPointsFromPegLP = maxBasisPointsFromPegLP;
        maxBasisPointsFromPegLP = _maxBasisPointsFromPegLP;

        emit MaxBasisPointsFromPegLPUpdate(oldMaxBasisPointsFromPegLP, _maxBasisPointsFromPegLP);
    } 

    /// @notice set the new pair contract
    /// @param _pair the new pair
    /// @dev also approves the router for the new pair token and underlying token
    function setPair(address _pair) external override onlyGovernor {
        _setupPair(_pair);

        _approveToken(token);
        _approveToken(_pair);
    }

    /// @notice returns total value of PCV in the Deposit
    function totalValue() public view override returns (uint256) {
        (, uint256 tokenReserves) = getReserves();
        return _ratioOwned().mul(tokenReserves).asUint256();
    }

    /// @notice amount of pair liquidity owned by this contract
    /// @return amount of LP tokens
    function liquidityOwned() public view override returns (uint256) {
        return pair.balanceOf(address(this));
    }

    function _getAmountFeiToDeposit(uint256 amountToken)
        internal
        view
        returns (uint256 amountFei)
    {
        return peg().mul(amountToken).asUint256();
    }

    function _removeLiquidity(uint256 liquidity)
        internal
        returns (uint256)
    {
        uint256 endOfTime = uint256(-1);
        (, uint256 amountWithdrawn) =
            router.removeLiquidity(
                address(fei()),
                token,
                liquidity,
                0,
                0,
                address(this),
                endOfTime
            );
        return amountWithdrawn;
    }

    function _addLiquidity(uint256 tokenAmount, uint256 feiAmount) internal {
        _mintFei(feiAmount);

        uint256 endOfTime = uint256(-1);
        router.addLiquidity(
            address(fei()),
            token,
            feiAmount,
            tokenAmount,
            _getMinLiquidity(feiAmount),
            _getMinLiquidity(tokenAmount),
            address(this),
            endOfTime
        );
    }

    function _getMinLiquidity(uint256 amount) internal view returns (uint256) {
        return amount.mul(BASIS_POINTS_GRANULARITY.sub(maxBasisPointsFromPegLP)).div(BASIS_POINTS_GRANULARITY);
    }

    /// @notice ratio of all pair liquidity owned by this contract
    function _ratioOwned() internal view returns (Decimal.D256 memory) {
        uint256 balance = liquidityOwned();
        uint256 total = pair.totalSupply();
        return Decimal.ratio(balance, total);
    }

    /// @notice approves a token for the router
    function _approveToken(address _token) internal {
        uint256 maxTokens = uint256(-1);
        IERC20(_token).approve(address(router), maxTokens);
    }

    function _wrap() internal {
        uint256 balance = address(this).balance;
        IWETH(router.WETH()).deposit{value: balance}();
    }
}<|MERGE_RESOLUTION|>--- conflicted
+++ resolved
@@ -11,11 +11,7 @@
 contract UniswapPCVDeposit is IUniswapPCVDeposit, UniRef {
     using Decimal for Decimal.D256;
 
-<<<<<<< HEAD
-    uint256 public override maxBasisPointsFromPegLP = 10000;
-=======
-    uint256 public maxBasisPointsFromPegLP;
->>>>>>> 52b3299d
+    uint256 public override maxBasisPointsFromPegLP;
 
     uint256 public constant BASIS_POINTS_GRANULARITY = 10_000;
 
@@ -31,21 +27,16 @@
         address _core,
         address _pair,
         address _router,
-<<<<<<< HEAD
-        address _oracle
+        uint256 _maxBasisPointsFromPegLP
     ) public UniRef(_core, _pair, _oracle) {
         router = IUniswapV2Router02(_router);
 
         _approveToken(address(fei()));
         _approveToken(token);
         _approveToken(_pair);
-=======
-        address _oracle,
-        uint256 _maxBasisPointsFromPegLP
-    ) public UniRef(_core, _pair, _router, _oracle) {
+    
         maxBasisPointsFromPegLP = _maxBasisPointsFromPegLP;
         emit MaxBasisPointsFromPegLPUpdate(0, _maxBasisPointsFromPegLP);
->>>>>>> 52b3299d
     }
 
     receive() external payable {
