--- conflicted
+++ resolved
@@ -208,18 +208,10 @@
     /// non-reentrant as state changes and external calls are made
     /// @param to the address PCV will be sent to
     /// @param amount of tokens withdrawn
-<<<<<<< HEAD
-    function withdraw(address to, uint256 amount)
-        external
-        onlyPCVController
-        nonReentrant
-    {
-=======
     function withdraw(
         address to,
         uint256 amount
     ) external onlyPCVController globalLock(2) {
->>>>>>> 953993bd
         int256 startingRecordedBalance = lastRecordedBalance.toInt256();
 
         _withdraw(to, amount, true);
@@ -285,11 +277,7 @@
     /// @param amount to withdraw
     /// @param recordPnl whether or not to record PnL. Set to false in withdrawAll
     /// as the function _recordPNL() is already called before _withdraw
-    function _withdraw(
-        address to,
-        uint256 amount,
-        bool recordPnl
-    ) private {
+    function _withdraw(address to, uint256 amount, bool recordPnl) private {
         /// ------ Effects ------
 
         if (recordPnl) {
