// SPDX-License-Identifier: GPL-3.0-or-later
pragma solidity ^0.8.4;

import "./IPCVSwapper.sol";
import "../utils/Incentivized.sol";
import "../refs/OracleRef.sol";
import "../utils/Timed.sol";
import "../external/UniswapV2Library.sol";
import "@openzeppelin/contracts/utils/math/Math.sol";
import "@openzeppelin/contracts/token/ERC20/extensions/IERC20Metadata.sol";
import "@openzeppelin/contracts/token/ERC20/utils/SafeERC20.sol";
import "@uniswap/v2-periphery/contracts/interfaces/IWETH.sol";
import "@uniswap/v2-core/contracts/interfaces/IUniswapV2Pair.sol";

/// @title implementation for PCV Swapper that swaps ERC20 tokens on Uniswap
/// @author eswak
contract PCVSwapperUniswap is IPCVSwapper, OracleRef, Timed, Incentivized {
    using SafeERC20 for IERC20;
    using Decimal for Decimal.D256;

    // ----------- Events -----------	
<<<<<<< HEAD
    event UpdateMaximumSlippage(uint256 oldMaxSlippage, uint256 newMaximumSlippage);	
    event UpdateMaxSpentPerSwap(uint256 oldMaxSpentPerSwap, uint256 newMaxSpentPerSwap);	
    event UpdateInvertOraclePrice(bool invertOraclePrice);	
    event UpdateSwapIncentiveAmount(uint256 swapIncentiveAmount);
=======
    event UpdateMaximumSlippage(uint256 maximumSlippage);	
    event UpdateMaxSpentPerSwap(uint256 maxSpentPerSwap);	
>>>>>>> 39310f56

    /// @notice the token to spend on swap (outbound)
    address public immutable override tokenSpent;
    /// @notice the token to receive on swap (inbound)
    address public immutable override tokenReceived;
    /// @notice the address that will receive the inbound tokens
    address public override tokenReceivingAddress;
    /// @notice the maximum amount of tokens to spend on every swap
    uint256 public maxSpentPerSwap;
    /// @notice the maximum amount of slippage vs oracle price
    uint256 public maximumSlippageBasisPoints;
    uint256 public constant BASIS_POINTS_GRANULARITY = 10_000;

    /// @notice Uniswap pair to swap on
    IUniswapV2Pair public immutable pair;

    // solhint-disable-next-line var-name-mixedcase
    address public immutable WETH;

    struct OracleAddresses {
        address _oracle;
        address _backupOracle;
    }

    constructor(
        address _core,
        IUniswapV2Pair _pair,
        // solhint-disable-next-line var-name-mixedcase
        address _WETH,
        OracleAddresses memory oracleAddresses,
        uint256 _swapFrequency,
        address _tokenSpent,
        address _tokenReceived,
        address _tokenReceivingAddress,
        uint256 _maxSpentPerSwap,
        uint256 _maximumSlippageBasisPoints,
        bool _invertOraclePrice,
        uint256 _swapIncentiveAmount
    ) OracleRef(
      _core, 
      oracleAddresses._oracle, 
      oracleAddresses._backupOracle,
      int256(uint256(IERC20Metadata(_tokenSpent).decimals())) - int256(uint256(IERC20Metadata(_tokenReceived).decimals())),
      _invertOraclePrice
    ) Timed(_swapFrequency) Incentivized(_swapIncentiveAmount) {
        pair = _pair;
        WETH = _WETH;
        tokenSpent = _tokenSpent;
        tokenReceived = _tokenReceived;

        tokenReceivingAddress = _tokenReceivingAddress;
        emit UpdateReceivingAddress(address(0), _tokenReceivingAddress);

        maxSpentPerSwap = _maxSpentPerSwap;
        emit UpdateMaxSpentPerSwap(0, _maxSpentPerSwap);

        maximumSlippageBasisPoints = _maximumSlippageBasisPoints;
<<<<<<< HEAD
        emit UpdateMaximumSlippage(0, _maximumSlippageBasisPoints);

        invertOraclePrice = _invertOraclePrice;
=======
>>>>>>> 39310f56

        // start timer
        _initTimed();
    }

	  /// @notice Empty callback on ETH reception	
    receive() external payable {}	

    // =======================================================================	
    // WETH management	
    // =======================================================================	

    /// @notice Wraps all ETH held by the contract to WETH	
    /// Anyone can call it	
    function wrapETH() public {	
        IWETH(WETH).deposit{value: address(this).balance}();	
    }

    // =======================================================================
    // IPCVDeposit interface override
    // =======================================================================

    /// @notice deposit tokenSpent
    function deposit() external override {
      // wrap any ETH
      if (address(this).balance != 0) {
        wrapETH();
      }
    }

    /// @notice withdraw tokenReceived from the contract
    /// @param to address destination of the ERC20
    /// @param amount quantity of tokenReceived to send
    function withdraw(address to, uint256 amount) external override onlyPCVController {
        withdrawERC20(tokenReceived, to, amount);
    }

    /// @notice Reads the balance of tokenReceived held in the contract
    function balance() external view override returns(uint256) {
      return IERC20(tokenReceived).balanceOf(address(this));
    }

    // =======================================================================
    // IPCVSwapper interface override
    // =======================================================================

    /// @notice withdraw ETH from the contract
    /// @param to address to send ETH
    /// @param amountOut amount of ETH to send
    function withdrawETH(address payable to, uint256 amountOut) external override onlyPCVController {
        IWETH(WETH).withdraw(amountOut);
        Address.sendValue(to, amountOut);
        emit WithdrawETH(msg.sender, to, amountOut);
    }

    /// @notice withdraw ERC20 from the contract
    /// @param token address of the ERC20 to send
    /// @param to address destination of the ERC20
    /// @param amount quantity of ERC20 to send
    function withdrawERC20(
      address token, 
      address to, 
      uint256 amount
    ) public override onlyPCVController {
        IERC20(token).safeTransfer(to, amount);
        emit WithdrawERC20(msg.sender, token, to, amount);
    }

    /// @notice Sets the address receiving swap's inbound tokens
    /// @param newTokenReceivingAddress the address that will receive tokens
    function setReceivingAddress(address newTokenReceivingAddress) external override onlyGovernor {
      address oldTokenReceivingAddress = tokenReceivingAddress;
      tokenReceivingAddress = newTokenReceivingAddress;
      emit UpdateReceivingAddress(oldTokenReceivingAddress, newTokenReceivingAddress);
    }

    // =======================================================================
    // Setters
    // =======================================================================

    /// @notice Sets the maximum slippage vs Oracle price accepted during swaps
    /// @param newMaximumSlippageBasisPoints the maximum slippage expressed in basis points (1/10_000)
    function setMaximumSlippage(uint256 newMaximumSlippageBasisPoints) external onlyGovernor {
        uint256 oldMaxSlippage = maximumSlippageBasisPoints;
        require(newMaximumSlippageBasisPoints <= BASIS_POINTS_GRANULARITY, "PCVSwapperUniswap: Exceeds bp granularity.");
        maximumSlippageBasisPoints = newMaximumSlippageBasisPoints;
        emit UpdateMaximumSlippage(oldMaxSlippage, newMaximumSlippageBasisPoints);
    }

    /// @notice Sets the maximum tokens spent on each swap
    /// @param newMaxSpentPerSwap the maximum number of tokens to be swapped on each call
    function setMaxSpentPerSwap(uint256 newMaxSpentPerSwap) external onlyGovernor {
        uint256 oldMaxSpentPerSwap = maxSpentPerSwap;
        require(newMaxSpentPerSwap != 0, "PCVSwapperUniswap: Cannot swap 0.");
        maxSpentPerSwap = newMaxSpentPerSwap;
        emit UpdateMaxSpentPerSwap(oldMaxSpentPerSwap, newMaxSpentPerSwap);	
    }

    /// @notice sets the minimum time between swaps
    function setSwapFrequency(uint256 _duration) external onlyGovernor {
       _setDuration(_duration);
    }

    // =======================================================================
    // External functions
    // =======================================================================

    /// @notice Swap tokenSpent for tokenReceived
    function swap() external override afterTime whenNotPaused {
	    // Reset timer	
      _initTimed();	
      
      updateOracle();

      uint256 amountIn = _getExpectedAmountIn();
      uint256 amountOut = _getExpectedAmountOut(amountIn);
      uint256 minimumAcceptableAmountOut = _getMinimumAcceptableAmountOut(amountIn);

      // Check spot price vs oracle price discounted by max slippage
      // E.g. for a max slippage of 3%, spot price must be >= 97% oraclePrice
      require(minimumAcceptableAmountOut <= amountOut, "PCVSwapperUniswap: slippage too high.");

      // Perform swap
      IERC20(tokenSpent).safeTransfer(address(pair), amountIn);
      (uint256 amount0Out, uint256 amount1Out) =
          pair.token0() == address(tokenSpent)
              ? (uint256(0), amountOut)
              : (amountOut, uint256(0));
      pair.swap(amount0Out, amount1Out, tokenReceivingAddress, new bytes(0));

      // Emit event
      emit Swap(
        msg.sender,
        tokenSpent,
        tokenReceived,
        amountIn,
        amountOut
      );

      // Incentivize call with FEI rewards
      _incentivize();
    }

    // =======================================================================
    // Internal functions
    // =======================================================================

    /// @notice see external function getNextAmountSpent()
    function _getExpectedAmountIn() internal view returns (uint256) {
      uint256 balance = IERC20(tokenSpent).balanceOf(address(this));
      require(balance != 0, "PCVSwapperUniswap: no tokenSpent left.");
      return Math.min(maxSpentPerSwap, balance);
    }

    /// @notice see external function getNextAmountReceived()
    function _getExpectedAmountOut(uint256 amountIn) internal view returns (uint256) {
      // Get pair reserves
      (uint256 _token0, uint256 _token1, ) = pair.getReserves();
      (uint256 tokenSpentReserves, uint256 tokenReceivedReserves) =
          pair.token0() == tokenSpent
              ? (_token0, _token1)
              : (_token1, _token0);

      // Prepare swap
      uint256 amountOut = UniswapV2Library.getAmountOut(
        amountIn,
        tokenSpentReserves,
        tokenReceivedReserves
      );

      return amountOut;
    }

    /// @notice see external function getNextAmountReceivedThreshold()
    function _getMinimumAcceptableAmountOut(uint256 amountIn) internal view returns (uint256) {
      Decimal.D256 memory twap = readOracle();
      Decimal.D256 memory oracleAmountOut = twap.mul(amountIn);
      Decimal.D256 memory maxSlippage = Decimal.ratio(BASIS_POINTS_GRANULARITY - maximumSlippageBasisPoints, BASIS_POINTS_GRANULARITY);
      Decimal.D256 memory oraclePriceMinusSlippage = maxSlippage.mul(oracleAmountOut);
      return oraclePriceMinusSlippage.asUint256();
    }
}<|MERGE_RESOLUTION|>--- conflicted
+++ resolved
@@ -19,15 +19,8 @@
     using Decimal for Decimal.D256;
 
     // ----------- Events -----------	
-<<<<<<< HEAD
     event UpdateMaximumSlippage(uint256 oldMaxSlippage, uint256 newMaximumSlippage);	
     event UpdateMaxSpentPerSwap(uint256 oldMaxSpentPerSwap, uint256 newMaxSpentPerSwap);	
-    event UpdateInvertOraclePrice(bool invertOraclePrice);	
-    event UpdateSwapIncentiveAmount(uint256 swapIncentiveAmount);
-=======
-    event UpdateMaximumSlippage(uint256 maximumSlippage);	
-    event UpdateMaxSpentPerSwap(uint256 maxSpentPerSwap);	
->>>>>>> 39310f56
 
     /// @notice the token to spend on swap (outbound)
     address public immutable override tokenSpent;
@@ -85,12 +78,7 @@
         emit UpdateMaxSpentPerSwap(0, _maxSpentPerSwap);
 
         maximumSlippageBasisPoints = _maximumSlippageBasisPoints;
-<<<<<<< HEAD
         emit UpdateMaximumSlippage(0, _maximumSlippageBasisPoints);
-
-        invertOraclePrice = _invertOraclePrice;
-=======
->>>>>>> 39310f56
 
         // start timer
         _initTimed();
