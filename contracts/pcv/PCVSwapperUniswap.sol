// SPDX-License-Identifier: GPL-3.0-or-later
pragma solidity ^0.8.4;

import "./IPCVSwapper.sol";
import "./PCVDeposit.sol";
import "../utils/Incentivized.sol";
import "../refs/OracleRef.sol";
import "../utils/Timed.sol";
import "../external/UniswapV2Library.sol";
import "@openzeppelin/contracts/utils/math/Math.sol";
import "@openzeppelin/contracts/token/ERC20/extensions/IERC20Metadata.sol";
import "@openzeppelin/contracts/token/ERC20/utils/SafeERC20.sol";
import "@uniswap/v2-periphery/contracts/interfaces/IWETH.sol";
import "@uniswap/v2-core/contracts/interfaces/IUniswapV2Pair.sol";

/// @title implementation for PCV Swapper that swaps ERC20 tokens on Uniswap
/// @author eswak
contract PCVSwapperUniswap is IPCVSwapper, PCVDeposit, OracleRef, Timed, Incentivized {
    using SafeERC20 for IERC20;
    using Decimal for Decimal.D256;

    // ----------- Events -----------	
    event UpdateMaximumSlippage(uint256 oldMaxSlippage, uint256 newMaximumSlippage);	
    event UpdateMaxSpentPerSwap(uint256 oldMaxSpentPerSwap, uint256 newMaxSpentPerSwap);	

    /// @notice the token to spend on swap (outbound)
    address public immutable override tokenSpent;
    /// @notice the token to receive on swap (inbound)
    address public immutable override tokenReceived;
    /// @notice the address that will receive the inbound tokens
    address public override tokenReceivingAddress;
    /// @notice the maximum amount of tokens to spend on every swap
    uint256 public maxSpentPerSwap;
    /// @notice the maximum amount of slippage vs oracle price
    uint256 public maximumSlippageBasisPoints;
    uint256 public constant BASIS_POINTS_GRANULARITY = 10_000;

    /// @notice Uniswap pair to swap on
    IUniswapV2Pair public immutable pair;

    // solhint-disable-next-line var-name-mixedcase
    address public immutable WETH;

    struct OracleAddresses {
        address _oracle;
        address _backupOracle;
    }

    constructor(
        address _core,
        IUniswapV2Pair _pair,
        // solhint-disable-next-line var-name-mixedcase
        address _WETH,
        OracleAddresses memory oracleAddresses,
        uint256 _swapFrequency,
        address _tokenSpent,
        address _tokenReceived,
        address _tokenReceivingAddress,
        uint256 _maxSpentPerSwap,
        uint256 _maximumSlippageBasisPoints,
        bool _invertOraclePrice,
        uint256 _swapIncentiveAmount
<<<<<<< HEAD
    ) OracleRef(_core, _oracle) Timed(_swapFrequency) Incentivized(_swapIncentiveAmount) {
        require(_pair.token0() == _tokenSpent || _pair.token1() == _tokenSpent, "PCVSwapperUniswap: token spent not in pair");
        require(_pair.token0() == _tokenReceived || _pair.token1() == _tokenReceived, "PCVSwapperUniswap: token received not in pair");

=======
    ) OracleRef(
      _core, 
      oracleAddresses._oracle, 
      oracleAddresses._backupOracle,
      int256(uint256(IERC20Metadata(_tokenSpent).decimals())) - int256(uint256(IERC20Metadata(_tokenReceived).decimals())),
      _invertOraclePrice
    ) Timed(_swapFrequency) Incentivized(_swapIncentiveAmount) {
>>>>>>> 7ef9e0c8
        pair = _pair;
        WETH = _WETH;
        tokenSpent = _tokenSpent;
        tokenReceived = _tokenReceived;

        tokenReceivingAddress = _tokenReceivingAddress;
        emit UpdateReceivingAddress(address(0), _tokenReceivingAddress);

        maxSpentPerSwap = _maxSpentPerSwap;
        emit UpdateMaxSpentPerSwap(0, _maxSpentPerSwap);

        maximumSlippageBasisPoints = _maximumSlippageBasisPoints;
        emit UpdateMaximumSlippage(0, _maximumSlippageBasisPoints);

        // start timer
        _initTimed();
    }

	  /// @notice Empty callback on ETH reception	
    receive() external payable {}	

    // =======================================================================	
    // WETH management	
    // =======================================================================	

    /// @notice Wraps all ETH held by the contract to WETH	
    /// Anyone can call it	
    function wrapETH() public {	
        IWETH(WETH).deposit{value: address(this).balance}();	
    }

    // =======================================================================
    // IPCVDeposit interface override
    // =======================================================================

    /// @notice deposit tokenSpent
    function deposit() external override {
      // wrap any ETH
      if (address(this).balance != 0) {
        wrapETH();
      }
    }

    /// @notice withdraw tokenReceived from the contract
    /// @param to address destination of the ERC20
    /// @param amount quantity of tokenReceived to send
    function withdraw(address to, uint256 amount) external override onlyPCVController {
        withdrawERC20(tokenReceived, to, amount);
    }

    /// @notice Reads the balance of tokenReceived held in the contract
		/// @return held balance of token of tokenReceived
    function balance() external view override returns(uint256) {
      return IERC20(tokenReceived).balanceOf(address(this));
    }

    // =======================================================================
    // IPCVSwapper interface override
    // =======================================================================

    /// @notice withdraw ETH from the contract
    /// @param to address to send ETH
    /// @param amountOut amount of ETH to send
    function withdrawETH(address payable to, uint256 amountOut) external override onlyPCVController {
        IWETH(WETH).withdraw(amountOut);
        Address.sendValue(to, amountOut);
        emit WithdrawETH(msg.sender, to, amountOut);
    }

    /// @notice Sets the address receiving swap's inbound tokens
<<<<<<< HEAD
    /// @param _tokenReceivingAddress the address that will receive tokens
    function setReceivingAddress(address _tokenReceivingAddress) external override onlyGovernor {
      require(_tokenReceivingAddress != address(0), "PCVSwapperUniswap: zero address");

      tokenReceivingAddress = _tokenReceivingAddress;
      emit UpdateReceivingAddress(_tokenReceivingAddress);
=======
    /// @param newTokenReceivingAddress the address that will receive tokens
    function setReceivingAddress(address newTokenReceivingAddress) external override onlyGovernor {
      address oldTokenReceivingAddress = tokenReceivingAddress;
      tokenReceivingAddress = newTokenReceivingAddress;
      emit UpdateReceivingAddress(oldTokenReceivingAddress, newTokenReceivingAddress);
>>>>>>> 7ef9e0c8
    }

    // =======================================================================
    // Setters
    // =======================================================================

    /// @notice Sets the maximum slippage vs Oracle price accepted during swaps
    /// @param newMaximumSlippageBasisPoints the maximum slippage expressed in basis points (1/10_000)
    function setMaximumSlippage(uint256 newMaximumSlippageBasisPoints) external onlyGovernor {
        uint256 oldMaxSlippage = maximumSlippageBasisPoints;
        require(newMaximumSlippageBasisPoints <= BASIS_POINTS_GRANULARITY, "PCVSwapperUniswap: Exceeds bp granularity.");
        maximumSlippageBasisPoints = newMaximumSlippageBasisPoints;
        emit UpdateMaximumSlippage(oldMaxSlippage, newMaximumSlippageBasisPoints);
    }

    /// @notice Sets the maximum tokens spent on each swap
    /// @param newMaxSpentPerSwap the maximum number of tokens to be swapped on each call
    function setMaxSpentPerSwap(uint256 newMaxSpentPerSwap) external onlyGovernor {
        uint256 oldMaxSpentPerSwap = maxSpentPerSwap;
        require(newMaxSpentPerSwap != 0, "PCVSwapperUniswap: Cannot swap 0.");
        maxSpentPerSwap = newMaxSpentPerSwap;
        emit UpdateMaxSpentPerSwap(oldMaxSpentPerSwap, newMaxSpentPerSwap);	
    }

    /// @notice sets the minimum time between swaps
		/// @param _duration minimum time between swaps in seconds
    function setSwapFrequency(uint256 _duration) external onlyGovernor {
       _setDuration(_duration);
    }

    // =======================================================================
    // External functions
    // =======================================================================

    /// @notice Swap tokenSpent for tokenReceived
    function swap() external override afterTime whenNotPaused {
	    // Reset timer	
      _initTimed();	
      
      updateOracle();

      uint256 amountIn = _getExpectedAmountIn();
      uint256 amountOut = _getExpectedAmountOut(amountIn);
      uint256 minimumAcceptableAmountOut = _getMinimumAcceptableAmountOut(amountIn);

      // Check spot price vs oracle price discounted by max slippage
      // E.g. for a max slippage of 3%, spot price must be >= 97% oraclePrice
      require(minimumAcceptableAmountOut <= amountOut, "PCVSwapperUniswap: slippage too high.");

      // Perform swap
      IERC20(tokenSpent).safeTransfer(address(pair), amountIn);
      (uint256 amount0Out, uint256 amount1Out) =
          pair.token0() == address(tokenSpent)
              ? (uint256(0), amountOut)
              : (amountOut, uint256(0));
      pair.swap(amount0Out, amount1Out, tokenReceivingAddress, new bytes(0));

      // Emit event
      emit Swap(
        msg.sender,
        tokenSpent,
        tokenReceived,
        amountIn,
        amountOut
      );

      // Incentivize call with FEI rewards
      _incentivize();
    }

    // =======================================================================
    // Internal functions
    // =======================================================================

    function _getExpectedAmountIn() internal view returns (uint256) {
      uint256 amount = IERC20(tokenSpent).balanceOf(address(this));
      require(amount != 0, "PCVSwapperUniswap: no tokenSpent left.");
      return Math.min(maxSpentPerSwap, amount);
    }

    function _getExpectedAmountOut(uint256 amountIn) internal view returns (uint256) {
      // Get pair reserves
      (uint256 _token0, uint256 _token1, ) = pair.getReserves();
      (uint256 tokenSpentReserves, uint256 tokenReceivedReserves) =
          pair.token0() == tokenSpent
              ? (_token0, _token1)
              : (_token1, _token0);

      // Prepare swap
      uint256 amountOut = UniswapV2Library.getAmountOut(
        amountIn,
        tokenSpentReserves,
        tokenReceivedReserves
      );

      return amountOut;
    }

    function _getMinimumAcceptableAmountOut(uint256 amountIn) internal view returns (uint256) {
      Decimal.D256 memory twap = readOracle();
      Decimal.D256 memory oracleAmountOut = twap.mul(amountIn);
      Decimal.D256 memory maxSlippage = Decimal.ratio(BASIS_POINTS_GRANULARITY - maximumSlippageBasisPoints, BASIS_POINTS_GRANULARITY);
      Decimal.D256 memory oraclePriceMinusSlippage = maxSlippage.mul(oracleAmountOut);
      return oraclePriceMinusSlippage.asUint256();
    }
}<|MERGE_RESOLUTION|>--- conflicted
+++ resolved
@@ -60,12 +60,6 @@
         uint256 _maximumSlippageBasisPoints,
         bool _invertOraclePrice,
         uint256 _swapIncentiveAmount
-<<<<<<< HEAD
-    ) OracleRef(_core, _oracle) Timed(_swapFrequency) Incentivized(_swapIncentiveAmount) {
-        require(_pair.token0() == _tokenSpent || _pair.token1() == _tokenSpent, "PCVSwapperUniswap: token spent not in pair");
-        require(_pair.token0() == _tokenReceived || _pair.token1() == _tokenReceived, "PCVSwapperUniswap: token received not in pair");
-
-=======
     ) OracleRef(
       _core, 
       oracleAddresses._oracle, 
@@ -73,7 +67,8 @@
       int256(uint256(IERC20Metadata(_tokenSpent).decimals())) - int256(uint256(IERC20Metadata(_tokenReceived).decimals())),
       _invertOraclePrice
     ) Timed(_swapFrequency) Incentivized(_swapIncentiveAmount) {
->>>>>>> 7ef9e0c8
+        require(_pair.token0() == _tokenSpent || _pair.token1() == _tokenSpent, "PCVSwapperUniswap: token spent not in pair");
+        require(_pair.token0() == _tokenReceived || _pair.token1() == _tokenReceived, "PCVSwapperUniswap: token received not in pair");
         pair = _pair;
         WETH = _WETH;
         tokenSpent = _tokenSpent;
@@ -144,20 +139,12 @@
     }
 
     /// @notice Sets the address receiving swap's inbound tokens
-<<<<<<< HEAD
-    /// @param _tokenReceivingAddress the address that will receive tokens
-    function setReceivingAddress(address _tokenReceivingAddress) external override onlyGovernor {
-      require(_tokenReceivingAddress != address(0), "PCVSwapperUniswap: zero address");
-
-      tokenReceivingAddress = _tokenReceivingAddress;
-      emit UpdateReceivingAddress(_tokenReceivingAddress);
-=======
     /// @param newTokenReceivingAddress the address that will receive tokens
     function setReceivingAddress(address newTokenReceivingAddress) external override onlyGovernor {
+      require(newTokenReceivingAddress != address(0), "PCVSwapperUniswap: zero address");
       address oldTokenReceivingAddress = tokenReceivingAddress;
       tokenReceivingAddress = newTokenReceivingAddress;
       emit UpdateReceivingAddress(oldTokenReceivingAddress, newTokenReceivingAddress);
->>>>>>> 7ef9e0c8
     }
 
     // =======================================================================
