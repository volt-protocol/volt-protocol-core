--- conflicted
+++ resolved
@@ -129,13 +129,6 @@
     // -----------------------------------------------------
     // -------------------  WARNING!!! ---------------------
     // -----------------------------------------------------
-<<<<<<< HEAD
-    //     USING THESE FUNCTIONS WILL BREAK ACCOUNTING
-    //   IN THE PCV ORACLE. ONLY USE FUNCTIONS IN AN
-    //   EMERGENCY SITUATION IF WITHDRAWING FROM PCV DEPOSITS.
-    // -----------------------------------------------------
-    //   WITHDRAWING FROM A PSM WILL NOT BREAK ACCOUNTING.
-=======
     //   USING THESE FUNCTIONS WILL MAKE THE PCVORACLE THINK
     //   THAT ASSETS FLOWED OUT OF THE SYSTEM, BECAUSE TOKEN
     //   BALANCES ON THE SAFE ADDRESS (DAO TIMELOCK) ARE NOT
@@ -145,7 +138,6 @@
     //   WITHDRAWING FROM A PSM WILL NOT HAVE THE SAME
     //   EFFECT BECAUSE ASSETS IN PSM ARE ALREADY COUNTED
     //   OUT OF THE SYSTEM FROM AN ACCOUNTING PERSPECTIVE.
->>>>>>> 142d25ab
     // -----------------------------------------------------
     // -----------------------------------------------------
 
