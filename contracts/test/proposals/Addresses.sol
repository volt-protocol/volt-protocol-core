--- conflicted
+++ resolved
@@ -34,17 +34,12 @@
         );
 
         // ---------- LIVE PSM ADDRESSES ----------
-<<<<<<< HEAD
-        mainnet["VOLT_DAI_PSM"] = 0x42ea9cC945fca2dfFd0beBb7e9B3022f134d9Bdd;
-        mainnet["VOLT_USDC_PSM"] = 0x0b9A7EA2FCA868C93640Dd77cF44df335095F501;
-        mainnet["PSM_USDC"] = 0x0b9A7EA2FCA868C93640Dd77cF44df335095F501;
-=======
         _addMainnet("VOLT_DAI_PSM", 0x42ea9cC945fca2dfFd0beBb7e9B3022f134d9Bdd);
         _addMainnet(
             "VOLT_USDC_PSM",
             0x0b9A7EA2FCA868C93640Dd77cF44df335095F501
         );
->>>>>>> a0d32a8f
+        _addMainnet("PSM_USDC", 0x0b9A7EA2FCA868C93640Dd77cF44df335095F501);
 
         /// contracts that are routers and interact with maker routers
         _addMainnet("MAKER_ROUTER", 0xC403da9AaC46d3AdcD1a1bBe774601C0ddc542F7);
