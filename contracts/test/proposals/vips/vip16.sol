//SPDX-License-Identifier: GPL-3.0-or-later
pragma solidity =0.8.13;

import {Proposal} from "../proposalTypes/Proposal.sol";
import {Addresses} from "../Addresses.sol";

import {IERC20} from "@openzeppelin/contracts/token/ERC20/IERC20.sol";
import {SafeCast} from "@openzeppelin/contracts/utils/math/SafeCast.sol";
import {TimelockController} from "@openzeppelin/contracts/governance/TimelockController.sol";

import {IVolt} from "../../../volt/IVolt.sol";
import {CoreV2} from "../../../core/CoreV2.sol";
import {VoltV2} from "../../../volt/VoltV2.sol";
import {VoltRoles} from "../../../core/VoltRoles.sol";
import {MockERC20} from "../../../mock/MockERC20.sol";
import {PCVRouter} from "../../../pcv/PCVRouter.sol";
import {PCVOracle} from "../../../oracle/PCVOracle.sol";
import {CoreRefV2} from "../../../refs/CoreRefV2.sol";
import {IPCVOracle} from "../../../oracle/IPCVOracle.sol";
import {SystemEntry} from "../../../entry/SystemEntry.sol";
import {PCVGuardian} from "../../../pcv/PCVGuardian.sol";
import {MigratorRouter} from "../../../pcv/MigratorRouter.sol";
import {ERC20Allocator} from "../../../pcv/utils/ERC20Allocator.sol";
import {NonCustodialPSM} from "../../../peg/NonCustodialPSM.sol";
import {MakerPCVSwapper} from "../../../pcv/maker/MakerPCVSwapper.sol";
import {VoltSystemOracle} from "../../../oracle/VoltSystemOracle.sol";
import {PegStabilityModule} from "../../../peg/PegStabilityModule.sol";
import {IPegStabilityModule} from "../../../peg/IPegStabilityModule.sol";
import {ConstantPriceOracle} from "../../../oracle/ConstantPriceOracle.sol";
import {CompoundBadDebtSentinel} from "../../../pcv/compound/CompoundBadDebtSentinel.sol";
import {IPCVDeposit, PCVDeposit} from "../../../pcv/PCVDeposit.sol";
import {MorphoCompoundPCVDeposit} from "../../../pcv/morpho/MorphoCompoundPCVDeposit.sol";
import {IVoltMigrator, VoltMigrator} from "../../../volt/VoltMigrator.sol";
import {IGlobalReentrancyLock, GlobalReentrancyLock} from "../../../core/GlobalReentrancyLock.sol";
import {IGlobalRateLimitedMinter, GlobalRateLimitedMinter} from "../../../limiter/GlobalRateLimitedMinter.sol";
import {IGlobalSystemExitRateLimiter, GlobalSystemExitRateLimiter} from "../../../limiter/GlobalSystemExitRateLimiter.sol";

/*
VIP16 Executes after VIP15 (SystemV1 deprecation), and deploys the new SystemV2.
VIP16 does not do any multisig or timelock actions, only deployment of contracts
and tying them together properly.
*/

contract vip16 is Proposal {
    using SafeCast for *;

    string public name = "VIP16";

    /// Parameters
    uint256 public constant TIMELOCK_DELAY = 86400;

    /// ---------- ORACLE PARAM ----------

<<<<<<< HEAD
    /// @notice price changes by 16 basis points per month
    uint112 monthlyChangeRate = 0.0016e18;
=======
    /// @notice price changes by 14 basis points per month,
    /// making non compounded annual rate 1.68%
    uint112 monthlyChangeRate = 0.0014e18;

    /// ---------- COMPOUND BAD DEBT SENTINEL PARAM ----------

    /// @notice bad debt threshold is $1m
    uint256 badDebtThreshold = 1_000_000e18;
>>>>>>> 8f619843

    /// ---------- RATE LIMITED MINTER PARAMS ----------

    /// maximum rate limit per second is 100 VOLT
    uint256 public constant MAX_RATE_LIMIT_PER_SECOND_MINTING = 100e18;

    /// replenish 0 VOLT per day
    uint128 public constant RATE_LIMIT_PER_SECOND_MINTING = 0;

    /// buffer cap of 3m VOLT
    uint128 public constant BUFFER_CAP_MINTING = 3_000_000e18;

    /// ---------- RATE LIMITED MINTER PARAMS ----------

    /// maximum rate limit per second is $100
    uint256 public constant MAX_RATE_LIMIT_PER_SECOND_EXITING = 100e18;

    /// replenish 500k VOLT per day ($5.787 dollars per second)
    uint128 public constant RATE_LIMIT_PER_SECOND_EXIT = 5787037037037037000;

    /// buffer cap of 0.5m VOLT
    uint128 public constant BUFFER_CAP_EXITING = 500_000e18;

    /// ---------- ALLOCATOR PARAMS ----------

    uint256 public constant ALLOCATOR_MAX_RATE_LIMIT_PER_SECOND = 1_000e18; /// 1k volt per second
    uint128 public constant ALLOCATOR_RATE_LIMIT_PER_SECOND = 10e18; /// 10 volt per second
    uint128 public constant ALLOCATOR_BUFFER_CAP = 1_000_000e18; /// buffer cap is 1m volt

    /// ---------- PSM PARAMS ----------

    uint128 public constant VOLT_FLOOR_PRICE_USDC = 1.05e6;
    uint128 public constant VOLT_CEILING_PRICE_USDC = 1.10e6;
    uint128 public constant VOLT_FLOOR_PRICE_DAI = 1.05e18;
    uint128 public constant VOLT_CEILING_PRICE_DAI = 1.10e18;
    uint248 public constant USDC_TARGET_BALANCE = 10_000e6;
    uint248 public constant DAI_TARGET_BALANCE = 10_000e18;
    int8 public constant USDC_DECIMALS_NORMALIZER = 12;
    int8 public constant DAI_DECIMALS_NORMALIZER = 0;

    function deploy(Addresses addresses) public {
        /// Core
        {
            CoreV2 core = new CoreV2(addresses.mainnet("VOLT"));
            VoltV2 volt = new VoltV2(address(core));

            GlobalReentrancyLock lock = new GlobalReentrancyLock(address(core));

            addresses.addMainnet("CORE", address(core));
            addresses.addMainnet("VOLT", address(volt));
            addresses.addMainnet("GLOBAL_LOCK", address(lock));
        }

        /// all addresses will be able to execute
        {
            address[] memory executorAddresses = new address[](0);

            address[] memory proposerCancellerAddresses = new address[](1);
            proposerCancellerAddresses[0] = addresses.mainnet("GOVERNOR");
            TimelockController timelockController = new TimelockController(
                TIMELOCK_DELAY,
                proposerCancellerAddresses,
                executorAddresses
            );

            GlobalRateLimitedMinter grlm = new GlobalRateLimitedMinter(
                addresses.mainnet("CORE"),
                MAX_RATE_LIMIT_PER_SECOND_MINTING,
                RATE_LIMIT_PER_SECOND_MINTING,
                BUFFER_CAP_MINTING
            );
            GlobalSystemExitRateLimiter gserl = new GlobalSystemExitRateLimiter(
                addresses.mainnet("CORE"),
                MAX_RATE_LIMIT_PER_SECOND_EXITING,
                RATE_LIMIT_PER_SECOND_EXIT,
                BUFFER_CAP_EXITING
            );

            addresses.addMainnet(
                "TIMELOCK_CONTROLLER",
                address(timelockController)
            );
            addresses.addMainnet("GLOBAL_RATE_LIMITED_MINTER", address(grlm));
            addresses.addMainnet(
                "GLOBAL_SYSTEM_EXIT_RATE_LIMITER",
                address(gserl)
            );
        }

        /// PCV Deposits
        {
            MorphoCompoundPCVDeposit morphoDaiPCVDeposit = new MorphoCompoundPCVDeposit(
                    addresses.mainnet("CORE"),
                    addresses.mainnet("CDAI"),
                    addresses.mainnet("DAI"),
                    addresses.mainnet("MORPHO"),
                    addresses.mainnet("MORPHO_LENS")
                );

            MorphoCompoundPCVDeposit morphoUsdcPCVDeposit = new MorphoCompoundPCVDeposit(
                    addresses.mainnet("CORE"),
                    addresses.mainnet("CUSDC"),
                    addresses.mainnet("USDC"),
                    addresses.mainnet("MORPHO"),
                    addresses.mainnet("MORPHO_LENS")
                );

            addresses.addMainnet(
                "PCV_DEPOSIT_MORPHO_DAI",
                address(morphoDaiPCVDeposit)
            );
            addresses.addMainnet(
                "PCV_DEPOSIT_MORPHO_USDC",
                address(morphoUsdcPCVDeposit)
            );
        }

        /// VOLT rate
        {
            VoltSystemOracle vso = new VoltSystemOracle(
                addresses.mainnet("CORE")
            );

            addresses.addMainnet("VOLT_SYSTEM_ORACLE", address(vso));
        }

        /// Peg Stability
        {
            PegStabilityModule daipsm = new PegStabilityModule(
                addresses.mainnet("CORE"),
                addresses.mainnet("VOLT_SYSTEM_ORACLE"),
                address(0),
                0,
                false,
                IERC20(addresses.mainnet("DAI")),
                VOLT_FLOOR_PRICE_DAI,
                VOLT_CEILING_PRICE_DAI
            );
            PegStabilityModule usdcpsm = new PegStabilityModule(
                addresses.mainnet("CORE"),
                addresses.mainnet("VOLT_SYSTEM_ORACLE"),
                address(0),
                -12,
                false,
                IERC20(addresses.mainnet("USDC")),
                VOLT_FLOOR_PRICE_USDC,
                VOLT_CEILING_PRICE_USDC
            );
            NonCustodialPSM usdcNonCustodialPsm = new NonCustodialPSM(
                addresses.mainnet("CORE"),
                addresses.mainnet("VOLT_SYSTEM_ORACLE"),
                address(0),
                -12,
                false,
                IERC20(addresses.mainnet("USDC")),
                VOLT_FLOOR_PRICE_USDC,
                VOLT_CEILING_PRICE_USDC,
                IPCVDeposit(addresses.mainnet("PCV_DEPOSIT_MORPHO_USDC"))
            );
            NonCustodialPSM daiNonCustodialPsm = new NonCustodialPSM(
                addresses.mainnet("CORE"),
                addresses.mainnet("VOLT_SYSTEM_ORACLE"),
                address(0),
                0,
                false,
                IERC20(addresses.mainnet("DAI")),
                VOLT_FLOOR_PRICE_DAI,
                VOLT_CEILING_PRICE_DAI,
                IPCVDeposit(addresses.mainnet("PCV_DEPOSIT_MORPHO_DAI"))
            );
            ERC20Allocator allocator = new ERC20Allocator(
                addresses.mainnet("CORE")
            );

            addresses.addMainnet("PSM_DAI", address(daipsm));
            addresses.addMainnet("PSM_USDC", address(usdcpsm));
            addresses.addMainnet(
                "PSM_NONCUSTODIAL_USDC",
                address(usdcNonCustodialPsm)
            );
            addresses.addMainnet(
                "PSM_NONCUSTODIAL_DAI",
                address(daiNonCustodialPsm)
            );
            addresses.addMainnet("PSM_ALLOCATOR", address(allocator));
        }

        /// Volt Migration
        {
            VoltMigrator voltMigrator = new VoltMigrator(
                addresses.mainnet("CORE"),
                IVolt(addresses.mainnet("VOLT"))
            );

            MigratorRouter migratorRouter = new MigratorRouter(
                IVolt(addresses.mainnet("VOLT")),
                IVoltMigrator(address(voltMigrator)),
                IPegStabilityModule(addresses.mainnet("PSM_DAI")),
                IPegStabilityModule(addresses.mainnet("PSM_USDC"))
            );

            addresses.addMainnet(
                "V1_MIGRATION_MIGRATOR",
                address(voltMigrator)
            );
            addresses.addMainnet(
                "V1_MIGRATION_ROUTER",
                address(migratorRouter)
            );
        }

        /// PCV Movement
        {
            SystemEntry systemEntry = new SystemEntry(
                addresses.mainnet("CORE")
            );

            MakerPCVSwapper pcvSwapperMaker = new MakerPCVSwapper(
                addresses.mainnet("CORE")
            );

            address[] memory pcvGuardianSafeAddresses = new address[](4);
            pcvGuardianSafeAddresses[0] = addresses.mainnet(
                "PCV_DEPOSIT_MORPHO_DAI"
            );
            pcvGuardianSafeAddresses[1] = addresses.mainnet(
                "PCV_DEPOSIT_MORPHO_USDC"
            );
            pcvGuardianSafeAddresses[2] = addresses.mainnet("PSM_USDC");
            pcvGuardianSafeAddresses[3] = addresses.mainnet("PSM_DAI");

            PCVGuardian pcvGuardian = new PCVGuardian(
                addresses.mainnet("CORE"),
                addresses.mainnet("TIMELOCK_CONTROLLER"),
                pcvGuardianSafeAddresses
            );

            PCVRouter pcvRouter = new PCVRouter(addresses.mainnet("CORE"));

            CompoundBadDebtSentinel badDebtSentinel = new CompoundBadDebtSentinel(
                    addresses.mainnet("CORE"),
                    addresses.mainnet("COMPTROLLER_V2"),
                    address(pcvGuardian),
                    badDebtThreshold
                );

            addresses.addMainnet("SYSTEM_ENTRY", address(systemEntry));
            addresses.addMainnet("PCV_SWAPPER_MAKER", address(pcvSwapperMaker));
            addresses.addMainnet("PCV_GUARDIAN", address(pcvGuardian));
            addresses.addMainnet("PCV_ROUTER", address(pcvRouter));
            addresses.addMainnet(
                "COMPOUND_BAD_DEBT_SENTINEL",
                address(badDebtSentinel)
            );
        }

        /// Accounting
        {
            PCVOracle pcvOracle = new PCVOracle(addresses.mainnet("CORE"));
            ConstantPriceOracle daiConstantOracle = new ConstantPriceOracle(
                addresses.mainnet("CORE"),
                1e18
            );
            ConstantPriceOracle usdcConstantOracle = new ConstantPriceOracle(
                addresses.mainnet("CORE"),
                1e18 * 10 ** uint256(uint8(USDC_DECIMALS_NORMALIZER))
            );

            addresses.addMainnet("PCV_ORACLE", address(pcvOracle));
            addresses.addMainnet(
                "ORACLE_CONSTANT_DAI",
                address(daiConstantOracle)
            );
            addresses.addMainnet(
                "ORACLE_CONSTANT_USDC",
                address(usdcConstantOracle)
            );
        }
    }

    function afterDeploy(Addresses addresses, address deployer) public {
        CoreV2 core = CoreV2(addresses.mainnet("CORE"));
        TimelockController timelockController = TimelockController(
            payable(addresses.mainnet("TIMELOCK_CONTROLLER"))
        );
        ERC20Allocator allocator = ERC20Allocator(
            addresses.mainnet("PSM_ALLOCATOR")
        );
        PCVOracle pcvOracle = PCVOracle(addresses.mainnet("PCV_ORACLE"));
        PCVRouter pcvRouter = PCVRouter(addresses.mainnet("PCV_ROUTER"));
        VoltSystemOracle oracle = VoltSystemOracle(
            addresses.mainnet("VOLT_SYSTEM_ORACLE")
        );

        /// Set references in Core
        core.setVolt(IVolt(addresses.mainnet("VOLT")));
        core.setGlobalRateLimitedMinter(
            IGlobalRateLimitedMinter(
                addresses.mainnet("GLOBAL_RATE_LIMITED_MINTER")
            )
        );
        core.setGlobalSystemExitRateLimiter(
            IGlobalSystemExitRateLimiter(
                addresses.mainnet("GLOBAL_SYSTEM_EXIT_RATE_LIMITER")
            )
        );
        core.setPCVOracle(IPCVOracle(addresses.mainnet("PCV_ORACLE")));
        core.setGlobalReentrancyLock(
            IGlobalReentrancyLock(addresses.mainnet("GLOBAL_LOCK"))
        );

        /// Grant Roles
        core.grantGovernor(addresses.mainnet("TIMELOCK_CONTROLLER"));
        core.grantGovernor(addresses.mainnet("GOVERNOR")); /// team multisig

        core.grantPCVController(addresses.mainnet("PSM_ALLOCATOR"));
        core.grantPCVController(addresses.mainnet("PCV_GUARDIAN"));
        core.grantPCVController(addresses.mainnet("PCV_ROUTER"));
        core.grantPCVController(addresses.mainnet("GOVERNOR")); /// team multisig
        core.grantPCVController(addresses.mainnet("PSM_NONCUSTODIAL_DAI"));
        core.grantPCVController(addresses.mainnet("PSM_NONCUSTODIAL_USDC"));

        core.createRole(VoltRoles.PCV_MOVER, VoltRoles.GOVERNOR);
        core.grantRole(VoltRoles.PCV_MOVER, addresses.mainnet("GOVERNOR")); /// team multisig

        core.createRole(
            VoltRoles.RATE_LIMIT_SYSTEM_EXIT_DEPLETE,
            VoltRoles.GOVERNOR
        );
        core.grantRole(
            VoltRoles.RATE_LIMIT_SYSTEM_EXIT_DEPLETE,
            addresses.mainnet("PSM_ALLOCATOR")
        );
        core.grantRole(
            VoltRoles.RATE_LIMIT_SYSTEM_EXIT_DEPLETE,
            addresses.mainnet("PSM_NONCUSTODIAL_DAI")
        );
        core.grantRole(
            VoltRoles.RATE_LIMIT_SYSTEM_EXIT_DEPLETE,
            addresses.mainnet("PSM_NONCUSTODIAL_USDC")
        );

        core.createRole(
            VoltRoles.RATE_LIMIT_SYSTEM_EXIT_REPLENISH,
            VoltRoles.GOVERNOR
        );
        core.grantRole(
            VoltRoles.RATE_LIMIT_SYSTEM_EXIT_REPLENISH,
            addresses.mainnet("PSM_ALLOCATOR")
        );

        core.createRole(VoltRoles.LIQUID_PCV_DEPOSIT, VoltRoles.GOVERNOR);
        core.createRole(VoltRoles.ILLIQUID_PCV_DEPOSIT, VoltRoles.GOVERNOR);
        core.grantRole(
            VoltRoles.LIQUID_PCV_DEPOSIT,
            addresses.mainnet("PSM_DAI")
        );
        core.grantRole(
            VoltRoles.LIQUID_PCV_DEPOSIT,
            addresses.mainnet("PSM_USDC")
        );
        core.grantRole(
            VoltRoles.LIQUID_PCV_DEPOSIT,
            addresses.mainnet("PCV_DEPOSIT_MORPHO_DAI")
        );
        core.grantRole(
            VoltRoles.LIQUID_PCV_DEPOSIT,
            addresses.mainnet("PCV_DEPOSIT_MORPHO_USDC")
        );

        core.grantPCVGuard(addresses.mainnet("EOA_1"));
        core.grantPCVGuard(addresses.mainnet("EOA_2"));
        core.grantPCVGuard(addresses.mainnet("EOA_4"));

        core.grantGuardian(addresses.mainnet("PCV_GUARDIAN"));
        core.grantGuardian(addresses.mainnet("GOVERNOR")); /// team multisig
        core.grantGuardian(addresses.mainnet("COMPOUND_BAD_DEBT_SENTINEL"));

        core.grantRateLimitedMinter(addresses.mainnet("PSM_DAI"));
        core.grantRateLimitedMinter(addresses.mainnet("PSM_USDC"));

        core.grantRateLimitedRedeemer(addresses.mainnet("PSM_DAI"));
        core.grantRateLimitedRedeemer(addresses.mainnet("PSM_USDC"));
        core.grantRateLimitedRedeemer(
            addresses.mainnet("PSM_NONCUSTODIAL_DAI")
        );
        core.grantRateLimitedRedeemer(
            addresses.mainnet("PSM_NONCUSTODIAL_USDC")
        );

        core.grantSystemExitRateLimitDepleter(
            addresses.mainnet("PSM_NONCUSTODIAL_DAI")
        );
        core.grantSystemExitRateLimitDepleter(
            addresses.mainnet("PSM_NONCUSTODIAL_USDC")
        );

        core.grantSystemExitRateLimitReplenisher(
            addresses.mainnet("PSM_ALLOCATOR")
        );

        core.grantLocker(addresses.mainnet("SYSTEM_ENTRY"));
        core.grantLocker(addresses.mainnet("PSM_ALLOCATOR"));
        core.grantLocker(addresses.mainnet("PCV_ORACLE"));
        core.grantLocker(addresses.mainnet("PSM_DAI"));
        core.grantLocker(addresses.mainnet("PSM_USDC"));
        core.grantLocker(addresses.mainnet("PCV_DEPOSIT_MORPHO_DAI"));
        core.grantLocker(addresses.mainnet("PCV_DEPOSIT_MORPHO_USDC"));
        core.grantLocker(addresses.mainnet("GLOBAL_RATE_LIMITED_MINTER"));
        core.grantLocker(addresses.mainnet("GLOBAL_SYSTEM_EXIT_RATE_LIMITER"));
        core.grantLocker(addresses.mainnet("PCV_ROUTER"));
        core.grantLocker(addresses.mainnet("PCV_GUARDIAN"));
        core.grantLocker(addresses.mainnet("PSM_NONCUSTODIAL_DAI"));
        core.grantLocker(addresses.mainnet("PSM_NONCUSTODIAL_USDC"));

        core.grantMinter(addresses.mainnet("GLOBAL_RATE_LIMITED_MINTER"));

        /// Allocator config
        allocator.connectPSM(
            addresses.mainnet("PSM_USDC"),
            USDC_TARGET_BALANCE,
            USDC_DECIMALS_NORMALIZER
        );
        allocator.connectPSM(
            addresses.mainnet("PSM_DAI"),
            DAI_TARGET_BALANCE,
            DAI_DECIMALS_NORMALIZER
        );
        allocator.connectDeposit(
            addresses.mainnet("PSM_USDC"),
            addresses.mainnet("PCV_DEPOSIT_MORPHO_USDC")
        );
        allocator.connectDeposit(
            addresses.mainnet("PSM_DAI"),
            addresses.mainnet("PCV_DEPOSIT_MORPHO_DAI")
        );

        /// Configure PCV Oracle
        address[] memory venues = new address[](2);
        venues[0] = addresses.mainnet("PCV_DEPOSIT_MORPHO_DAI");
        venues[1] = addresses.mainnet("PCV_DEPOSIT_MORPHO_USDC");

        address[] memory oracles = new address[](2);
        oracles[0] = addresses.mainnet("ORACLE_CONSTANT_DAI");
        oracles[1] = addresses.mainnet("ORACLE_CONSTANT_USDC");

        bool[] memory isLiquid = new bool[](2);
        isLiquid[0] = true;
        isLiquid[1] = true;

        pcvOracle.addVenues(venues, oracles, isLiquid);

        /// Configure PCV Router
        address[] memory swappers = new address[](1);
        swappers[0] = addresses.mainnet("PCV_SWAPPER_MAKER");
        pcvRouter.addPCVSwappers(swappers);

<<<<<<< HEAD
=======
        CompoundBadDebtSentinel badDebtSentinel = CompoundBadDebtSentinel(
            addresses.mainnet("COMPOUND_BAD_DEBT_SENTINEL")
        );

        /// add morpho PCV deposits to the compound bad debt sentinel
        badDebtSentinel.addPCVDeposits(venues);

>>>>>>> 8f619843
        /// Enable new oracle
        oracle.initialize(
            addresses.mainnet("VOLT_SYSTEM_ORACLE_144_BIPS"),
            monthlyChangeRate
        );

        /// Allow all addresses to execute proposals once completed
        timelockController.grantRole(
            timelockController.EXECUTOR_ROLE(),
            address(0)
        );
        /// Cleanup
        timelockController.renounceRole(
            timelockController.TIMELOCK_ADMIN_ROLE(),
            deployer
        );
        core.revokeGovernor(deployer);
    }

    function run(Addresses addresses, address deployer) public pure {}

    function teardown(Addresses addresses, address deployer) public pure {}

    function validate(Addresses addresses, address /* deployer*/) public {
        CoreV2 core = CoreV2(addresses.mainnet("CORE"));
        ERC20Allocator allocator = ERC20Allocator(
            addresses.mainnet("PSM_ALLOCATOR")
        );
        PCVOracle pcvOracle = PCVOracle(addresses.mainnet("PCV_ORACLE"));
        PCVRouter pcvRouter = PCVRouter(addresses.mainnet("PCV_ROUTER"));
        MigratorRouter migratorRouter = MigratorRouter(
            addresses.mainnet("V1_MIGRATION_ROUTER")
        );
        VoltSystemOracle oracle = VoltSystemOracle(
            addresses.mainnet("VOLT_SYSTEM_ORACLE")
        );
        VoltSystemOracle oldOracle = VoltSystemOracle(
            addresses.mainnet("VOLT_SYSTEM_ORACLE_144_BIPS")
        );
<<<<<<< HEAD
=======
        CompoundBadDebtSentinel badDebtSentinel = CompoundBadDebtSentinel(
            addresses.mainnet("COMPOUND_BAD_DEBT_SENTINEL")
        );
>>>>>>> 8f619843

        /*--------------------------------------------------------------------
        Validate that everything reference Core properly
        --------------------------------------------------------------------*/
        assertEq(
            address(CoreRefV2(addresses.mainnet("VOLT")).core()),
            address(core)
        );
        assertEq(
            address(
                CoreRefV2(addresses.mainnet("COMPOUND_BAD_DEBT_SENTINEL"))
                    .core()
            ),
            address(core)
        );
        assertEq(
            address(CoreRefV2(addresses.mainnet("GLOBAL_LOCK")).core()),
            address(core)
        );
        // TIMELOCK_CONTROLLER is not CoreRef
        assertEq(
            address(
                CoreRefV2(addresses.mainnet("GLOBAL_RATE_LIMITED_MINTER"))
                    .core()
            ),
            address(core)
        );
        assertEq(
            address(
                CoreRefV2(addresses.mainnet("GLOBAL_SYSTEM_EXIT_RATE_LIMITER"))
                    .core()
            ),
            address(core)
        );
        assertEq(
            address(CoreRefV2(addresses.mainnet("VOLT_SYSTEM_ORACLE")).core()),
            address(core)
        );
        assertEq(
            address(
                CoreRefV2(addresses.mainnet("PCV_DEPOSIT_MORPHO_DAI")).core()
            ),
            address(core)
        );
        assertEq(
            address(
                CoreRefV2(addresses.mainnet("PCV_DEPOSIT_MORPHO_USDC")).core()
            ),
            address(core)
        );
        assertEq(
            address(CoreRefV2(addresses.mainnet("PSM_DAI")).core()),
            address(core)
        );
        assertEq(
            address(CoreRefV2(addresses.mainnet("PSM_USDC")).core()),
            address(core)
        );
        assertEq(
            address(
                CoreRefV2(addresses.mainnet("PSM_NONCUSTODIAL_USDC")).core()
            ),
            address(core)
        );
        assertEq(
            address(
                CoreRefV2(addresses.mainnet("PSM_NONCUSTODIAL_DAI")).core()
            ),
            address(core)
        );
        assertEq(
            address(CoreRefV2(addresses.mainnet("PSM_ALLOCATOR")).core()),
            address(core)
        );
        assertEq(
            address(
                CoreRefV2(addresses.mainnet("V1_MIGRATION_MIGRATOR")).core()
            ),
            address(core)
        );
        // V1_MIGRATION_ROUTER is not CoreRef, it is only a util contract to call other contracts
        assertEq(
            address(CoreRefV2(addresses.mainnet("SYSTEM_ENTRY")).core()),
            address(core)
        );
        assertEq(
            address(CoreRefV2(addresses.mainnet("PCV_SWAPPER_MAKER")).core()),
            address(core)
        );
        assertEq(
            address(CoreRefV2(addresses.mainnet("PCV_GUARDIAN")).core()),
            address(core)
        );
        assertEq(
            address(CoreRefV2(addresses.mainnet("PCV_ROUTER")).core()),
            address(core)
        );
        assertEq(
            address(CoreRefV2(addresses.mainnet("PCV_ORACLE")).core()),
            address(core)
        );
        assertEq(
            address(CoreRefV2(addresses.mainnet("ORACLE_CONSTANT_DAI")).core()),
            address(core)
        );
        assertEq(
            address(
                CoreRefV2(addresses.mainnet("ORACLE_CONSTANT_USDC")).core()
            ),
            address(core)
        );

        assertApproxEq(
            oracle.getCurrentOraclePrice().toInt256(),
            oldOracle.getCurrentOraclePrice().toInt256(),
            0
        );

        /*--------------------------------------------------------------------
        Validate that the smart contracts are correctly linked to each other.
        --------------------------------------------------------------------*/
        // core references
        assertEq(address(core.volt()), addresses.mainnet("VOLT"));
        assertEq(address(core.vcon()), address(0));
        assertEq(
            address(core.globalRateLimitedMinter()),
            addresses.mainnet("GLOBAL_RATE_LIMITED_MINTER")
        );
        assertEq(
            address(core.globalSystemExitRateLimiter()),
            addresses.mainnet("GLOBAL_SYSTEM_EXIT_RATE_LIMITER")
        );
        assertEq(address(core.pcvOracle()), addresses.mainnet("PCV_ORACLE"));

        // psm allocator
        assertEq(
            allocator.pcvDepositToPSM(
                addresses.mainnet("PCV_DEPOSIT_MORPHO_USDC")
            ),
            addresses.mainnet("PSM_USDC")
        );
        assertEq(
            allocator.pcvDepositToPSM(
                addresses.mainnet("PCV_DEPOSIT_MORPHO_DAI")
            ),
            addresses.mainnet("PSM_DAI")
        );
        (address psmToken1, , ) = allocator.allPSMs(
            addresses.mainnet("PSM_DAI")
        );
        (address psmToken2, , ) = allocator.allPSMs(
            addresses.mainnet("PSM_USDC")
        );
        assertEq(psmToken1, addresses.mainnet("DAI"));
        assertEq(psmToken2, addresses.mainnet("USDC"));

        // pcv oracle
        assertEq(pcvOracle.getAllVenues().length, 2);
        assertEq(
            pcvOracle.getAllVenues()[0],
            addresses.mainnet("PCV_DEPOSIT_MORPHO_DAI")
        );
        assertEq(
            pcvOracle.getAllVenues()[1],
            addresses.mainnet("PCV_DEPOSIT_MORPHO_USDC")
        );

        // pcv router
        assertTrue(
            pcvRouter.isPCVSwapper(addresses.mainnet("PCV_SWAPPER_MAKER"))
        );

        // oracle references
        assertEq(
            address(PegStabilityModule(addresses.mainnet("PSM_DAI")).oracle()),
            addresses.mainnet("VOLT_SYSTEM_ORACLE")
        );
        assertEq(
            address(PegStabilityModule(addresses.mainnet("PSM_USDC")).oracle()),
            addresses.mainnet("VOLT_SYSTEM_ORACLE")
        );

        // volt v1 migration references
        assertEq(address(migratorRouter.newVolt()), addresses.mainnet("VOLT"));
        assertEq(
            address(migratorRouter.OLD_VOLT()),
            addresses.mainnet("V1_VOLT")
        );

        /// compound bad debt sentinel
        assertTrue(
            badDebtSentinel.isCompoundPcvDeposit(
                addresses.mainnet("PCV_DEPOSIT_MORPHO_USDC")
            )
        );
        assertTrue(
            badDebtSentinel.isCompoundPcvDeposit(
                addresses.mainnet("PCV_DEPOSIT_MORPHO_DAI")
            )
        );
        assertEq(
            badDebtSentinel.pcvGuardian(),
            addresses.mainnet("PCV_GUARDIAN")
        );
        assertEq(
            badDebtSentinel.comptroller(),
            addresses.mainnet("COMPTROLLER_V2")
        );
        assertEq(badDebtSentinel.badDebtThreshold(), badDebtThreshold);
    }
}<|MERGE_RESOLUTION|>--- conflicted
+++ resolved
@@ -51,10 +51,6 @@
 
     /// ---------- ORACLE PARAM ----------
 
-<<<<<<< HEAD
-    /// @notice price changes by 16 basis points per month
-    uint112 monthlyChangeRate = 0.0016e18;
-=======
     /// @notice price changes by 14 basis points per month,
     /// making non compounded annual rate 1.68%
     uint112 monthlyChangeRate = 0.0014e18;
@@ -63,7 +59,6 @@
 
     /// @notice bad debt threshold is $1m
     uint256 badDebtThreshold = 1_000_000e18;
->>>>>>> 8f619843
 
     /// ---------- RATE LIMITED MINTER PARAMS ----------
 
@@ -521,8 +516,6 @@
         swappers[0] = addresses.mainnet("PCV_SWAPPER_MAKER");
         pcvRouter.addPCVSwappers(swappers);
 
-<<<<<<< HEAD
-=======
         CompoundBadDebtSentinel badDebtSentinel = CompoundBadDebtSentinel(
             addresses.mainnet("COMPOUND_BAD_DEBT_SENTINEL")
         );
@@ -530,7 +523,6 @@
         /// add morpho PCV deposits to the compound bad debt sentinel
         badDebtSentinel.addPCVDeposits(venues);
 
->>>>>>> 8f619843
         /// Enable new oracle
         oracle.initialize(
             addresses.mainnet("VOLT_SYSTEM_ORACLE_144_BIPS"),
@@ -570,12 +562,9 @@
         VoltSystemOracle oldOracle = VoltSystemOracle(
             addresses.mainnet("VOLT_SYSTEM_ORACLE_144_BIPS")
         );
-<<<<<<< HEAD
-=======
         CompoundBadDebtSentinel badDebtSentinel = CompoundBadDebtSentinel(
             addresses.mainnet("COMPOUND_BAD_DEBT_SENTINEL")
         );
->>>>>>> 8f619843
 
         /*--------------------------------------------------------------------
         Validate that everything reference Core properly
