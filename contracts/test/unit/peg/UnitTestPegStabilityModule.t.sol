--- conflicted
+++ resolved
@@ -24,11 +24,8 @@
 contract UnitTestPegStabilityModule is Test {
     using SafeCast for *;
     VoltTestAddresses public addresses = getAddresses();
-<<<<<<< HEAD
-    /// @notice PSM to test redemptions against
-=======
-    /// @notice non custodial PSM to test redemptions against
->>>>>>> c625c489
+
+    /// @notice PSM to test against
     PegStabilityModule private psm;
 
     ICoreV2 private core;
@@ -167,11 +164,7 @@
         );
     }
 
-<<<<<<< HEAD
     function testMintFuzz(uint72 amountStableIn) public {
-=======
-    function testMintFuzz(uint32 amountStableIn) public {
->>>>>>> c625c489
         uint256 amountVoltOut = psm.getMintAmountOut(amountStableIn);
         uint256 startingVoltTotalSupply = volt.totalSupply();
         uint256 startingpsmBalance = psm.balance();
@@ -209,11 +202,7 @@
         psm.mint(address(this), amountStableIn, amountVoltOut + 1);
     }
 
-<<<<<<< HEAD
     function testRedeemFuzz(uint72 amountVoltIn) public {
-=======
-    function testRedeemFuzz(uint32 amountVoltIn) public {
->>>>>>> c625c489
         uint256 amountOut = psm.getRedeemAmountOut(amountVoltIn);
 
         uint256 currentPegPrice = oracle.getCurrentOraclePrice();
@@ -251,11 +240,7 @@
         );
     }
 
-<<<<<<< HEAD
     function testRedeemFuzzNotEnoughOut(uint96 amountVoltIn) public {
-=======
-    function testRedeemFuzzNotEnoughOut(uint32 amountVoltIn) public {
->>>>>>> c625c489
         uint256 amountOut = psm.getRedeemAmountOut(amountVoltIn);
 
         volt.approve(address(psm), amountVoltIn);
@@ -323,7 +308,6 @@
         assertEq(endingBalance - startingBalance, mintAmount);
     }
 
-<<<<<<< HEAD
     function testSetOracleFloorPriceGovernorSucceeds() public {
         uint128 currentPrice = uint128(
             oraclePassThrough.getCurrentOraclePrice()
@@ -402,18 +386,6 @@
             vm.expectRevert("PegStabilityModule: price out of bounds");
             psm.redeem(address(this), 1, 0);
         }
-=======
-    /// @notice withdraw fails without correct permissions
-    function testWithdrawFailure() public {
-        vm.expectRevert(bytes("CoreRef: Caller is not a PCV controller"));
-        psm.withdraw(address(this), 100);
-    }
-
-    /// @notice withdraw erc20 fails without correct permissions
-    function testERC20WithdrawFailure() public {
-        vm.expectRevert(bytes("CoreRef: Caller is not a PCV controller"));
-        psm.withdrawERC20(address(underlyingToken), address(this), 100);
->>>>>>> c625c489
     }
 
     /// @notice withdraw erc20 succeeds with correct permissions
@@ -437,7 +409,6 @@
         vm.expectRevert("Pausable: paused");
         psm.deposit();
     }
-<<<<<<< HEAD
 
     /// ----------- ACL TESTS -----------
 
@@ -462,6 +433,4 @@
         vm.expectRevert("CoreRef: Caller is not a governor");
         psm.setOracleCeilingPrice(100);
     }
-=======
->>>>>>> c625c489
 }