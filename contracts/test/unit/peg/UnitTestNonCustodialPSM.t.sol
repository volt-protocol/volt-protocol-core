--- conflicted
+++ resolved
@@ -69,13 +69,8 @@
     VoltSystemOracle private oracle;
     GlobalRateLimitedMinter private grlm;
     MockPCVDepositV3 private pcvDeposit;
-<<<<<<< HEAD
-    VoltSystemOracle private oracle;
-    GlobalRateLimitedMinter public grlm;
-=======
     PegStabilityModule private custodialPsm;
 
->>>>>>> 31d8a27b
     address private voltAddress;
     address private coreAddress;
 
@@ -393,9 +388,9 @@
         assertEq(volt.balanceOf(address(psm)), 0);
     }
 
-    function testSetOracleFloorPriceGovernorSucceedsFuzz(
-        uint128 newFloorPrice
-    ) public {
+    function testSetOracleFloorPriceGovernorSucceedsFuzz(uint128 newFloorPrice)
+        public
+    {
         vm.assume(newFloorPrice != 0);
 
         uint128 currentPrice = uint128(oracle.getCurrentOraclePrice());
