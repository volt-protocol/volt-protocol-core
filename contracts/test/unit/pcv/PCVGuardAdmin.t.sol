--- conflicted
+++ resolved
@@ -8,11 +8,7 @@
 import {DSTest} from "./../utils/DSTest.sol";
 import {Vm} from "./../utils/Vm.sol";
 
-<<<<<<< HEAD
-contract PCVGuardAdminUnitTest is DSTest {
-=======
 contract UnitTestPCVGuardAdmin is DSTest {
->>>>>>> ad07f551
     PCVGuardAdmin private pcvGuardAdmin;
     ICore private core;
 
