// SPDX-License-Identifier: GPL-3.0-or-later
pragma solidity ^0.8.4;

import {PCVGuardian} from "../../../pcv/PCVGuardian.sol";
import {PCVGuardAdmin} from "../../../pcv/PCVGuardAdmin.sol";
import {MockERC20} from "../../../mock/MockERC20.sol";
import {MockPCVDepositV2} from "../../../mock/MockPCVDepositV2.sol";
import {getCore, getAddresses, VoltTestAddresses} from "./../utils/Fixtures.sol";
import {TribeRoles} from "../../../core/TribeRoles.sol";
import {ICore} from "../../../core/ICore.sol";
import {DSTest} from "./../utils/DSTest.sol";
import {Vm} from "./../utils/Vm.sol";

<<<<<<< HEAD
contract PCVGuardianUnitTest is DSTest {
=======
contract UnitTestPCVGuardian is DSTest {
>>>>>>> ad07f551
    PCVGuardian private pcvGuardian;
    PCVGuardAdmin private pcvGuardAdmin;
    MockERC20 public underlyingToken;
    MockERC20 public rewardToken;
    MockPCVDepositV2 public pcvDeposit;
    ICore private core;

    Vm public constant vm = Vm(HEVM_ADDRESS);
    VoltTestAddresses public addresses = getAddresses();

    address[] public whitelistAddresses;
    address public guard = address(0x123456789);

    uint256 public mintAmount = 10_000_000;

    function setUp() public {
        core = getCore();

        // acts as the underlying token in the pcv depost
        underlyingToken = new MockERC20();
        // acts as a yield / reward token in the pcv deposit
        rewardToken = new MockERC20();

        pcvDeposit = new MockPCVDepositV2(
            address(core),
            address(underlyingToken),
            0,
            0
        );

        pcvGuardAdmin = new PCVGuardAdmin(address(core));

        // whitelist the pcvDeposit as one of the addresses that can be withdrawn from
        whitelistAddresses.push(address(pcvDeposit));

        pcvGuardian = new PCVGuardian(
            address(core),
            address(this), // using 'this' address as the safe address for withdrawals
            whitelistAddresses
        );

        // grant the pcvGuardian the PCV controller and Guardian roles
        vm.startPrank(addresses.governorAddress);
        core.grantPCVController(address(pcvGuardian));
        core.grantGuardian(address(pcvGuardian));

        // create the PCV_GUARD_ADMIN role and grant it to the PCVGuardAdmin contract
        core.createRole(TribeRoles.PCV_GUARD_ADMIN, TribeRoles.GOVERNOR);
        core.grantRole(TribeRoles.PCV_GUARD_ADMIN, address(pcvGuardAdmin));

        // create the PCV guard role, and grant it to the 'guard' address
        core.createRole(TribeRoles.PCV_GUARD, TribeRoles.PCV_GUARD_ADMIN);
        pcvGuardAdmin.grantPCVGuardRole(guard);

        underlyingToken.mint(address(pcvDeposit), mintAmount);
        rewardToken.mint(address(pcvDeposit), mintAmount);
        pcvDeposit.deposit();
        vm.stopPrank();
    }

    function testPCVGuardianRoles() public {
        assertTrue(core.isGuardian(address(pcvGuardian)));
        assertTrue(core.isPCVController(address(pcvGuardian)));
    }

    function testPCVGuardAdminRole() public {
        assertTrue(
            core.hasRole(TribeRoles.PCV_GUARD_ADMIN, address(pcvGuardAdmin))
        );
    }

    function testPausedAfterWithdrawToSafeAddress() public {
        vm.startPrank(addresses.governorAddress);
        pcvDeposit.pause();
        assertEq(underlyingToken.balanceOf(address(this)), 0);

        pcvGuardian.withdrawToSafeAddress(address(pcvDeposit), mintAmount);
        vm.stopPrank();

        assertEq(underlyingToken.balanceOf(address(this)), mintAmount);
        assertTrue(pcvDeposit.paused());
    }

    function testWithdrawToSafeAddress() public {
        vm.startPrank(addresses.governorAddress);
        assertEq(underlyingToken.balanceOf(address(this)), 0);

        pcvGuardian.withdrawToSafeAddress(address(pcvDeposit), mintAmount);
        vm.stopPrank();

        assertEq(underlyingToken.balanceOf(address(this)), mintAmount);
    }

    function testGuardianWithdrawToSafeAddress() public {
        vm.startPrank(addresses.guardianAddress);
        assertEq(underlyingToken.balanceOf(address(this)), 0);

        pcvGuardian.withdrawToSafeAddress(address(pcvDeposit), mintAmount);
        vm.stopPrank();

        assertEq(underlyingToken.balanceOf(address(this)), mintAmount);
    }

    function testPCVGuardWithdrawToSafeAddress() public {
        vm.startPrank(guard);
        assertEq(underlyingToken.balanceOf(address(this)), 0);

        pcvGuardian.withdrawToSafeAddress(address(pcvDeposit), mintAmount);
        vm.stopPrank();

        assertEq(underlyingToken.balanceOf(address(this)), mintAmount);
    }

    function testWithdrawToSafeAddressFailWhenNoRole() public {
        vm.expectRevert(bytes("UNAUTHORIZED"));
        pcvGuardian.withdrawToSafeAddress(address(pcvDeposit), mintAmount);
    }

    function testWithdrawToSafeAddressFailWhenGuardRevokedGovernor() public {
        vm.prank(addresses.governorAddress);
        pcvGuardAdmin.revokePCVGuardRole(guard);

        vm.prank(guard);
        vm.expectRevert(bytes("UNAUTHORIZED"));

        pcvGuardian.withdrawToSafeAddress(address(pcvDeposit), mintAmount);
    }

    function testWithdrawToSafeAddressFailWhenGuardRevokedGuardian() public {
        vm.prank(addresses.guardianAddress);
        pcvGuardAdmin.revokePCVGuardRole(guard);

        vm.prank(guard);
        vm.expectRevert(bytes("UNAUTHORIZED"));

        pcvGuardian.withdrawToSafeAddress(address(pcvDeposit), mintAmount);
    }

    function testWithdrawToSafeAddressFailWhenNotWhitelist() public {
        vm.prank(addresses.governorAddress);
        vm.expectRevert(
            bytes("PCVGuardian: Provided address is not whitelisted")
        );

        pcvGuardian.withdrawToSafeAddress(address(0x1), mintAmount);
    }

    function testPausedAfterWithdrawAllToSafeAddress() public {
        vm.startPrank(addresses.governorAddress);
        pcvDeposit.pause();
        assertEq(underlyingToken.balanceOf(address(this)), 0);

        uint256 amountToWithdraw = pcvDeposit.balance();
        pcvGuardian.withdrawAllToSafeAddress(address(pcvDeposit));
        vm.stopPrank();

        assertEq(underlyingToken.balanceOf(address(this)), amountToWithdraw);
        assertTrue(pcvDeposit.paused());
    }

    function testWithdrawAllToSafeAddress() public {
        vm.startPrank(addresses.governorAddress);
        assertEq(underlyingToken.balanceOf(address(this)), 0);

        uint256 amountToWithdraw = pcvDeposit.balance();
        pcvGuardian.withdrawAllToSafeAddress(address(pcvDeposit));
        vm.stopPrank();

        assertEq(underlyingToken.balanceOf(address(this)), amountToWithdraw);
    }

    function testPCVGuardWithdrawAllToSafeAddress() public {
        vm.startPrank(guard);
        assertEq(underlyingToken.balanceOf(address(this)), 0);

        uint256 amountToWithdraw = pcvDeposit.balance();
        pcvGuardian.withdrawAllToSafeAddress(address(pcvDeposit));
        vm.stopPrank();

        assertEq(underlyingToken.balanceOf(address(this)), amountToWithdraw);
    }

    function testGuardianWithdrawAllToSafeAddress() public {
        vm.startPrank(addresses.guardianAddress);
        assertEq(underlyingToken.balanceOf(address(this)), 0);

        uint256 amountToWithdraw = pcvDeposit.balance();
        pcvGuardian.withdrawAllToSafeAddress(address(pcvDeposit));
        vm.stopPrank();

        assertEq(underlyingToken.balanceOf(address(this)), amountToWithdraw);
    }

    function testWithdrawAllToSafeAddressFailWhenNoRole() public {
        vm.expectRevert(bytes("UNAUTHORIZED"));
        pcvGuardian.withdrawAllToSafeAddress(address(pcvDeposit));
    }

    function testWithdrawAllToSafeAddressFailWhenGuardRevokedGovernor() public {
        vm.prank(addresses.governorAddress);
        pcvGuardAdmin.revokePCVGuardRole(guard);

        vm.prank(guard);
        vm.expectRevert(bytes("UNAUTHORIZED"));

        pcvGuardian.withdrawAllToSafeAddress(address(pcvDeposit));
    }

    function testWithdrawAllToSafeAddressFailWhenGuardRevokedGuardian() public {
        vm.prank(addresses.guardianAddress);
        pcvGuardAdmin.revokePCVGuardRole(guard);

        vm.prank(guard);
        vm.expectRevert(bytes("UNAUTHORIZED"));

        pcvGuardian.withdrawAllToSafeAddress(address(pcvDeposit));
    }

    function testWithdrawAlloSafeAddressFailWhenNotWhitelist() public {
        vm.prank(addresses.governorAddress);
        vm.expectRevert(
            bytes("PCVGuardian: Provided address is not whitelisted")
        );

        pcvGuardian.withdrawAllToSafeAddress(address(0x1));
    }

    function testGovernorWithdrawERC20ToSafeAddress() public {
        vm.startPrank(addresses.governorAddress);
        assertEq(rewardToken.balanceOf(address(this)), 0);

        pcvGuardian.withdrawERC20ToSafeAddress(
            address(pcvDeposit),
            address(rewardToken),
            mintAmount
        );
        vm.stopPrank();

        assertEq(rewardToken.balanceOf(address(this)), mintAmount);
    }

    function testGuardianWithdrawERC20ToSafeAddress() public {
        vm.startPrank(addresses.guardianAddress);
        assertEq(rewardToken.balanceOf(address(this)), 0);

        pcvGuardian.withdrawERC20ToSafeAddress(
            address(pcvDeposit),
            address(rewardToken),
            mintAmount
        );
        vm.stopPrank();

        assertEq(rewardToken.balanceOf(address(this)), mintAmount);
    }

    function testPCVGuardWithdrawERC20ToSafeAddress() public {
        vm.startPrank(guard);
        assertEq(rewardToken.balanceOf(address(this)), 0);

        pcvGuardian.withdrawERC20ToSafeAddress(
            address(pcvDeposit),
            address(rewardToken),
            mintAmount
        );
        vm.stopPrank();

        assertEq(rewardToken.balanceOf(address(this)), mintAmount);
    }

    function testWithdrawERC20ToSafeAddressFailWhenNoRole() public {
        vm.expectRevert(bytes("UNAUTHORIZED"));
        pcvGuardian.withdrawERC20ToSafeAddress(
            address(pcvDeposit),
            address(rewardToken),
            mintAmount
        );
    }

    function testWithdrawERC20ToSafeAddressFailWhenGuardRevokedGovernor()
        public
    {
        vm.prank(addresses.governorAddress);
        pcvGuardAdmin.revokePCVGuardRole(guard);

        vm.prank(guard);
        vm.expectRevert(bytes("UNAUTHORIZED"));

        pcvGuardian.withdrawERC20ToSafeAddress(
            address(pcvDeposit),
            address(rewardToken),
            mintAmount
        );
    }

    function testWithdrawERC20ToSafeAddressFailWhenGuardRevokedGuardian()
        public
    {
        vm.prank(addresses.guardianAddress);
        pcvGuardAdmin.revokePCVGuardRole(guard);

        vm.prank(guard);
        vm.expectRevert(bytes("UNAUTHORIZED"));

        pcvGuardian.withdrawERC20ToSafeAddress(
            address(pcvDeposit),
            address(rewardToken),
            mintAmount
        );
    }

    function testWithdrawERC20oSafeAddressFailWhenNotWhitelist() public {
        vm.prank(addresses.governorAddress);
        vm.expectRevert(
            bytes("PCVGuardian: Provided address is not whitelisted")
        );

        pcvGuardian.withdrawERC20ToSafeAddress(
            address(0x1),
            address(rewardToken),
            mintAmount
        );
    }

    function testGovernorWithdrawAllERC20ToSafeAddress() public {
        vm.startPrank(addresses.governorAddress);
        assertEq(rewardToken.balanceOf(address(this)), 0);

        pcvGuardian.withdrawAllERC20ToSafeAddress(
            address(pcvDeposit),
            address(rewardToken)
        );
        vm.stopPrank();

        assertEq(rewardToken.balanceOf(address(this)), mintAmount);
    }

    function testGuardianWithdrawAllERC20ToSafeAddress() public {
        vm.startPrank(addresses.guardianAddress);
        assertEq(rewardToken.balanceOf(address(this)), 0);

        pcvGuardian.withdrawAllERC20ToSafeAddress(
            address(pcvDeposit),
            address(rewardToken)
        );
        vm.stopPrank();

        assertEq(rewardToken.balanceOf(address(this)), mintAmount);
    }

    function testPCVGuardWithdrawAllERC20ToSafeAddress() public {
        vm.startPrank(guard);
        assertEq(rewardToken.balanceOf(address(this)), 0);

        pcvGuardian.withdrawAllERC20ToSafeAddress(
            address(pcvDeposit),
            address(rewardToken)
        );
        vm.stopPrank();

        assertEq(rewardToken.balanceOf(address(this)), mintAmount);
    }

    function testWithdrawAllERC20ToSafeAddressFailWhenNoRole() public {
        vm.expectRevert(bytes("UNAUTHORIZED"));
        pcvGuardian.withdrawAllERC20ToSafeAddress(
            address(pcvDeposit),
            address(rewardToken)
        );
    }

    function testWithdrawAllERC20ToSafeAddressFailWhenGuardRevokedGovernor()
        public
    {
        vm.prank(addresses.governorAddress);
        pcvGuardAdmin.revokePCVGuardRole(guard);

        vm.prank(guard);
        vm.expectRevert(bytes("UNAUTHORIZED"));

        pcvGuardian.withdrawAllERC20ToSafeAddress(
            address(pcvDeposit),
            address(rewardToken)
        );
    }

    function testWithdrawAllERC20ToSafeAddressFailWhenGuardRevokedGuardian()
        public
    {
        vm.prank(addresses.guardianAddress);
        pcvGuardAdmin.revokePCVGuardRole(guard);

        vm.prank(guard);
        vm.expectRevert(bytes("UNAUTHORIZED"));

        pcvGuardian.withdrawAllERC20ToSafeAddress(
            address(pcvDeposit),
            address(rewardToken)
        );
    }

    function testWithdrawAllERC20ToSafeAddressFailWhenNotWhitelist() public {
        vm.prank(addresses.governorAddress);
        vm.expectRevert(
            bytes("PCVGuardian: Provided address is not whitelisted")
        );

        pcvGuardian.withdrawAllERC20ToSafeAddress(
            address(0x1),
            address(rewardToken)
        );
    }

    function testAddWhiteListAddress() public {
        vm.prank(addresses.governorAddress);

        pcvGuardian.addWhitelistAddress(address(0x123));
        assertTrue(pcvGuardian.isWhitelistAddress(address(0x123)));
    }

    function testRemoveWhiteListAddress() public {
        vm.prank(addresses.governorAddress);

        pcvGuardian.removeWhitelistAddress(address(pcvDeposit));
        assertTrue(!pcvGuardian.isWhitelistAddress(address(pcvDeposit)));
    }
}<|MERGE_RESOLUTION|>--- conflicted
+++ resolved
@@ -11,11 +11,7 @@
 import {DSTest} from "./../utils/DSTest.sol";
 import {Vm} from "./../utils/Vm.sol";
 
-<<<<<<< HEAD
-contract PCVGuardianUnitTest is DSTest {
-=======
 contract UnitTestPCVGuardian is DSTest {
->>>>>>> ad07f551
     PCVGuardian private pcvGuardian;
     PCVGuardAdmin private pcvGuardAdmin;
     MockERC20 public underlyingToken;
