--- conflicted
+++ resolved
@@ -11,11 +11,7 @@
 import {ERC20AavePCVDeposit, LendingPool, IncentivesController} from "../../../../pcv/aave/ERC20AavePCVDeposit.sol";
 import {getCore, getAddresses, VoltTestAddresses} from "./../../utils/Fixtures.sol";
 
-<<<<<<< HEAD
-contract ERC20AavePCVDepositUnitTest is DSTest {
-=======
 contract UnitTestERC20AavePCVDeposit is DSTest {
->>>>>>> ad07f551
     using SafeCast for *;
 
     IERC20 private aToken;
