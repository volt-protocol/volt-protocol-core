--- conflicted
+++ resolved
@@ -10,11 +10,7 @@
 import {SafeCast} from "@openzeppelin/contracts/utils/math/SafeCast.sol";
 import {LinkTokenInterface} from "@chainlink/contracts/src/v0.8/interfaces/LinkTokenInterface.sol";
 
-<<<<<<< HEAD
-contract ScalingPriceOracleUnitTest is DSTest {
-=======
 contract UnitTestScalingPriceOracle is DSTest {
->>>>>>> ad07f551
     using Decimal for Decimal.D256;
     using SafeCast for *;
 
