--- conflicted
+++ resolved
@@ -11,11 +11,7 @@
 import {SafeCast} from "@openzeppelin/contracts/utils/math/SafeCast.sol";
 import {LinkTokenInterface} from "@chainlink/contracts/src/v0.8/interfaces/LinkTokenInterface.sol";
 
-<<<<<<< HEAD
-contract L2ScalingPriceOracleUnitTest is DSTest {
-=======
 contract UnitTestL2ScalingPriceOracle is DSTest {
->>>>>>> ad07f551
     using Decimal for Decimal.D256;
     using SafeCast for *;
 
