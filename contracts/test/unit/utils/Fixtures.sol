--- conflicted
+++ resolved
@@ -146,24 +146,11 @@
     return oracle;
 }
 
-<<<<<<< HEAD
-function getOraclePassThrough(VoltSystemOracle oracle, address owner)
-    returns (OraclePassThrough opt)
-{
-    address HEVM_ADDRESS = address(
-        bytes20(uint160(uint256(keccak256("hevm cheat code"))))
-    );
-    Vm vm = Vm(HEVM_ADDRESS);
-
-    vm.prank(owner);
-    opt = new OraclePassThrough(IScalingPriceOracle(address(oracle)));
-=======
 function getOraclePassThrough(
     VoltSystemOracle oracle,
     address
 ) pure returns (IOraclePassThrough) {
     return IOraclePassThrough(address(oracle));
->>>>>>> 953993bd
 }
 
 function getLocalOracleSystem()
@@ -175,15 +162,9 @@
     opt = getOraclePassThrough(oracle, addresses.governorAddress);
 }
 
-<<<<<<< HEAD
-function getLocalOracleSystem(uint256 startPrice)
-    returns (VoltSystemOracle oracle, OraclePassThrough opt)
-{
-=======
 function getLocalOracleSystem(
     uint256 startPrice
 ) returns (VoltSystemOracle oracle, IOraclePassThrough opt) {
->>>>>>> 953993bd
     VoltTestAddresses memory addresses = getAddresses();
 
     oracle = getVoltSystemOracle(100, block.timestamp, startPrice);
