--- conflicted
+++ resolved
@@ -12,11 +12,7 @@
 import {getCore, getAddresses, VoltTestAddresses} from "./../utils/Fixtures.sol";
 import {Address} from "@openzeppelin/contracts/utils/Address.sol";
 
-<<<<<<< HEAD
-contract CoreUnitTest is DSTest {
-=======
 contract UnitTestCore is DSTest {
->>>>>>> ad07f551
     IVolt private volt;
     Core private core;
 
