// SPDX-License-Identifier: GPL-3.0-or-later
pragma solidity ^0.8.4;

import {IERC20} from "@openzeppelin/contracts/token/ERC20/IERC20.sol";

import {IVolt} from "../../../volt/Volt.sol";
import {Volt} from "../../../volt/Volt.sol";
import {ICore} from "../../../core/ICore.sol";
import {L2Core, Vcon} from "../../../core/L2Core.sol";
import {Vm} from "./../utils/Vm.sol";
import {DSTest} from "./../utils/DSTest.sol";
import {getL2Core, getAddresses, VoltTestAddresses} from "./../utils/Fixtures.sol";
import {Address} from "@openzeppelin/contracts/utils/Address.sol";
import {MockERC20} from "./../../../mock/MockERC20.sol";

<<<<<<< HEAD
contract L2CoreUnitTest is DSTest {
=======
contract UnitTestL2Core is DSTest {
>>>>>>> ad07f551
    L2Core private core;

    Vm public constant vm = Vm(HEVM_ADDRESS);
    VoltTestAddresses public addresses = getAddresses();
    MockERC20 volt;
    Vcon vcon;

    function setUp() public {
        volt = new MockERC20();

        // Deploy Core from Governor address
        vm.prank(addresses.governorAddress);
        core = new L2Core(IVolt(address(volt)));
        vcon = new Vcon(addresses.governorAddress, addresses.governorAddress);
    }

    function testSetup() public {
        assertEq(address(core.volt()), address(volt));
        assertEq(address(core.vcon()), address(0)); /// vcon starts set to address 0

        assertTrue(core.isGovernor(address(core))); /// core contract is governor
        assertTrue(core.isGovernor(addresses.governorAddress)); /// msg.sender of contract is governor

        bytes32 governRole = core.GOVERN_ROLE();
        /// assert all roles have the proper admin
        assertEq(core.getRoleAdmin(core.GOVERN_ROLE()), governRole);
        assertEq(core.getRoleAdmin(core.BURNER_ROLE()), governRole);
        assertEq(core.getRoleAdmin(core.MINTER_ROLE()), governRole);
        assertEq(core.getRoleAdmin(core.GUARDIAN_ROLE()), governRole);
        assertEq(core.getRoleAdmin(core.PCV_CONTROLLER_ROLE()), governRole);

        /// assert there is only 1 of each role
        assertEq(core.getRoleMemberCount(governRole), 2); /// msg.sender of contract and core is governor
        assertEq(core.getRoleMemberCount(core.BURNER_ROLE()), 0); /// this role has not been granted
        assertEq(core.getRoleMemberCount(core.MINTER_ROLE()), 0); /// this role has not been granted
        assertEq(core.getRoleMemberCount(core.GUARDIAN_ROLE()), 0); /// this role has not been granted
        assertEq(core.getRoleMemberCount(core.PCV_CONTROLLER_ROLE()), 0); /// this role has not been granted
    }

    function testGovernorSetsVcon() public {
        vm.prank(addresses.governorAddress);
        core.setVcon(IERC20(addresses.userAddress));

        assertEq(address(core.vcon()), addresses.userAddress);
    }

    function testNonGovernorFailsSettingVcon() public {
        vm.expectRevert("Permissions: Caller is not a governor");
        core.setVcon(IERC20(addresses.userAddress));
    }
}<|MERGE_RESOLUTION|>--- conflicted
+++ resolved
@@ -13,11 +13,7 @@
 import {Address} from "@openzeppelin/contracts/utils/Address.sol";
 import {MockERC20} from "./../../../mock/MockERC20.sol";
 
-<<<<<<< HEAD
-contract L2CoreUnitTest is DSTest {
-=======
 contract UnitTestL2Core is DSTest {
->>>>>>> ad07f551
     L2Core private core;
 
     Vm public constant vm = Vm(HEVM_ADDRESS);
