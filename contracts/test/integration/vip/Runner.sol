--- conflicted
+++ resolved
@@ -1,10 +1,6 @@
 pragma solidity =0.8.13;
 
-<<<<<<< HEAD
-import {vip14} from "./vip14.sol";
-=======
 import {vip14a} from "./vip14a.sol";
->>>>>>> e439aa4c
 // import {vipx} from "./vipx.sol";
 import {TimelockController} from "@openzeppelin/contracts/governance/TimelockController.sol";
 import {TimelockSimulation} from "../utils/TimelockSimulation.sol";
@@ -14,11 +10,7 @@
 
 /// @dev test harness for running and simulating VOLT Improvement Proposals
 /// inherit the proposal to simulate
-<<<<<<< HEAD
-contract Runner is TimelockSimulation, vip14 {
-=======
 contract Runner is TimelockSimulation, vip14a {
->>>>>>> e439aa4c
     /// @notice mainnet PCV Guardian
     PCVGuardian private immutable mainnetPCVGuardian =
         PCVGuardian(MainnetAddresses.PCV_GUARDIAN);
