pragma solidity =0.8.13;

<<<<<<< HEAD
import {vip6} from "./vip6.sol";
=======
import {vip7} from "./vip7.sol";
>>>>>>> 32ae4e82
import {TimelockController} from "@openzeppelin/contracts/governance/TimelockController.sol";
import {TimelockSimulation} from "../utils/TimelockSimulation.sol";
import {MainnetAddresses} from "../fixtures/MainnetAddresses.sol";
import {ArbitrumAddresses} from "../fixtures/ArbitrumAddresses.sol";
import {PCVGuardian} from "./../../../pcv/PCVGuardian.sol";

/// @dev test harness for running and simulating VOLT Improvement Proposals
/// inherit the proposal to simulate
<<<<<<< HEAD
contract Runner is TimelockSimulation, vip6 {
=======
contract Runner is TimelockSimulation, vip7 {
>>>>>>> 32ae4e82
    /// @notice mainnet PCV Guardian
    PCVGuardian private immutable mainnetPCVGuardian =
        PCVGuardian(MainnetAddresses.PCV_GUARDIAN);

    /// @notice arbitrum PCV Guardian
    PCVGuardian private immutable arbitrumPCVGuardian =
        PCVGuardian(ArbitrumAddresses.PCV_GUARDIAN);

    /// remove all function calls inside testProposal and don't inherit the VIP
    /// once the proposal is live and passed
    function testProposalMainnet() public {
        mainnetSetup();
        simulate(
            getMainnetProposal(),
            TimelockController(payable(MainnetAddresses.TIMELOCK_CONTROLLER)),
            mainnetPCVGuardian,
            MainnetAddresses.GOVERNOR,
            MainnetAddresses.EOA_1,
            vm,
            true
        );
        mainnetValidate();
    }

    function testProposalArbitrum() public {
        arbitrumSetup();
        simulate(
            getArbitrumProposal(),
            TimelockController(payable(ArbitrumAddresses.TIMELOCK_CONTROLLER)),
            arbitrumPCVGuardian,
            ArbitrumAddresses.GOVERNOR,
            ArbitrumAddresses.EOA_1,
            vm,
            true
        );
        arbitrumValidate();
    }
}<|MERGE_RESOLUTION|>--- conflicted
+++ resolved
@@ -1,10 +1,5 @@
 pragma solidity =0.8.13;
-
-<<<<<<< HEAD
-import {vip6} from "./vip6.sol";
-=======
 import {vip7} from "./vip7.sol";
->>>>>>> 32ae4e82
 import {TimelockController} from "@openzeppelin/contracts/governance/TimelockController.sol";
 import {TimelockSimulation} from "../utils/TimelockSimulation.sol";
 import {MainnetAddresses} from "../fixtures/MainnetAddresses.sol";
@@ -13,11 +8,7 @@
 
 /// @dev test harness for running and simulating VOLT Improvement Proposals
 /// inherit the proposal to simulate
-<<<<<<< HEAD
-contract Runner is TimelockSimulation, vip6 {
-=======
 contract Runner is TimelockSimulation, vip7 {
->>>>>>> 32ae4e82
     /// @notice mainnet PCV Guardian
     PCVGuardian private immutable mainnetPCVGuardian =
         PCVGuardian(MainnetAddresses.PCV_GUARDIAN);
@@ -43,16 +34,16 @@
     }
 
     function testProposalArbitrum() public {
-        arbitrumSetup();
-        simulate(
-            getArbitrumProposal(),
-            TimelockController(payable(ArbitrumAddresses.TIMELOCK_CONTROLLER)),
-            arbitrumPCVGuardian,
-            ArbitrumAddresses.GOVERNOR,
-            ArbitrumAddresses.EOA_1,
-            vm,
-            true
-        );
-        arbitrumValidate();
+        // arbitrumSetup();
+        // simulate(
+        //     getArbitrumProposal(),
+        //     TimelockController(payable(ArbitrumAddresses.TIMELOCK_CONTROLLER)),
+        //     arbitrumPCVGuardian,
+        //     ArbitrumAddresses.GOVERNOR,
+        //     ArbitrumAddresses.EOA_1,
+        //     vm,
+        //     true
+        // );
+        // arbitrumValidate();
     }
 }