// SPDX-License-Identifier: GPL-3.0-or-later
pragma solidity ^0.8.4;

import {Vm} from "../unit/utils/Vm.sol";
import {ICore} from "../../core/ICore.sol";
import {DSTest} from "../unit/utils/DSTest.sol";
import {OptimisticTimelock} from "./../../dao/OptimisticTimelock.sol";
import {INonCustodialPSM} from "./../../peg/NonCustodialPSM.sol";
import {IVolt, Volt} from "../../volt/Volt.sol";
import {IERC20} from "@openzeppelin/contracts/token/ERC20/IERC20.sol";
<<<<<<< HEAD
import {getCore, getAddresses, getVoltAddresses, VoltTestAddresses, VoltAddresses} from "../unit/utils/Fixtures.sol";
=======
import {getCore, getAddresses, getVoltAddresses, VoltAddresses} from "../unit/utils/Fixtures.sol";
>>>>>>> fd8cdff0

contract IntegrationTestOATimelock is DSTest {
    Vm public constant vm = Vm(HEVM_ADDRESS);
    ICore public core = ICore(0xEC7AD284f7Ad256b64c6E69b84Eb0F48f42e8196);
    OptimisticTimelock public oaTimelock;
<<<<<<< HEAD
    VoltTestAddresses public addresses = getAddresses();
=======
>>>>>>> fd8cdff0
    VoltAddresses public voltAddresses = getVoltAddresses();
    address public proposer1 = voltAddresses.pcvGuardAddress1;
    address public proposer2 = voltAddresses.pcvGuardAddress2;
    address public executorAddress = voltAddresses.executorAddress;

    function setUp() public {
        address[] memory proposerCancellerAddresses = new address[](3);
        proposerCancellerAddresses[0] = proposer1;
        proposerCancellerAddresses[1] = proposer2;
        proposerCancellerAddresses[2] = executorAddress;

        address[] memory executorAddresses = new address[](1);
        executorAddresses[0] = voltAddresses.executorAddress;

        oaTimelock = new OptimisticTimelock(
            address(core),
            600,
            proposerCancellerAddresses,
            executorAddresses
        );
    }

    function testSetup() public {
        assertTrue(oaTimelock.hasRole(oaTimelock.CANCELLER_ROLE(), proposer1));
        assertTrue(oaTimelock.hasRole(oaTimelock.PROPOSER_ROLE(), proposer1));

        assertTrue(oaTimelock.hasRole(oaTimelock.CANCELLER_ROLE(), proposer2));
        assertTrue(oaTimelock.hasRole(oaTimelock.PROPOSER_ROLE(), proposer2));

        /// ensure multisig has PROPOSER, CANCELLER and EXECUTOR roles
        assertTrue(
            oaTimelock.hasRole(oaTimelock.CANCELLER_ROLE(), executorAddress)
        );
        assertTrue(
            oaTimelock.hasRole(oaTimelock.PROPOSER_ROLE(), executorAddress)
        );
        assertTrue(
            oaTimelock.hasRole(oaTimelock.EXECUTOR_ROLE(), executorAddress)
        );
    }

    function testTimelockEthReceive() public {
        uint256 startingOABalance = address(oaTimelock).balance;

        uint256 ethSendAmount = 100 ether;
        vm.deal(proposer1, ethSendAmount);

        vm.prank(proposer1);
        (bool success, ) = address(oaTimelock).call{value: ethSendAmount}("");

        assertTrue(success);
        assertEq(
            address(oaTimelock).balance - startingOABalance,
            ethSendAmount
        );
    }

    function testTimelockSendEth() public {
        uint256 ethSendAmount = 100 ether;
        vm.deal(address(oaTimelock), ethSendAmount);

        assertEq(address(oaTimelock).balance, ethSendAmount); /// starts with 0 balance

        bytes memory data = "";
        bytes32 predecessor = bytes32(0);
        bytes32 salt = bytes32(0);
        vm.prank(proposer1);
        oaTimelock.schedule(
            proposer1,
            ethSendAmount,
            data,
            predecessor,
            salt,
            600
        );
        bytes32 id = oaTimelock.hashOperation(
            proposer1,
            ethSendAmount,
            data,
            predecessor,
            salt
        );

        uint256 startingProposerEthBalance = proposer1.balance;

        assertTrue(!oaTimelock.isOperationDone(id)); /// operation is not done
        assertTrue(!oaTimelock.isOperationReady(id)); /// operation is not ready

        vm.warp(block.timestamp + 600);
        assertTrue(oaTimelock.isOperationReady(id)); /// operation is ready

        vm.prank(executorAddress);
        oaTimelock.execute(proposer1, ethSendAmount, data, predecessor, salt);

        assertTrue(oaTimelock.isOperationDone(id)); /// operation is done

        assertEq(address(oaTimelock).balance, 0);
        assertEq(proposer1.balance, ethSendAmount + startingProposerEthBalance); /// assert proposer received their eth
    }
}<|MERGE_RESOLUTION|>--- conflicted
+++ resolved
@@ -8,20 +8,12 @@
 import {INonCustodialPSM} from "./../../peg/NonCustodialPSM.sol";
 import {IVolt, Volt} from "../../volt/Volt.sol";
 import {IERC20} from "@openzeppelin/contracts/token/ERC20/IERC20.sol";
-<<<<<<< HEAD
 import {getCore, getAddresses, getVoltAddresses, VoltTestAddresses, VoltAddresses} from "../unit/utils/Fixtures.sol";
-=======
-import {getCore, getAddresses, getVoltAddresses, VoltAddresses} from "../unit/utils/Fixtures.sol";
->>>>>>> fd8cdff0
 
 contract IntegrationTestOATimelock is DSTest {
     Vm public constant vm = Vm(HEVM_ADDRESS);
     ICore public core = ICore(0xEC7AD284f7Ad256b64c6E69b84Eb0F48f42e8196);
     OptimisticTimelock public oaTimelock;
-<<<<<<< HEAD
-    VoltTestAddresses public addresses = getAddresses();
-=======
->>>>>>> fd8cdff0
     VoltAddresses public voltAddresses = getVoltAddresses();
     address public proposer1 = voltAddresses.pcvGuardAddress1;
     address public proposer2 = voltAddresses.pcvGuardAddress2;
