--- conflicted
+++ resolved
@@ -21,10 +21,7 @@
 
 contract IntegrationTestPriceBoundPSMUSDCTest is DSTest {
     using SafeCast for *;
-<<<<<<< HEAD
-=======
     PegStabilityModule private psm;
->>>>>>> 31082b86
     ICore private core = ICore(MainnetAddresses.CORE);
     IVolt private volt = IVolt(MainnetAddresses.VOLT);
     IERC20 private usdc = IERC20(MainnetAddresses.USDC);
@@ -49,8 +46,6 @@
     uint128 voltCeilingPrice = 1.1e6; /// 1 volt for 1.1 usdc is the max price
 
     function setUp() public {
-<<<<<<< HEAD
-=======
         /// create PSM
         psm = new PegStabilityModule(
             address(core),
@@ -63,7 +58,6 @@
             voltCeilingPrice
         );
 
->>>>>>> 31082b86
         uint256 balance = usdc.balanceOf(makerUSDCPSM);
         vm.prank(makerUSDCPSM);
         usdc.transfer(address(this), balance);
@@ -88,13 +82,7 @@
         assertEq(psm.ceiling(), voltCeilingPrice);
         assertEq(address(psm.oracle()), address(oracle));
         assertEq(address(psm.backupOracle()), address(0));
-<<<<<<< HEAD
-        assertEq(psm.decimalsNormalizer(), 12);
-        assertEq(psm.mintFeeBasisPoints(), 0); /// mint costs 30 bps
-        assertEq(psm.redeemFeeBasisPoints(), 0); /// redeem has no fee
-=======
         assertEq(psm.decimalsNormalizer(), -12);
->>>>>>> 31082b86
         assertEq(address(psm.underlyingToken()), address(usdc));
     }
 
