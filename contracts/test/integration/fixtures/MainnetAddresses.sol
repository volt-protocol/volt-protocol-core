// SPDX-License-Identifier: GPL-3.0-or-later
pragma solidity ^0.8.4;

library MainnetAddresses {
    // ---------- VOLT ADDRESSES ----------
    address public constant CORE = 0xEC7AD284f7Ad256b64c6E69b84Eb0F48f42e8196;
    address public constant VOLT = 0x559eBC30b0E58a45Cc9fF573f77EF1e5eb1b3E18;
    address public constant ORACLE_PASS_THROUGH =
        0x84dc71500D504163A87756dB6368CC8bB654592f;
    address public constant SCALING_PRICE_ORACLE =
        0x79412660E95F94a4D2d02a050CEA776200939917;
    address public constant GOVERNOR =
        0xcBB83206698E8788F85EFbEeeCAd17e53366EBDf;
    address public constant PCV_GUARDIAN =
        0x2c2b362e6ae0F080F39b90Cb5657E5550090D6C3;
    address public constant DEPLOYER =
        0x25dCffa22EEDbF0A69F6277e24C459108c186ecB;
    address public constant VOLT_TIMELOCK =
        0x860fa85f04f9d35B3471D8F7F7fA3Ad31Ce4D5Ae;
    address public constant VOLT_FEI_PSM =
        0x985f9C331a9E4447C782B98D6693F5c7dF8e560e;

<<<<<<< HEAD
    address public constant VOLT_USDC_PSM =
        0x0b9A7EA2FCA868C93640Dd77cF44df335095F501;
    address public constant GLOBAL_RATE_LIMITED_MINTER =
        0x87945f59E008aDc9ed6210a8e061f009d6ace718;
=======
    address public constant TIMELOCK_CONTROLLER =
        0x75d078248eE49c585b73E73ab08bb3eaF93383Ae;

    /// current active EOA's
    address public constant OTC_LOAN_REPAYMENT =
        0x590eb1a809377f786a11fa1968eF8c15eB44A12F;
    address public constant EOA_1 = 0xB320e376Be6459421695F2b6B1E716AE4bc8129A;
    address public constant EOA_2 = 0xd90E9181B20D8D1B5034d9f5737804Da182039F6;
    address public constant EOA_3 = 0xA96D4a5c343d6fE141751399Fc230E9E8Ecb6fb6;

    /// inactive EOA's
    address public constant REVOKED_EOA_1 =
        0xf8D0387538E8e03F3B4394dA89f221D7565a28Ee;

    address public constant NC_PSM = 0x18f251FC3CE0Cb690F13f62213aba343657d0E72;
    address public constant GRLM = 0x87945f59E008aDc9ed6210a8e061f009d6ace718;
    address public constant PCV_GUARD_ADMIN =
        0x868F58Ae8F6B2Dc31D9ADc97a8A09B16f05E9cd7;
>>>>>>> ad07f551

    // ---------- FEI ADDRESSES ----------

    address public constant FEI_CORE =
        0x8d5ED43dCa8C2F7dFB20CF7b53CC7E593635d7b9;

    address public constant FEI_DAO_TIMELOCK =
        0xd51dbA7a94e1adEa403553A8235C302cEbF41a3c;

    address public constant FEI_TC_TIMELOCK =
        0xe0C7DE94395B629860Cbb3c42995F300F56e6d7a;

    address public constant FEI_GOVERNOR =
        0xd51dbA7a94e1adEa403553A8235C302cEbF41a3c;

    address public constant FEI_PCV_GUARDIAN =
        0x02435948F84d7465FB71dE45ABa6098Fc6eC2993;

    address public constant VOLT_DEPOSIT =
        0xBDC01c9743989429df9a4Fe24c908D87e462AbC1;

    // ---------- USDC ADDRESSES ----------

    address public constant USDC = 0xA0b86991c6218b36c1d19D4a2e9Eb0cE3606eB48;

    address public constant MAKER_USDC_PSM =
        0xAe2D4617c862309A3d75A0fFB358c7a5009c673F;
    address public constant FEI = 0x956F47F50A910163D8BF957Cf5846D573E7f87CA;

    // ---------- CHAINLINK ADDRESSES ----------

    address public constant CHAINLINK_ORACLE_ADDRESS =
        0x049Bd8C3adC3fE7d3Fc2a44541d955A537c2A484;

    // ---------- PCV DEPOSIT ADDRESSES ----------

    address public constant RARI_VOLT_PCV_DEPOSIT =
        0xFeBDf448C8484834bb399d930d7E1bdC773E23bA;
}<|MERGE_RESOLUTION|>--- conflicted
+++ resolved
@@ -20,12 +20,10 @@
     address public constant VOLT_FEI_PSM =
         0x985f9C331a9E4447C782B98D6693F5c7dF8e560e;
 
-<<<<<<< HEAD
     address public constant VOLT_USDC_PSM =
         0x0b9A7EA2FCA868C93640Dd77cF44df335095F501;
     address public constant GLOBAL_RATE_LIMITED_MINTER =
         0x87945f59E008aDc9ed6210a8e061f009d6ace718;
-=======
     address public constant TIMELOCK_CONTROLLER =
         0x75d078248eE49c585b73E73ab08bb3eaF93383Ae;
 
@@ -44,7 +42,6 @@
     address public constant GRLM = 0x87945f59E008aDc9ed6210a8e061f009d6ace718;
     address public constant PCV_GUARD_ADMIN =
         0x868F58Ae8F6B2Dc31D9ADc97a8A09B16f05E9cd7;
->>>>>>> ad07f551
 
     // ---------- FEI ADDRESSES ----------
 
