--- conflicted
+++ resolved
@@ -84,14 +84,12 @@
     address public constant VOLT_DEPOSIT =
         0xBDC01c9743989429df9a4Fe24c908D87e462AbC1;
 
-<<<<<<< HEAD
+    address public constant FEI_DAI_PSM =
+        0x2A188F9EB761F70ECEa083bA6c2A40145078dfc2;
+
     // ---------- WETH ADDRESS ----------
 
     address public constant WETH = 0xC02aaA39b223FE8D0A0e5C4F27eAD9083C756Cc2;
-=======
-    address public constant FEI_DAI_PSM =
-        0x2A188F9EB761F70ECEa083bA6c2A40145078dfc2;
->>>>>>> 32ae4e82
 
     // ---------- USDC ADDRESSES ----------
 
