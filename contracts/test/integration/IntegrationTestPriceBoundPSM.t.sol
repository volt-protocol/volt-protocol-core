--- conflicted
+++ resolved
@@ -45,20 +45,6 @@
     uint128 voltCeilingPrice = 1.1e18; /// 1 volt for 1.1 fei is the max price
 
     function setUp() public {
-<<<<<<< HEAD
-        PegStabilityModule.OracleParams memory oracleParams;
-
-        oracleParams = PegStabilityModule.OracleParams({
-            coreAddress: address(core),
-            oracleAddress: address(oracle),
-            backupOracle: address(0),
-            decimalsNormalizer: 0,
-            doInvert: true,
-            volt: IVolt(MainnetAddresses.VOLT) // to subdue error
-        });
-
-=======
->>>>>>> 31082b86
         /// create PSM
         psm = new PegStabilityModule(
             address(core),
