//SPDX-License-Identifier: GPL-3.0-or-later
pragma solidity =0.8.13;

import {TimelockController} from "@openzeppelin/contracts/governance/TimelockController.sol";
import {SafeCast} from "@openzeppelin/contracts/utils/math/SafeCast.sol";
import {IERC20} from "@openzeppelin/contracts/token/ERC20/IERC20.sol";
import {Vm} from "../unit/utils/Vm.sol";
import {Core} from "../../core/Core.sol";
import {IVolt} from "../../volt/IVolt.sol";
import {DSTest} from "../unit/utils/DSTest.sol";
import {IDSSPSM} from "../../pcv/maker/IDSSPSM.sol";
import {Constants} from "../../Constants.sol";
import {PCVGuardian} from "../../pcv/PCVGuardian.sol";
import {MainnetAddresses} from "./fixtures/MainnetAddresses.sol";
import {PegStabilityModule} from "../../peg/PegStabilityModule.sol";
import {ERC20CompoundPCVDeposit} from "../../pcv/compound/ERC20CompoundPCVDeposit.sol";

<<<<<<< HEAD
import "hardhat/console.sol";

=======
>>>>>>> 9734b07d
contract IntegrationTestCompoundPCVDeposits is DSTest {
    using SafeCast for *;

    Vm public constant vm = Vm(HEVM_ADDRESS);

    ERC20CompoundPCVDeposit private daiDeposit =
        ERC20CompoundPCVDeposit(MainnetAddresses.COMPOUND_DAI_PCV_DEPOSIT);
    ERC20CompoundPCVDeposit private feiDeposit =
        ERC20CompoundPCVDeposit(MainnetAddresses.COMPOUND_FEI_PCV_DEPOSIT);
    ERC20CompoundPCVDeposit private usdcDeposit =
        ERC20CompoundPCVDeposit(MainnetAddresses.COMPOUND_USDC_PCV_DEPOSIT);

    PCVGuardian private immutable pcvGuardian =
        PCVGuardian(MainnetAddresses.PCV_GUARDIAN);

    Core private core = Core(MainnetAddresses.CORE);
    PegStabilityModule private daiPSM =
        PegStabilityModule(MainnetAddresses.VOLT_DAI_PSM);

    IERC20 private dai = IERC20(MainnetAddresses.DAI);
    IVolt private fei = IVolt(MainnetAddresses.FEI);
    IERC20 private usdc = IERC20(MainnetAddresses.USDC);

    uint256 public daiBalance;
    uint256 public usdcBalance;

    function setUp() public {
        daiBalance = daiDeposit.balance();

<<<<<<< HEAD
        feiBalance = feiDeposit.balance();

        usdcBalance = usdcDeposit.balance();
=======
        usdcBalance = usdcDeposit.balance();

>>>>>>> 9734b07d
        vm.prank(MainnetAddresses.CUSDC);
        usdc.transfer(address(usdcDeposit), usdcBalance);
        usdcDeposit.deposit();
    }

    function testSetup() public {
        assertEq(address(daiDeposit.core()), address(core));
        assertEq(address(feiDeposit.core()), address(core));
        assertEq(address(usdcDeposit.core()), address(core));

        assertEq(address(daiDeposit.cToken()), address(MainnetAddresses.CDAI));
        assertEq(address(feiDeposit.cToken()), address(MainnetAddresses.CFEI));
        assertEq(
            address(usdcDeposit.cToken()),
            address(MainnetAddresses.CUSDC)
        );

        assertEq(address(daiDeposit.token()), address(MainnetAddresses.DAI));
        assertEq(address(feiDeposit.token()), address(MainnetAddresses.FEI));
        assertEq(address(usdcDeposit.token()), address(MainnetAddresses.USDC));
    }

    function testGuardianAction() public {
        uint256 startingDaiBalance = dai.balanceOf(MainnetAddresses.GOVERNOR);
        uint256 startingFeiBalance = fei.balanceOf(MainnetAddresses.GOVERNOR);
        uint256 startingUsdcBalance = usdc.balanceOf(MainnetAddresses.GOVERNOR);

        uint256 feiToWithdraw = fei.balanceOf(MainnetAddresses.CFEI);
<<<<<<< HEAD
=======
        vm.startPrank(MainnetAddresses.EOA_1);
>>>>>>> 9734b07d

        vm.startPrank(MainnetAddresses.EOA_1);
        pcvGuardian.withdrawAllToSafeAddress(address(daiDeposit));
<<<<<<< HEAD

=======
>>>>>>> 9734b07d
        pcvGuardian.withdrawToSafeAddress(address(feiDeposit), feiToWithdraw);
        pcvGuardian.withdrawAllToSafeAddress(address(usdcDeposit));

        vm.stopPrank();

        assertApproxEq(
            (dai.balanceOf(MainnetAddresses.GOVERNOR) - startingDaiBalance)
                .toInt256(),
            daiBalance.toInt256(),
            0
        );
        assertApproxEq(
            (fei.balanceOf(MainnetAddresses.GOVERNOR) - startingFeiBalance)
                .toInt256(),
            feiToWithdraw.toInt256(),
            0
        );
        assertApproxEq(
            (usdc.balanceOf(MainnetAddresses.GOVERNOR) - startingUsdcBalance)
                .toInt256(),
            usdcBalance.toInt256(),
            0
        );

<<<<<<< HEAD
        assertTrue(usdcDeposit.balance().toInt256() <= 1e3); /// only dust remains
        assertTrue(daiDeposit.balance().toInt256() < 1e18); /// only dust remains
=======
        assertTrue(daiDeposit.balance().toInt256() <= 1e20); /// only dust remains, lte 100 dai
        assertTrue(usdcDeposit.balance().toInt256() <= 1e3); /// only dust remains, lte .001 usdc
>>>>>>> 9734b07d
    }
}<|MERGE_RESOLUTION|>--- conflicted
+++ resolved
@@ -15,11 +15,6 @@
 import {PegStabilityModule} from "../../peg/PegStabilityModule.sol";
 import {ERC20CompoundPCVDeposit} from "../../pcv/compound/ERC20CompoundPCVDeposit.sol";
 
-<<<<<<< HEAD
-import "hardhat/console.sol";
-
-=======
->>>>>>> 9734b07d
 contract IntegrationTestCompoundPCVDeposits is DSTest {
     using SafeCast for *;
 
@@ -49,14 +44,8 @@
     function setUp() public {
         daiBalance = daiDeposit.balance();
 
-<<<<<<< HEAD
-        feiBalance = feiDeposit.balance();
-
-        usdcBalance = usdcDeposit.balance();
-=======
         usdcBalance = usdcDeposit.balance();
 
->>>>>>> 9734b07d
         vm.prank(MainnetAddresses.CUSDC);
         usdc.transfer(address(usdcDeposit), usdcBalance);
         usdcDeposit.deposit();
@@ -85,17 +74,10 @@
         uint256 startingUsdcBalance = usdc.balanceOf(MainnetAddresses.GOVERNOR);
 
         uint256 feiToWithdraw = fei.balanceOf(MainnetAddresses.CFEI);
-<<<<<<< HEAD
-=======
-        vm.startPrank(MainnetAddresses.EOA_1);
->>>>>>> 9734b07d
 
         vm.startPrank(MainnetAddresses.EOA_1);
+
         pcvGuardian.withdrawAllToSafeAddress(address(daiDeposit));
-<<<<<<< HEAD
-
-=======
->>>>>>> 9734b07d
         pcvGuardian.withdrawToSafeAddress(address(feiDeposit), feiToWithdraw);
         pcvGuardian.withdrawAllToSafeAddress(address(usdcDeposit));
 
@@ -120,12 +102,7 @@
             0
         );
 
-<<<<<<< HEAD
-        assertTrue(usdcDeposit.balance().toInt256() <= 1e3); /// only dust remains
-        assertTrue(daiDeposit.balance().toInt256() < 1e18); /// only dust remains
-=======
         assertTrue(daiDeposit.balance().toInt256() <= 1e20); /// only dust remains, lte 100 dai
         assertTrue(usdcDeposit.balance().toInt256() <= 1e3); /// only dust remains, lte .001 usdc
->>>>>>> 9734b07d
     }
 }