// SPDX-License-Identifier: GPL-3.0-or-later
pragma solidity ^0.8.0;

import {IWETH} from "@uniswap/v2-periphery/contracts/interfaces/IWETH.sol";

library Constants {
    /// @notice the denominator for basis points granularity (10,000)
    uint256 public constant BASIS_POINTS_GRANULARITY = 10_000;

<<<<<<< HEAD
    /// @notice the denominator for basis points granularity (10,000) as an int
    int256 public constant BASIS_POINTS_GRANULARITY_INT = int256(BASIS_POINTS_GRANULARITY);
    
=======
>>>>>>> 97352cbd
    uint256 public constant ONE_YEAR = 365.25 days;

    int256 public constant ONE_YEAR_INT = int256(ONE_YEAR);

    /// @notice WETH9 address
    IWETH public constant WETH =
        IWETH(0xC02aaA39b223FE8D0A0e5C4F27eAD9083C756Cc2);

    /// @notice USD stand-in address
    address public constant USD = 0x1111111111111111111111111111111111111111;

    /// @notice Wei per ETH, i.e. 10**18
    uint256 public constant ETH_GRANULARITY = 1e18;

    /// @notice number of decimals in ETH, 18
    uint256 public constant ETH_DECIMALS = 18;
}<|MERGE_RESOLUTION|>--- conflicted
+++ resolved
@@ -7,12 +7,10 @@
     /// @notice the denominator for basis points granularity (10,000)
     uint256 public constant BASIS_POINTS_GRANULARITY = 10_000;
 
-<<<<<<< HEAD
-    /// @notice the denominator for basis points granularity (10,000) as an int
-    int256 public constant BASIS_POINTS_GRANULARITY_INT = int256(BASIS_POINTS_GRANULARITY);
-    
-=======
->>>>>>> 97352cbd
+    /// @notice the denominator for basis points granularity (10,000) expressed as an int data type
+    int256 public constant BASIS_POINTS_GRANULARITY_INT =
+        int256(BASIS_POINTS_GRANULARITY);
+
     uint256 public constant ONE_YEAR = 365.25 days;
 
     int256 public constant ONE_YEAR_INT = int256(ONE_YEAR);
