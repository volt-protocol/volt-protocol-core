--- conflicted
+++ resolved
@@ -6,11 +6,7 @@
 library Constants {
     /// @notice the denominator for basis points granularity (10,000)
     uint256 public constant BASIS_POINTS_GRANULARITY = 10_000;
-<<<<<<< HEAD
-
-=======
     
->>>>>>> 969d7e82
     uint256 public constant ONE_YEAR = 365.25 days;
 
     /// @notice WETH9 address
