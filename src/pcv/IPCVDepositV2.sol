// SPDX-License-Identifier: GPL-3.0-or-later
pragma solidity 0.8.13;

/// @title PCV V2 Deposit interface
/// @author Volt Protocol
interface IPCVDepositV2 {
    // ----------- Events -----------

    event Deposit(address indexed _from, uint256 _amount);

    event Withdrawal(
        address indexed _caller,
        address indexed _to,
        uint256 _amount
    );

    event WithdrawERC20(
        address indexed _caller,
        address indexed _token,
        address indexed _to,
        uint256 _amount
    );

    event WithdrawETH(
        address indexed _caller,
        address indexed _to,
        uint256 _amount
    );

    event Harvest(address indexed _token, int256 _profit, uint256 _timestamp);

    // ----------- PCV Controller only state changing api -----------

    /// @notice withdraw tokens from the PCV allocation
    /// non-reentrant as state changes and external calls are made
    /// @param to the address PCV will be sent to
    /// @param amount of tokens withdrawn
    function withdraw(address to, uint256 amount) external;

    /// @notice withdraw ERC20 from the contract
    /// @param token address of the ERC20 to send
    /// @param to address destination of the ERC20
    /// @param amount quantity of ERC20 to send
    /// Calling this function will lead to incorrect
    /// accounting in a PCV deposit that tracks
    /// profits and or last recorded balance.
    /// If a deposit records PNL, only use this
    /// function in an emergency.
    function withdrawERC20(address token, address to, uint256 amount) external;

    // ----------- Permissionless State changing api -----------

    /// @notice deposit ERC-20 tokens to underlying venue
    /// non-reentrant to block malicious reentrant state changes
    /// to the lastRecordedBalance variable
    function deposit() external;

    /// @notice claim COMP rewards for supplying to Morpho.
    /// Does not require reentrancy lock as no smart contract state is mutated
    /// in this function.
    function harvest() external;

    /// @notice function that emits an event tracking profits and losses
    /// since the last contract interaction
    /// then writes the current amount of PCV tracked in this contract
    /// to lastRecordedBalance
    /// @return the amount deposited after adding accrued interest or realizing losses
    function accrue() external returns (uint256);

<<<<<<< HEAD
    function lastRecordedProfit() external returns (uint256);
=======
    // ----------- Getters -----------

    /// @notice gets the effective balance of "balanceReportedIn" token if the deposit were fully withdrawn
    function balance() external view returns (uint256);

    /// @notice gets the token address in which this deposit returns its balance
    function balanceReportedIn() external view returns (address);

    /// @notice address of underlying token
    function token() external view returns (address);

    /// @notice address of reward token
    function rewardToken() external view returns (address);
>>>>>>> 00e7844e
}<|MERGE_RESOLUTION|>--- conflicted
+++ resolved
@@ -67,9 +67,6 @@
     /// @return the amount deposited after adding accrued interest or realizing losses
     function accrue() external returns (uint256);
 
-<<<<<<< HEAD
-    function lastRecordedProfit() external returns (uint256);
-=======
     // ----------- Getters -----------
 
     /// @notice gets the effective balance of "balanceReportedIn" token if the deposit were fully withdrawn
@@ -83,5 +80,4 @@
 
     /// @notice address of reward token
     function rewardToken() external view returns (address);
->>>>>>> 00e7844e
 }