--- conflicted
+++ resolved
@@ -12,15 +12,9 @@
     "console:rinkeby": "npx hardhat console --network rinkeby",
     "console:ropsten": "npx hardhat console --network ropsten",
     "clean": "forge clean && rm -rf artifacts",
-<<<<<<< HEAD
-    "test": "forge test --no-match-contract IntegrationTest -vvv",
-    "test:integration": "FORK_BLOCK=15191323; forge test --fork-url https://eth-mainnet.alchemyapi.io/v2/$MAINNET_ALCHEMY_API_KEY --fork-block-number $FORK_BLOCK --match-contract IntegrationTest -vvv",
-    "test:integration:gas": "FORK_BLOCK=15191323; forge test --fork-url https://eth-mainnet.alchemyapi.io/v2/$MAINNET_ALCHEMY_API_KEY --fork-block-number $FORK_BLOCK --match-contract IntegrationTest -vvv --gas-report",
-=======
     "test": "forge test --match-contract UnitTest -vvv",
     "test:integration": "FORK_BLOCK=15190697; forge test --fork-url https://eth-mainnet.alchemyapi.io/v2/$MAINNET_ALCHEMY_API_KEY --fork-block-number $FORK_BLOCK --match-contract IntegrationTest -vvv",
     "test:integration:arbitrum": "FORK_BLOCK=18348347; forge test --fork-url https://arb-mainnet.g.alchemy.com/v2/$ARBITRUM_ALCHEMY_API_KEY --fork-block-number $FORK_BLOCK --match-contract ArbitrumTest -vvv",
->>>>>>> 57a36ccf
     "test:hardhat": "npx hardhat test",
     "test:dependencies": "LOGGING=true NO_RESET=true npx hardhat test test/integration/tests/dependencies.ts",
     "test:gas": "REPORT_GAS=true npx hardhat test",
