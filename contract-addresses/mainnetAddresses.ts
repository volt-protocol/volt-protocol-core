--- conflicted
+++ resolved
@@ -846,19 +846,11 @@
     address: '0xBA12222222228d8Ba445958a75a0704d566BF2C8',
     category: AddressCategory.External
   },
-<<<<<<< HEAD
   balancerRewards: {
     artifactName: 'IMerkleOrchard',
     address: '0xdAE7e32ADc5d490a43cCba1f0c736033F2b4eFca',
     category: AddressCategory.External
   },
-  bal: {
-    artifactName: 'IERC20',
-    address: '0xba100000625a3754423978a60c9317c58a424e3D',
-    category: AddressCategory.External
-  },
-=======
->>>>>>> a2946f61
   bentoBox: {
     artifactName: 'IMasterContractManager',
     address: '0xF5BCE5077908a1b7370B9ae04AdC565EBd643966',
