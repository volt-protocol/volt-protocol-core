--- conflicted
+++ resolved
@@ -1311,45 +1311,14 @@
   },
   stakingTokenWrapperMStableLaaS: {
     artifactName: 'StakingTokenWrapper',
-<<<<<<< HEAD
     address: '0x9B9ad20Cd99Cac3B536b94497A18346d66db0379',
     category: AddressCategory.TBD
-  }
-=======
-    address: '0x9B9ad20Cd99Cac3B536b94497A18346d66db0379'
   },
   stakingTokenWrapperPoolTogetherLaaS: {
     artifactName: 'StakingTokenWrapper',
-    address: '0x6b018170311F3DA23c3fA62AFe1b2D0638522CCD'
-  },
-  tWETH: { artifactName: 'IERC20', address: '0xD3D13a578a53685B4ac36A1Bab31912D2B2A2F36' },
-  tToke: { artifactName: 'IERC20', address: '0xa760e26aA76747020171fCF8BdA108dFdE8Eb930' },
-  toke: { artifactName: 'IERC20', address: '0x2e9d63788249371f1dfc918a52f8d799f4a38c94' },
-  ethTokemakPCVDeposit: { artifactName: 'EthTokemakPCVDeposit', address: '0x0961d2a545e0c1201B313d14C57023682a546b9D' },
-  tokeTokemakPCVDeposit: {
-    artifactName: 'ERC20TokemakPCVDeposit',
-    address: '0x45C8FaB07B64C78d03006591132Ac51DE82a4B22'
-  },
-  stAAVE: { artifactName: 'IERC20', address: '0x4da27a545c0c5b758a6ba100e3a049001de870f5' },
-  steth: { artifactName: 'IERC20', address: '0xae7ab96520DE3A18E5e111B5EaAb095312D7fE84' },
-  sushiswapDpiFei: { artifactName: 'IUniswapV2Pair', address: '0x8775aE5e83BC5D926b6277579c2B0d40c7D9b528' },
-  sushiswapRouter: { artifactName: 'unknown', address: '0xd9e1cE17f2641f24aE83637ab66a2cca9C378B9F' },
-  timelock: { artifactName: 'Timelock', address: '0x639572471f2f318464dc01066a56867130e45E25' },
-  tribalChief: { artifactName: 'TribalChief', address: '0x9e1076cC0d19F9B0b8019F384B0a29E48Ee46f7f' },
-  tribalChiefImpl: { artifactName: 'TribalChief', address: '0x2d91362e8bcAA8826b482B531dcb170FC9d17777' },
-  tribalChiefOptimisticMultisig: { artifactName: 'unknown', address: '0x35ED000468f397AA943009bD60cc6d2d9a7d32fF' },
-  tribalChiefOptimisticTimelock: { artifactName: 'Timelock', address: '0x27Fae9E49AD955A24bB578B66Cdc962b5029fbA9' },
-  tribalChiefSync: { artifactName: 'TribalChiefSync', address: '0x7A883825caA45fcbDcd76991C5972Baf1551aa3d' },
-  tribe: { artifactName: 'Tribe', address: '0xc7283b66Eb1EB5FB86327f08e1B5816b0720212B' },
-  tribeOTCEscrow: { artifactName: 'OtcEscrow', address: '0xe2fE8041429e4bd51c40F92C6cDb699527171298' },
-  tribeBalOtcEscrow: { artifactName: 'OtcEscrow', address: '0xfFdEe6b0261d70278f5A3093A375c282eF8266Db' },
-  uniswapOracle: { artifactName: 'UniswapOracle', address: '0x087F35bd241e41Fc28E43f0E8C58d283DD55bD65' },
-  uniswapPCVController: { artifactName: 'unknown', address: '0x0760dfe09bd6d04d0df9a60c51f01ecedceb5132' },
-  uniswapPCVDeposit: { artifactName: 'UniswapPCVDeposit', address: '0x15958381E9E6dc98bD49655e36f524D2203a28bD' },
-  uniswapRouter: { artifactName: 'unknown', address: '0x7a250d5630B4cF539739dF2C5dAcb4c659F2488D' },
-  weth: { artifactName: 'WETH9', address: '0xC02aaA39b223FE8D0A0e5C4F27eAD9083C756Cc2' },
-  wethERC20: { artifactName: 'IERC20', address: '0xc02aaa39b223fe8d0a0e5c4f27ead9083c756cc2' }
->>>>>>> b96a5e50
+    address: '0x6b018170311F3DA23c3fA62AFe1b2D0638522CCD',
+    category: AddressCategory.TBD
+  }
 };
 
 export default MainnetAddresses;