--- conflicted
+++ resolved
@@ -221,49 +221,10 @@
     address: '0x0ee81df08B20e4f9E0F534e50da437D24491c4ee',
     category: AddressCategory.PCV
   },
-<<<<<<< HEAD
-  liquityFusePoolLusd: { artifactName: 'CErc20Delegator', address: '0x5052BfbB7972E702179f3Eeed43B9213819b681a' },
-  bamm: { artifactName: 'IBAMM', address: '0x0d3AbAA7E088C2c82f54B2f47613DA438ea8C598' },
   liquityFusePoolLusdPCVDeposit: {
     artifactName: 'ERC20CompoundPCVDeposit',
-    address: '0x8C51E4532CC745cF3DFec5CEBd835D07E7BA1002'
-  },
-  lqty: {
-    artifactName: 'IERC20',
-    address: '0x6DEA81C8171D0bA574754EF6F8b412F2Ed88c54D'
-  },
-  feiLusdLBPSwapper: { artifactName: 'BalancerLBPSwapper', address: '0x5fc76F8Fc3AF2b19D45AC841252dcE711ed448ff' },
-  feiLusdLBP: { artifactName: 'IWeightedPool', address: '0xede4efcc5492cf41ed3f0109d60bc0543cfad23a' },
-  lusd: { artifactName: 'IERC20', address: '0x5f98805A4E8be255a32880FDeC7F6728C6568bA0' },
-  kashiFeiDPI: { artifactName: 'IKashiPair', address: '0xf352773f1d4d69deb4de8d0578e43b993ee76e5d' },
-  kashiFeiEth: { artifactName: 'IKashiPair', address: '0x329efec40f58054fc2f2cd4fd65809f2be3e11c8' },
-  kashiFeiTribe: { artifactName: 'IKashiPair', address: '0x18c9584d9ce56a0f62f73f630f180d5278c873b7' },
-  kashiFeiXSushi: { artifactName: 'IKashiPair', address: '0xf2028069cd88f75fcbcfe215c70fe6d77cb80b10' },
-  masterKashi: { artifactName: 'unknown', address: '0x2cba6ab6574646badc84f0544d05059e57a5dc42' },
-  multisend: { artifactName: 'IERC20Airdropper', address: '0x0B36b0F351ea8383506F596743a2DA7DCa204cc3' },
-  multisig: { artifactName: 'unknown', address: '0xB8f482539F2d3Ae2C9ea6076894df36D1f632775' },
-  lusdPCVDeposit: {
-    artifactName: 'ERC20CompoundPCVDeposit',
-    address: '0x8c51e4532cc745cf3dfec5cebd835d07e7ba1002'
-  },
-  oldEthBondingCurve: {
-    artifactName: 'EthBondingCurve',
-    address: '0xe1578B4a32Eaefcd563a9E6d0dc02a4213f673B7'
-  },
-  oldEthReserveStabilizer: {
-    artifactName: 'EthReserveStabilizer',
-    address: '0xa08A721dFB595753FFf335636674D76C455B275C'
-  },
-  oldRatioPCVController: { artifactName: 'RatioPCVController', address: '0xfC1aD6eb84351597cD3b9B65179633697d65B920' },
-  optimisticMinter: {
-    artifactName: 'OwnableTimedMinter',
-    address: '0xE66c4De480Bd317054B5a3CF8E8689649d0728c9'
-=======
-  liquityFusePoolLusdPCVDeposit: {
-    artifactName: 'ERC20CompoundPCVDeposit',
     address: '0x8C51E4532CC745cF3DFec5CEBd835D07E7BA1002',
     category: AddressCategory.PCV
->>>>>>> 3ac2c3e8
   },
   poolPartyFeiPCVDeposit: {
     artifactName: 'ERC20CompoundPCVDeposit',
@@ -915,6 +876,11 @@
     address: '0xdAE7e32ADc5d490a43cCba1f0c736033F2b4eFca',
     category: AddressCategory.External
   },
+  bamm: {
+    artifactName: 'IBAMM',
+    address: '0x0d3AbAA7E088C2c82f54B2f47613DA438ea8C598',
+    category: AddressCategory.External
+  },
   bentoBox: {
     artifactName: 'IMasterContractManager',
     address: '0xF5BCE5077908a1b7370B9ae04AdC565EBd643966',
@@ -1108,6 +1074,11 @@
   liquityFusePoolLusd: {
     artifactName: 'CErc20Delegator',
     address: '0x5052BfbB7972E702179f3Eeed43B9213819b681a',
+    category: AddressCategory.External
+  },
+  lqty: {
+    artifactName: 'IERC20',
+    address: '0x6DEA81C8171D0bA574754EF6F8b412F2Ed88c54D',
     category: AddressCategory.External
   },
   lusd: {
