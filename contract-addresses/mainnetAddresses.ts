const MainnetAddresses = {
<<<<<<< HEAD
  alusd: { artifactName: 'IERC20', address: '0xBC6DA0FE9aD5f3b0d58160288917AA56653660E9' },
=======
  pcvGuardian: {
    artifactName: 'PCVGuardian',
    address: '0x2D1b1b509B6432A73e3d798572f0648f6453a5D9'
  },
>>>>>>> 5a8da803
  agEUR: {
    artifactName: 'IERC20',
    address: '0x1a7e4e63778B4f12a199C062f3eFdD288afCBce8'
  },
  angle: {
    artifactName: 'IERC20',
    address: '0x31429d1856ad1377a8a0079410b297e1a9e214c2'
  },
  angleAgEurFeiPool: {
    artifactName: 'IUniswapV2Pair',
    address: '0xF89CE5eD65737dA8440411544b0499c9FaD323B2'
  },
  angleStableMaster: {
    artifactName: 'IStableMaster',
    address: '0x5adDc89785D75C86aB939E9e15bfBBb7Fc086A87'
  },
  anglePoolManager: {
    artifactName: 'IPoolManager',
    address: '0x53b981389Cfc5dCDA2DC2e903147B5DD0E985F44'
  },
  angleStakingRewards: {
    artifactName: 'IStakingRewards',
    address: '0xBcb307F590972B1C3188b7916d2969Cf75309dc6'
  },
  agEurAngleUniswapPCVDeposit: {
    artifactName: 'AngleUniswapPCVDeposit',
    address: '0x7AC2Ab8143634419c5bc230A9f9955C3e29f64Ef'
  },
  chainlinkLUSDOracle: {
    artifactName: 'ChainlinkOracleWrapper',
    address: '0xe61d11ec732d556A26fb863B192052BEa03eF8B5'
  },
  chainlinkCREAMEthOracle: {
    artifactName: 'ChainlinkOracleWrapper',
    address: '0xDE02522cDc4959117fe839a7326D80F9858f383C'
  },
  chainlinkBALEthOracle: {
    artifactName: 'ChainlinkOracleWrapper',
    address: '0x7261D245454Daa070C77B2a26eA192E3a4c8F655'
  },
  balUsdCompositeOracle: {
    artifactName: 'CompositeOracle',
    address: '0xDe0407851AEC6F073A63D27C7D29805CCD59D3e0'
  },
  creamUsdCompositeOracle: {
    artifactName: 'CompositeOracle',
    address: '0x2BDca027c7f57eD9AC1769Ba3a3D64600578bA49'
  },
  feiLusdLens: {
    artifactName: 'BPTLens',
    address: '0x1F05b337cB16CeA2a1C638Ba9b9571F0Cf4a5612'
  },
  aaveFeiPCVDepositWrapper: {
    artifactName: 'PCVDepositWrapper',
    address: '0xFAc571b6054619053ac311dA8112939C9a374A85'
  },
  creamDepositWrapper: {
    artifactName: 'ERC20PCVDepositWrapper',
    address: '0x3a1838Ac9EcA864054bebB82C32455Dd7d7Fc89c'
  },
  balDepositWrapper: {
    artifactName: 'ERC20PCVDepositWrapper',
    address: '0x7E28BA7a2D52Af88242E588d868E927119BA45dB'
  },
  staticPcvDepositWrapper2: {
    artifactName: 'StaticPCVDepositWrapper',
    address: '0xe72EB93de743F819fe91277582d7d0Fa9bb9b023'
  },
  feiBuybackLens: {
    artifactName: 'BPTLens',
    address: '0x107460564896377BA6CdcC7516c7eAb65E32E360'
  },
  cream: {
    artifactName: 'IERC20',
    address: '0x2ba592F78dB6436527729929AAf6c908497cB200'
  },
  collateralizationOracleKeeper: {
    artifactName: 'CollateralizationOracleKeeper',
    address: '0x62378C316a6161A613D02E11F65290aED79B3eD5'
  },
  chainlinkEurUsdOracleWrapper: {
    artifactName: 'ChainlinkOracleWrapper',
    address: '0xFb3a062236A7E08b572F17bc9Ad2bBc2becB87b1'
  },
  chainlinkTribeEthOracleWrapper: {
    artifactName: 'ChainlinkOracleWrapper',
    address: '0x061118ccabF0c2c62f05a2e3C2bd4379c0C70079'
  },
  tribeUsdCompositeOracle: {
    artifactName: 'CompositeOracle',
    address: '0xD7B8207f8644ee5cc60095023a8fcb8BdCF54732'
  },
  feiTribeLBPSwapper: {
    artifactName: 'BalancerLBPSwapper',
    address: '0x16ef9601076d45e8cc564cDD91E5dF3Ae83dD3B3'
  },
  feiTribeLBP: {
    artifactName: 'IWeightedPool',
    address: '0xC1382FE6e17bCdBC3d35F73f5317fBF261EbeECD'
  },
  pcvEquityMinter: {
    artifactName: 'PCVEquityMinter',
    address: '0x904Deb2Dac1EdfCBBb69b9c279aE5F75E57Cf5E9'
  },
  collateralizationOracleGuardian: {
    artifactName: 'CollateralizationOracleGuardian',
    address: '0x81De6bA8df84A4B679061952E171a27F096F3eAe'
  },
  staticPcvDepositWrapper: {
    artifactName: 'StaticPCVDepositWrapper',
    address: '0x8B41DcEfAe6064E6bc2A9B3ae20141d23EFD6cbd'
  },
  ethReserveStabilizerWrapper: {
    artifactName: 'PCVDepositWrapper',
    address: '0xB24570Bc46efDf97b4Aa7f008B4268005Eb7A27E'
  },
  convexBooster: { artifactName: 'IConvexBooster', address: '0xF403C135812408BFbE8713b5A23a04b3D48AAE31' },
  convexD3poolRewards: { artifactName: 'IConvexBaseRewardPool', address: '0x329cb014b562d5d42927cfF0dEdF4c13ab0442EF' },
  curveD3pool: { artifactName: 'ICurveStableSwap3', address: '0xBaaa1F5DbA42C3389bDbc2c9D2dE134F5cD0Dc89' },
  daiBondingCurveWrapper: { artifactName: 'PCVDepositWrapper', address: '0x2547d76E2447E67F29d6bFeE5d46FDd2183c88E4' },
  raiBondingCurveWrapper: { artifactName: 'PCVDepositWrapper', address: '0xc42e155788f9f599Fd437C7455F63810A395a81f' },
  dpiBondingCurveWrapper: { artifactName: 'PCVDepositWrapper', address: '0x60B63eF8f461355207fE1d8102dda938bbd8c3fB' },
  rariPool19DpiPCVDepositWrapper: {
    artifactName: 'PCVDepositWrapper',
    address: '0x9a774a1B1208C323EDeD05E6Daf592E6E59cAa55'
  },
  ethLidoPCVDepositWrapper: {
    artifactName: 'PCVDepositWrapper',
    address: '0xA271fF86426c7fdAaAE72603e6Ce68c892d69ED7'
  },
  compoundDaiPCVDepositWrapper: {
    artifactName: 'PCVDepositWrapper',
    address: '0xfDe7077AAEcDaf2C4B85261Aa858c96A7E737a61'
  },
  compoundEthPCVDepositWrapper: {
    artifactName: 'PCVDepositWrapper',
    address: '0x0735e14D28eD395048d5Fa4a8dbe6e6EB9fc0470'
  },
  aaveRaiPCVDepositWrapper: {
    artifactName: 'PCVDepositWrapper',
    address: '0x1267B39c93711Dd374DEAB15e0127e4adB259BE0'
  },
  aaveEthPCVDepositWrapper: {
    artifactName: 'PCVDepositWrapper',
    address: '0x43Ef03755991056681F01EE2182234eF6aF1f658'
  },
  rariPool9RaiPCVDepositWrapper: {
    artifactName: 'PCVDepositWrapper',
    address: '0xCCe230c087F31032fc17621a2CF5E425A0b80C96'
  },
  creamFeiPCVDepositWrapper: {
    artifactName: 'PCVDepositWrapper',
    address: '0xFf419Bc27483edb94b7Ad5c97b7FaB5DB323c7E0'
  },
  rariPool8FeiPCVDepositWrapper: {
    artifactName: 'PCVDepositWrapper',
    address: '0xD6598a23418c7FEf7c0Dc863265515B623B720F9'
  },
  rariPool9FeiPCVDepositWrapper: {
    artifactName: 'PCVDepositWrapper',
    address: '0x96A657eE40A79A964c6b4eA551c895D98e885a75'
  },
  rariPool7FeiPCVDepositWrapper: {
    artifactName: 'PCVDepositWrapper',
    address: '0xb13C755107301eBFeD6A93190aCdE09281b2f8A5'
  },
  rariPool6FeiPCVDepositWrapper: {
    artifactName: 'PCVDepositWrapper',
    address: '0x7aA4b1558C3e219cFFFd6a356421C071F71966e7'
  },
  rariPool19FeiPCVDepositWrapper: {
    artifactName: 'PCVDepositWrapper',
    address: '0x7e39bBA9D0d967Ee55524fAe9e54900B02d9889a'
  },
  rariPool24FeiPCVDepositWrapper: {
    artifactName: 'PCVDepositWrapper',
    address: '0x508f6fbd78B6569C29E9D75986a51558dE9E5865'
  },
  rariPool25FeiPCVDepositWrapper: {
    artifactName: 'PCVDepositWrapper',
    address: '0xB4FFD10C4C290Dc13E8e30BF186F1509001515fD'
  },
  rariPool26FeiPCVDepositWrapper: {
    artifactName: 'PCVDepositWrapper',
    address: '0x82aebeE64a52180d8541eB601A8381e012A1eD04'
  },
  rariPool27FeiPCVDepositWrapper: {
    artifactName: 'PCVDepositWrapper',
    address: '0xe2e35097638F0Ff2EeCA2EF70F352Be37431945f'
  },
  rariPool18FeiPCVDepositWrapper: {
    artifactName: 'PCVDepositWrapper',
    address: '0x07F2DD7E6A78D96c08D0a8212f4097dCC129d629'
  },
  rariPool28FeiPCVDepositWrapper: {
    artifactName: 'PCVDepositWrapper',
    address: '0x4E119714f625B2E82e5fB5A7E297978f020Ea51E'
  },
  rariPool31FeiPCVDepositWrapper: {
    artifactName: 'PCVDepositWrapper',
    address: '0x05E2e93CFb0B53D36A3151ee727Bb581D4B918Ce'
  },
  feiOATimelockWrapper: { artifactName: 'PCVDepositWrapper', address: '0x7Eb88140af813294aEDce981b6aC08fcd139d408' },
  oneConstantOracle: { artifactName: 'ConstantOracle', address: '0x2374800337c6BE8B935f96AA6c10b33f9F12Bd40' },
  zeroConstantOracle: { artifactName: 'ConstantOracle', address: '0x43b99923CF06D6D9101110b595234670f73A4934' },
  collateralizationOracle: {
    artifactName: 'CollateralizationOracle',
    address: '0xFF6f59333cfD8f4Ebc14aD0a0E181a83e655d257'
  },
  collateralizationOracleWrapperImpl: {
    artifactName: 'CollateralizationOracleWrapper',
    address: '0x656aA9c9875eB089b11869d4730d6963D25E76ad'
  },
  collateralizationOracleWrapper: {
    artifactName: 'CollateralizationOracleWrapper',
    address: '0xd1866289B4Bd22D453fFF676760961e0898EE9BF'
  },

  aave: { artifactName: 'IERC20', address: '0x7Fc66500c84A76Ad7e9c93437bFc5Ac33E2DDaE9' },
  aaveEthPCVDeposit: { artifactName: 'AavePCVDeposit', address: '0x5B86887e171bAE0C2C826e87E34Df8D558C079B9' },
  aaveEthPCVDripController: {
    artifactName: 'PCVDripController',
    address: '0xb3D63876d95d3a5e591D4DE536dC410b97244086'
  },
  aaveFeiPCVDeposit: { artifactName: 'AavePCVDeposit', address: '0xaFBd7Bd91B4c1Dd289EE47a4F030FBeDfa7ABc12' },
  aaveGovernanceV2: { artifactName: 'IAaveGovernanceV2', address: '0xEC568fffba86c094cf06b22134B23074DFE2252c' },
  aaveIncentivesController: {
    artifactName: 'IAaveIncentivesController',
    address: '0xd784927ff2f95ba542bfc824c8a8a98f3495f6b5'
  },
  aaveLendingPool: { artifactName: 'ILendingPool', address: '0x7d2768dE32b0b80b7a3454c06BdAc94A69DDc7A9' },
  aavePassthroughETH: { artifactName: 'AavePassthroughETH', address: '0x126AD2B5341A30D8115C443B3158E7661e4faD26' },
  aaveRaiPCVDeposit: { artifactName: 'AavePCVDeposit', address: '0xd2174d78637a40448112aa6B30F9B19e6CF9d1F9' },
  aaveTribeIncentivesController: {
    artifactName: 'IAaveIncentivesController',
    address: '0xDee5c1662bBfF8f80f7c572D8091BF251b3B0dAB'
  },
  aaveTribeIncentivesControllerProxy: {
    artifactName: 'TransparentUpgradeableProxy',
    address: '0xDee5c1662bBfF8f80f7c572D8091BF251b3B0dAB'
  },
  aaveTribeIncentivesControllerImpl: {
    artifactName: 'IAaveIncentivesController',
    address: '0xFF865335401F12B88fa3FF5A3a51685A7f224191'
  },
  aFei: { artifactName: 'IERC20', address: '0x683923dB55Fead99A79Fa01A27EeC3cB19679cC3' },
  aFeiStableDebt: { artifactName: 'IERC20', address: '0xd89cF9E8A858F8B4b31Faf793505e112d6c17449' },
  aFeiVariableDebt: { artifactName: 'IERC20', address: '0xC2e10006AccAb7B45D9184FcF5b7EC7763f5BaAe' },
  aRai: { artifactName: 'IERC20', address: '0xc9BC48c72154ef3e5425641a3c747242112a46AF' },
  aWETH: { artifactName: 'IERC20', address: '0x030bA81f1c18d280636F32af80b9AAd02Cf0854e' },
  balancerAdmin: { artifactName: 'unknown', address: '0x10A19e7eE7d7F8a52822f6817de8ea18204F2e4f' },
  balancerAuthorizer: { artifactName: 'Permissions', address: '0xA331D84eC860Bf466b4CdCcFb4aC09a1B43F3aE6' },
  balancerLBPoolFactory: {
    artifactName: 'ILiquidityBootstrappingPoolFactory',
    address: '0x751A0bC0e3f75b38e01Cf25bFCE7fF36DE1C87DE'
  },
  balancerVault: { artifactName: 'IVault', address: '0xBA12222222228d8Ba445958a75a0704d566BF2C8' },
  bal: { artifactName: 'IERC20', address: '0xba100000625a3754423978a60c9317c58a424e3D' },
  bentoBox: { artifactName: 'IMasterContractManager', address: '0xF5BCE5077908a1b7370B9ae04AdC565EBd643966' },
  bondingCurve: { artifactName: 'EthBondingCurve', address: '0xB783c0E21763bEf9F2d04E6499abFbe23AdB7e1F' },
  chainlinkDaiUsdOracle: { artifactName: 'unknown', address: '0xAed0c38402a5d19df6E4c03F4E2DceD6e29c1ee9' },
  chainlinkDaiUsdOracleWrapper: {
    artifactName: 'ChainlinkOracleWrapper',
    address: '0x231aDa12E273eDf3fA54CbD90c5C1a73129D5bb9'
  },
  chainlinkDpiUsdOracle: { artifactName: 'unknown', address: '0xD2A593BF7594aCE1faD597adb697b5645d5edDB2' },
  chainlinkDpiUsdOracleWrapper: {
    artifactName: 'ChainlinkOracleWrapper',
    address: '0xB594d2bd55Ede471e16b92AE6F7651648DA871c3'
  },
  chainlinkEthUsdOracle: { artifactName: 'unknown', address: '0x5f4eC3Df9cbd43714FE2740f5E3616155c5b8419' },
  chainlinkEthUsdOracleWrapper: {
    artifactName: 'ChainlinkOracleWrapper',
    address: '0xCd3c40AE1256922BA16C7872229385E20Bc8351e'
  },
  chainlinkEurUsdOracle: { artifactName: 'unknown', address: '0xb49f677943bc038e9857d61e7d053caa2c1734c1' },
  chainlinkFeiEthOracle: { artifactName: 'unknown', address: '0x7F0D2c2838c6AC24443d13e23d99490017bDe370' },
  chainlinkFeiEthOracleWrapper: {
    artifactName: 'ChainlinkOracleWrapper',
    address: '0x060Be7B51F78DFFd04749332fd306BA1228e7444'
  },
  chainlinkRaiEthOracle: { artifactName: 'unknown', address: '0x4ad7B025127e89263242aB68F0f9c4E5C033B489' },
  chainlinkRaiEthOracleWrapper: {
    artifactName: 'ChainlinkOracleWrapper',
    address: '0x3d49573ee6aFCBDe606F8a1c2AA1C498048E7190'
  },
  chainlinkRaiUsdCompositOracle: {
    artifactName: 'CompositeOracle',
    address: '0x392b1d29eDab680c5CA778D3A32b8284859BFBB0'
  },
  chainlinkTribeEthOracle: { artifactName: 'unknown', address: '0x84a24deCA415Acc0c395872a9e6a63E27D6225c8' },
  communalFarm: { artifactName: 'unknown', address: '0x0639076265e9f88542C91DCdEda65127974A5CA5' },
  compositeOracle: { artifactName: 'CompositeOracle', address: '0x8721f9EAba0B9081069970bCBce38763D3D4f28E' },
  compoundDai: { artifactName: 'unknown', address: '0x5d3a536e4d6dbd6114cc1ead35777bab948e3643' },
  compoundDaiPCVDeposit: {
    artifactName: 'ERC20CompoundPCVDeposit',
    address: '0xe0f73b8d76D2Ad33492F995af218b03564b8Ce20'
  },
  compoundEth: { artifactName: 'unknown', address: '0x4Ddc2D193948926D02f9B1fE9e1daa0718270ED5' },
  compoundEthPCVDeposit: {
    artifactName: 'EthCompoundPCVDeposit',
    address: '0x4fCB1435fD42CE7ce7Af3cB2e98289F79d2962b3'
  },
  compoundEthPCVDripController: {
    artifactName: 'PCVDripController',
    address: '0xa84C8be28f3d560059339f06C6b6c5B23f53C58C'
  },
  compoundPassthroughETH: {
    artifactName: 'CompoundPassthroughETH',
    address: '0xF56B0B80ea6E986364c50177d396b988C3e41094'
  },
  core: { artifactName: 'Core', address: '0x8d5ED43dCa8C2F7dFB20CF7b53CC7E593635d7b9' },
  coreV1: { artifactName: 'ICoreV1', address: '0x8d5ED43dCa8C2F7dFB20CF7b53CC7E593635d7b9' },
  creamFei: { artifactName: 'CErc20Delegator', address: '0x8C3B7a4320ba70f8239F83770c4015B5bc4e6F91' },
  creamFeiPCVDeposit: {
    artifactName: 'ERC20CompoundPCVDeposit',
    address: '0x243C601CC5DaA3Ac250B14509804188347bd2aFB'
  },
  crv: { artifactName: 'IERC20', address: '0xD533a949740bb3306d119CC777fa900bA034cd52' },
  cvx: { artifactName: 'IERC20', address: '0x4e3FBD56CD56c3e72c1403e103b45Db9da5B9D2B' },
  curve3crv: { artifactName: 'unknown', address: '0x6c3F90f043a72FA612cbac8115EE7e52BDe6E490' },
  curve3pool: { artifactName: 'unknown', address: '0xbebc44782c7db0a1a60cb6fe97d0b483032ff1c7' },
  curveMetapool: { artifactName: 'unknown', address: '0x06cb22615ba53e60d67bf6c341a0fd5e718e1655' },
  curve3Metapool: { artifactName: 'IERC20', address: '0x06cb22615BA53E60D67Bf6C341a0fD5E718E1655' },
  dai: { artifactName: 'IERC20', address: '0x6B175474E89094C44Da98b954EedeAC495271d0F' },
  daiBondingCurve: { artifactName: 'BondingCurve', address: '0xC0afe0E649e32528666F993ce63822c3840e941a' },
  defiPulseOTC: { artifactName: 'unknown', address: '0x673d140eed36385cb784e279f8759f495c97cf03' },
  dpi: { artifactName: 'IERC20', address: '0x1494CA1F11D487c2bBe4543E90080AeBa4BA3C2b' },
  dpiBondingCurve: { artifactName: 'BondingCurve', address: '0xBf5721c5E1C370f6F1A3E21b3972E0AcE93A1E84' },
  dpiUniswapPCVDeposit: { artifactName: 'UniswapPCVDeposit', address: '0x902199755219A9f8209862d09F1891cfb34F59a3' },
  erc20Dripper: { artifactName: 'ERC20Dripper', address: '0x3Fe0EAD3500e767F0F8bC2d3B5AF7755B1b21A6a' },
  ethLidoPCVDeposit: { artifactName: 'EthLidoPCVDeposit', address: '0xac38ee05c0204a1e119c625d0a560d6731478880' },
  ethOTCEscrow: { artifactName: 'OtcEscrow', address: '0x6Cfed416f0729d5754f13fDDf297789079208E2e' },
  ethPCVDripper: { artifactName: 'IPCVDeposit', address: '0xDa079A280FC3e33Eb11A78708B369D5Ca2da54fE' },
  ethReserveStabilizer: { artifactName: 'EthReserveStabilizer', address: '0x17305f0e18318994a57b494078CAC866A857F7b6' },
  fei: { artifactName: 'Fei', address: '0x956F47F50A910163D8BF957Cf5846D573E7f87CA' },
  feiDAO: { artifactName: 'FeiDAO', address: '0x0BEF27FEB58e857046d630B2c03dFb7bae567494' },
  feiDAOTimelock: { artifactName: 'FeiDAOTimelock', address: '0xd51dbA7a94e1adEa403553A8235C302cEbF41a3c' },
  feiEthPair: { artifactName: 'IUniswapV2Pair', address: '0x94B0A3d511b6EcDb17eBF877278Ab030acb0A878' },
  feiOTCEscrow: { artifactName: 'OtcEscrow', address: '0x9B9fE1b732839a53948B02E5164c0A50fdf11e06' },
  feiBalOtcEscrow: { artifactName: 'OtcEscrow', address: '0x7fB1f6Cb94f01Ba03d2af5cC13c4c1E74b9b9Ecc' },
  feiRewardsDistributor: {
    artifactName: 'IFeiRewardsDistributor',
    address: '0xEf1a94AF192A88859EAF3F3D8C1B9705542174C5'
  },
  feiTribePair: { artifactName: 'IUniswapV2Pair', address: '0x9928e4046d7c6513326cCeA028cD3e7a91c7590A' },
  frax: { artifactName: 'IERC20', address: '0x853d955aCEf822Db058eb8505911ED77F175b99e' },
  genesisGroup: { artifactName: 'unknown', address: '0xBFfB152b9392e38CdDc275D818a3Db7FE364596b' },
  governorAlpha: { artifactName: 'GovernorAlpha', address: '0xE087F94c3081e1832dC7a22B48c6f2b5fAaE579B' },
  governorAlphaBackup: { artifactName: 'GovernorAlpha', address: '0x4C895973334Af8E06fd6dA4f723Ac24A5f259e6B' },
  gUniFeiDaiLP: { artifactName: 'unknown', address: '0x3D1556e84783672f2a3bd187a592520291442539' },
  index: { artifactName: 'IERC20', address: '0x0954906da0Bf32d5479e25f46056d22f08464cab' },
  indexCoopFusePoolDpi: { artifactName: 'CErc20Delegator', address: '0xf06f65a6b7d2c401fcb8b3273d036d21fe2a5963' },
  indexCoopFusePoolDpiPCVDeposit: {
    artifactName: 'ERC20CompoundPCVDeposit',
    address: '0x3dD3d945C4253bAc5B4Cc326a001B7d3f9C4DD66'
  },
  indexCoopFusePoolFei: { artifactName: 'CErc20Delegator', address: '0x04281F6715Dea6A8EbBCE143D86ea506FF326531' },
  indexCoopFusePoolFeiPCVDeposit: {
    artifactName: 'ERC20CompoundPCVDeposit',
    address: '0xD6960adba53212bBE96E54a7AFeDA2066437D000'
  },
  indexDelegator: {
    artifactName: 'SnapshotDelegatorPCVDeposit',
    address: '0x0ee81df08B20e4f9E0F534e50da437D24491c4ee'
  },
  liquityFusePoolLusd: { artifactName: 'CErc20Delegator', address: '0x5052BfbB7972E702179f3Eeed43B9213819b681a' },
  liquityFusePoolLusdPCVDeposit: {
    artifactName: 'ERC20CompoundPCVDeposit',
    address: '0x8C51E4532CC745cF3DFec5CEBd835D07E7BA1002'
  },
  feiLusdLBPSwapper: { artifactName: 'BalancerLBPSwapper', address: '0x5fc76F8Fc3AF2b19D45AC841252dcE711ed448ff' },
  feiLusdLBP: { artifactName: 'IWeightedPool', address: '0xede4efcc5492cf41ed3f0109d60bc0543cfad23a' },
  lusd: { artifactName: 'IERC20', address: '0x5f98805A4E8be255a32880FDeC7F6728C6568bA0' },
  kashiFeiDPI: { artifactName: 'IKashiPair', address: '0xf352773f1d4d69deb4de8d0578e43b993ee76e5d' },
  kashiFeiEth: { artifactName: 'IKashiPair', address: '0x329efec40f58054fc2f2cd4fd65809f2be3e11c8' },
  kashiFeiTribe: { artifactName: 'IKashiPair', address: '0x18c9584d9ce56a0f62f73f630f180d5278c873b7' },
  kashiFeiXSushi: { artifactName: 'IKashiPair', address: '0xf2028069cd88f75fcbcfe215c70fe6d77cb80b10' },
  masterKashi: { artifactName: 'unknown', address: '0x2cba6ab6574646badc84f0544d05059e57a5dc42' },
  multisend: { artifactName: 'IERC20Airdropper', address: '0x0B36b0F351ea8383506F596743a2DA7DCa204cc3' },
  multisig: { artifactName: 'unknown', address: '0xB8f482539F2d3Ae2C9ea6076894df36D1f632775' },
  oldEthBondingCurve: {
    artifactName: 'EthBondingCurve',
    address: '0xe1578B4a32Eaefcd563a9E6d0dc02a4213f673B7'
  },
  oldEthReserveStabilizer: {
    artifactName: 'EthReserveStabilizer',
    address: '0xa08A721dFB595753FFf335636674D76C455B275C'
  },
  oldRatioPCVController: { artifactName: 'RatioPCVController', address: '0xfC1aD6eb84351597cD3b9B65179633697d65B920' },
  optimisticMinter: {
    artifactName: 'OwnableTimedMinter',
    address: '0xE66c4De480Bd317054B5a3CF8E8689649d0728c9'
  },
  optimisticTimelock: { artifactName: 'OptimisticTimelock', address: '0xbC9C084a12678ef5B516561df902fdc426d95483' },
  poolPartyFei: { artifactName: 'CErc20Delegator', address: '0x17b1A2E012cC4C31f83B90FF11d3942857664efc' },
  poolPartyFeiPCVDeposit: {
    artifactName: 'ERC20CompoundPCVDeposit',
    address: '0x5A8CB4556e5D5935Af06beab8292905f48131479'
  },
  proxyAdmin: { artifactName: 'ProxyAdmin', address: '0xf8c2b645988b7658E7748BA637fE25bdD46A704A' },
  rai: { artifactName: 'IERC20', address: '0x03ab458634910AaD20eF5f1C8ee96F1D6ac54919' },
  raiBondingCurve: { artifactName: 'BondingCurve', address: '0x25d60212D47Dd8F6Ff0469367E4c6C98Cd3411A5' },
  rariPool19Dpi: { artifactName: 'CErc20Delegator', address: '0xf06f65a6b7d2c401fcb8b3273d036d21fe2a5963' },
  rariPool19DpiPCVDeposit: {
    artifactName: 'ERC20CompoundPCVDeposit',
    address: '0x3dD3d945C4253bAc5B4Cc326a001B7d3f9C4DD66'
  },
  rariPool18Fei: { artifactName: 'CErc20Delegator', address: '0x17b1A2E012cC4C31f83B90FF11d3942857664efc' },
  rariPool18FeiPCVDeposit: {
    artifactName: 'ERC20CompoundPCVDeposit',
    address: '0x5A8CB4556e5D5935Af06beab8292905f48131479'
  },
  rariPool19Fei: { artifactName: 'CErc20Delegator', address: '0x04281F6715Dea6A8EbBCE143D86ea506FF326531' },
  rariPool19FeiPCVDeposit: {
    artifactName: 'ERC20CompoundPCVDeposit',
    address: '0xD6960adba53212bBE96E54a7AFeDA2066437D000'
  },
  rariPool22Fei: { artifactName: 'CErc20Delegator', address: '0x653A32ED7AaA3DB37520125CDB45c17AdB3fdF01' },
  rariPool22FeiPCVDeposit: {
    artifactName: 'ERC20CompoundPCVDeposit',
    address: '0x7CeBaB7b4B4399343f6D0D36B550EE097F60d7fE'
  },
  rariPool24Fei: { artifactName: 'CErc20Delegator', address: '0xb5A817E5354736eafe3A0C85620433eE75daA649' },
  rariPool24FeiPCVDeposit: {
    artifactName: 'ERC20CompoundPCVDeposit',
    address: '0x1434F99EDB2bD03DECCCFe21288767b8324B7403'
  },
  rariPool25Fei: { artifactName: 'CErc20Delegator', address: '0xE468D0244D75b9b18B27cb682AeC3ab35d33663B' },
  rariPool25FeiPCVDeposit: {
    artifactName: 'ERC20CompoundPCVDeposit',
    address: '0xe1662531aA5de1DAD8ab5B5756b8F6c8F3C759Ca'
  },
  rariPool26Fei: { artifactName: 'CErc20Delegator', address: '0x38ee94FcF276Cee403f4645341f80e671d25b352' },
  rariPool26FeiPCVDeposit: {
    artifactName: 'ERC20CompoundPCVDeposit',
    address: '0xFdCc96967C86250f333cE52Ba706Ec2961c3302f'
  },
  rariPool27Fei: { artifactName: 'CErc20Delegator', address: '0xda396c927e3e6BEf77A98f372CE431b49EdEc43D' },
  rariPool27FeiPCVDeposit: {
    artifactName: 'ERC20CompoundPCVDeposit',
    address: '0x91f50E3183a8CC30D2A981C3aFA85A2Bf6691c67'
  },
  rariPool28FeiPCVDeposit: {
    artifactName: 'ERC20CompoundPCVDeposit',
    address: '0xb0D5eBA35E1cecE568096064Ed68A49C6A24d961'
  },
  rariPool31FeiPCVDeposit: {
    artifactName: 'ERC20CompoundPCVDeposit',
    address: '0x81DCB06eA4db474D1506Ca6275Ff7D870bA3A1Be'
  },
  rariPool54FeiPCVDeposit: {
    artifactName: 'ERC20CompoundPCVDeposit',
    address: '0x9d28B8Cb17c3E25b6Cce17f88B259f75174b69f4'
  },
  rariPool6Fei: { artifactName: 'CErc20Delegator', address: '0x185Ab80A77D362447415a5B347D7CD86ecaCC87C' },
  rariPool6FeiPCVDeposit: {
    artifactName: 'ERC20CompoundPCVDeposit',
    address: '0xB51f09B6F103D697dc5d64DC904Ad6a2Dad39987'
  },
  rariPool7Fei: { artifactName: 'CErc20Delegator', address: '0xE640E9beC342B86266B2bD79F3847e7958cb30C4' },
  rariPool7FeiPCVDeposit: {
    artifactName: 'ERC20CompoundPCVDeposit',
    address: '0x74B235Fef146cDB5BE0D3786a9f3774674b3615E'
  },
  rariPool7LusdPCVDeposit: {
    artifactName: 'ERC20CompoundPCVDeposit',
    address: '0x6026a1559CDd44a63C5CA9A078CC996a9eb68ABB'
  },
  rariPool72FeiPCVDeposit: {
    artifactName: 'ERC20CompoundPCVDeposit',
    address: '0x4A5Af5A124E672C156241b76CAd4E41D09dd4883'
  },
  rariPool79FeiPCVDeposit: {
    artifactName: 'ERC20CompoundPCVDeposit',
    address: '0x76dFcf06E7D7B8248094DC319b284fB244f06309'
  },
  rariPool8Comptroller: { artifactName: 'Unitroller', address: '0xc54172e34046c1653d1920d40333dd358c7a1af4' },
  rariPool8Dai: { artifactName: 'CErc20Delegator', address: '0x7e9cE3CAa9910cc048590801e64174957Ed41d43' },
  rariPool8DaiIrm: { artifactName: 'unknown', address: '0xede47399e2aa8f076d40dc52896331cba8bd40f7' },
  rariPool8Eth: { artifactName: 'CErc20Delegator', address: '0xbB025D470162CC5eA24daF7d4566064EE7f5F111' },
  rariPool8EthIrm: { artifactName: 'unknown', address: '0xbab47e4b692195bf064923178a90ef999a15f819' },
  rariPool8Fei: { artifactName: 'CErc20Delegator', address: '0xd8553552f8868C1Ef160eEdf031cF0BCf9686945' },
  rariPool8FeiIrm: { artifactName: 'unknown', address: '0x8f47be5692180079931e2f983db6996647aba0a5' },
  rariPool8FeiPCVDeposit: {
    artifactName: 'ERC20CompoundPCVDeposit',
    address: '0x37349d9cc523D28e6aBFC03fc5F44879bC8BfFD9'
  },
  rariPool8Tribe: { artifactName: 'CErc20Delegator', address: '0xFd3300A9a74b3250F1b2AbC12B47611171910b07' },
  rewardsDistributorAdmin: {
    artifactName: 'RewardsDistributorAdmin',
    address: '0x4e979E8b136Cd7BdEBB83ea50a599C3BED1e15c0'
  },
  autoRewardsDistributor: {
    artifactName: 'AutoRewardsDistributor',
    address: '0x61be49dfbd869a601fea076e1a1379903e61a895'
  },
  rariPool8TribeIrm: { artifactName: 'unknown', address: '0x075538650a9c69ac8019507a7dd1bd879b12c1d7' },
  rariPool9Fei: { artifactName: 'CErc20Delegator', address: '0x11A9F6ae6B36B4b820777D05B90Cd6CCCB1CDa31' },
  rariPool9FeiPCVDeposit: {
    artifactName: 'ERC20CompoundPCVDeposit',
    address: '0xF2D8beE45f29A779cFB9F04ac233E703974a2C53'
  },
  rariPool9Rai: { artifactName: 'CErc20Delegator', address: '0x752F119bD4Ee2342CE35E2351648d21962c7CAfE' },
  rariPool9RaiPCVDeposit: {
    artifactName: 'ERC20CompoundPCVDeposit',
    address: '0x9aAdFfe00eAe6d8e59bB4F7787C6b99388A6960D'
  },
  rariPool90FeiPCVDeposit: {
    artifactName: 'ERC20CompoundPCVDeposit',
    address: '0x61d26126D2F8A44b41c1D8E1B1F276551DC8EEc6'
  },
  rariPool91FeiPCVDeposit: {
    artifactName: 'ERC20CompoundPCVDeposit',
    address: '0x2296a2417D1f02d394ab22aF794a0f426eD53436'
  },
  rariRewardsDistributorDelegator: {
    artifactName: 'unknown',
    address: '0x73F16f0c0Cd1A078A54894974C5C054D8dC1A3d7'
  },
  rariRewardsDistributorDelegate: {
    artifactName: 'unknown',
    address: '0x220f93183a69d1598e8405310cB361CFF504146F'
  },
  ratioPCVController: { artifactName: 'RatioPCVController', address: '0xB1410aeCe2c65fE9e107c58b5aa32e91B18f0BC7' },
  reflexerStableAssetFusePoolRai: {
    artifactName: 'CErc20Delegator',
    address: '0x752F119bD4Ee2342CE35E2351648d21962c7CAfE'
  },
  reflexerStableAssetFusePoolRaiPCVDeposit: {
    artifactName: 'ERC20CompoundPCVDeposit',
    address: '0x9aAdFfe00eAe6d8e59bB4F7787C6b99388A6960D'
  },
  saddleD4Pool: { artifactName: 'ISaddleSwap', address: '0xC69DDcd4DFeF25D8a793241834d4cc4b3668EAD6' },
  snapshotDelegateRegistry: { artifactName: 'DelegateRegistry', address: '0x469788fE6E9E9681C6ebF3bF78e7Fd26Fc015446' },
  fAAVE: { artifactName: 'IERC20', address: '0x4da27a545c0c5b758a6ba100e3a049001de870f5' },
  stakingTokenWrapperRari: {
    artifactName: 'StakingTokenWrapper',
    address: '0xd81Be1B9A7895C996704A8DDa794BbA4454EeB90'
  },
  stakingTokenWrapperGROLaaS: {
    artifactName: 'StakingTokenWrapper',
    address: '0x508629e8E0B96986Df4D0F1F60aadeF1d0FbaE96'
  },
  stakingTokenWrapperFOXLaaS: {
    artifactName: 'StakingTokenWrapper',
    address: '0x3CD384ff1Fa1cbA8f06DF326AF4cbDA634aF94e8'
  },
  stakingTokenWrapperUMALaaS: {
    artifactName: 'StakingTokenWrapper',
    address: '0x90B336dFF819b9e4b3D9A32cabdcAB0E92836065'
  },
  stakingTokenWrapperSYNLaaS: {
    artifactName: 'StakingTokenWrapper',
    address: '0x5Db85e395735Bb42eEB720Fe2EE69627d246e300'
  },
  stakingTokenWrapperNEARLaaS: {
    artifactName: 'StakingTokenWrapper',
    address: '0x3b3591a4f7FD386E9987Eb48d898e29b57c30c47'
  },
  stakingTokenWrapperKYLINLaaS: {
    artifactName: 'StakingTokenWrapper',
    address: '0xFe266d143dB42a9835e2B1AB43B64a46278398cc'
  },
  tWETH: { artifactName: 'IERC20', address: '0xD3D13a578a53685B4ac36A1Bab31912D2B2A2F36' },
  tToke: { artifactName: 'IERC20', address: '0xa760e26aA76747020171fCF8BdA108dFdE8Eb930' },
  toke: { artifactName: 'IERC20', address: '0x2e9d63788249371f1dfc918a52f8d799f4a38c94' },
  ethTokemakPCVDeposit: { artifactName: 'EthTokemakPCVDeposit', address: '0x0961d2a545e0c1201B313d14C57023682a546b9D' },
  tokeTokemakPCVDeposit: {
    artifactName: 'ERC20TokemakPCVDeposit',
    address: '0x45C8FaB07B64C78d03006591132Ac51DE82a4B22'
  },
  stAAVE: { artifactName: 'IERC20', address: '0x4da27a545c0c5b758a6ba100e3a049001de870f5' },
  steth: { artifactName: 'IERC20', address: '0xae7ab96520DE3A18E5e111B5EaAb095312D7fE84' },
  sushiswapDpiFei: { artifactName: 'IUniswapV2Pair', address: '0x8775aE5e83BC5D926b6277579c2B0d40c7D9b528' },
  sushiswapRouter: { artifactName: 'unknown', address: '0xd9e1cE17f2641f24aE83637ab66a2cca9C378B9F' },
  timelock: { artifactName: 'Timelock', address: '0x639572471f2f318464dc01066a56867130e45E25' },
  tribalChief: { artifactName: 'TribalChief', address: '0x9e1076cC0d19F9B0b8019F384B0a29E48Ee46f7f' },
  tribalChiefImpl: { artifactName: 'TribalChief', address: '0x2d91362e8bcAA8826b482B531dcb170FC9d17777' },
  tribalChiefOptimisticMultisig: { artifactName: 'unknown', address: '0x35ED000468f397AA943009bD60cc6d2d9a7d32fF' },
  tribalChiefOptimisticTimelock: { artifactName: 'Timelock', address: '0x27Fae9E49AD955A24bB578B66Cdc962b5029fbA9' },
  tribalChiefSync: { artifactName: 'TribalChiefSync', address: '0x7A883825caA45fcbDcd76991C5972Baf1551aa3d' },
  tribe: { artifactName: 'Tribe', address: '0xc7283b66Eb1EB5FB86327f08e1B5816b0720212B' },
  tribeOTCEscrow: { artifactName: 'OtcEscrow', address: '0xe2fE8041429e4bd51c40F92C6cDb699527171298' },
  tribeBalOtcEscrow: { artifactName: 'OtcEscrow', address: '0xfFdEe6b0261d70278f5A3093A375c282eF8266Db' },
  uniswapOracle: { artifactName: 'UniswapOracle', address: '0x087F35bd241e41Fc28E43f0E8C58d283DD55bD65' },
  uniswapPCVController: { artifactName: 'unknown', address: '0x0760dfe09bd6d04d0df9a60c51f01ecedceb5132' },
  uniswapPCVDeposit: { artifactName: 'UniswapPCVDeposit', address: '0x15958381E9E6dc98bD49655e36f524D2203a28bD' },
  uniswapRouter: { artifactName: 'unknown', address: '0x7a250d5630B4cF539739dF2C5dAcb4c659F2488D' },
  weth: { artifactName: 'IWETH', address: '0xC02aaA39b223FE8D0A0e5C4F27eAD9083C756Cc2' },
  wethERC20: { artifactName: 'IERC20', address: '0xc02aaa39b223fe8d0a0e5c4f27ead9083c756cc2' }
};

export default MainnetAddresses;<|MERGE_RESOLUTION|>--- conflicted
+++ resolved
@@ -1,12 +1,9 @@
 const MainnetAddresses = {
-<<<<<<< HEAD
   alusd: { artifactName: 'IERC20', address: '0xBC6DA0FE9aD5f3b0d58160288917AA56653660E9' },
-=======
   pcvGuardian: {
     artifactName: 'PCVGuardian',
     address: '0x2D1b1b509B6432A73e3d798572f0648f6453a5D9'
   },
->>>>>>> 5a8da803
   agEUR: {
     artifactName: 'IERC20',
     address: '0x1a7e4e63778B4f12a199C062f3eFdD288afCBce8'
