--- conflicted
+++ resolved
@@ -163,7 +163,8 @@
   },
   feiBuybackLensNoFee: {
     artifactName: 'BPTLens',
-    address: '0x89DfBC12001b41985eFAbd7dFCae6a77B22E4Ec3'
+    address: '0x89DfBC12001b41985eFAbd7dFCae6a77B22E4Ec3',
+    category: AddressCategory.Collateralization
   },
   cream: {
     artifactName: 'IERC20',
@@ -197,7 +198,8 @@
   },
   noFeeFeiTribeLBPSwapper: {
     artifactName: 'BalancerLBPSwapper',
-    address: '0xC05FAF6C5C4bC1bD841AdFC92b3D3f20180F26E8'
+    address: '0xC05FAF6C5C4bC1bD841AdFC92b3D3f20180F26E8',
+    category: AddressCategory.Core
   },
   feiTribeLBP: {
     artifactName: 'IWeightedPool',
@@ -495,6 +497,11 @@
     address: '0x751A0bC0e3f75b38e01Cf25bFCE7fF36DE1C87DE',
     category: AddressCategory.External
   },
+  balancerLBPoolFactoryNoFee: {
+    artifactName: 'ILiquidityBootstrappingPoolFactory',
+    address: '0x0F3e0c4218b7b0108a3643cFe9D3ec0d4F57c54e',
+    category: AddressCategory.External
+  },
   balancerVault: {
     artifactName: 'IVault',
     address: '0xBA12222222228d8Ba445958a75a0704d566BF2C8',
@@ -520,18 +527,6 @@
     address: '0xAed0c38402a5d19df6E4c03F4E2DceD6e29c1ee9',
     category: AddressCategory.External
   },
-<<<<<<< HEAD
-  balancerLBPoolFactoryNoFee: {
-    artifactName: 'ILiquidityBootstrappingPoolFactory',
-    address: '0x0F3e0c4218b7b0108a3643cFe9D3ec0d4F57c54e'
-  },
-  balancerVault: { artifactName: 'IVault', address: '0xBA12222222228d8Ba445958a75a0704d566BF2C8' },
-  bal: { artifactName: 'IERC20', address: '0xba100000625a3754423978a60c9317c58a424e3D' },
-  bentoBox: { artifactName: 'IMasterContractManager', address: '0xF5BCE5077908a1b7370B9ae04AdC565EBd643966' },
-  bondingCurve: { artifactName: 'EthBondingCurve', address: '0xB783c0E21763bEf9F2d04E6499abFbe23AdB7e1F' },
-  chainlinkDaiUsdOracle: { artifactName: 'unknown', address: '0xAed0c38402a5d19df6E4c03F4E2DceD6e29c1ee9' },
-=======
->>>>>>> cb3926ac
   chainlinkDaiUsdOracleWrapper: {
     artifactName: 'ChainlinkOracleWrapper',
     address: '0x231aDa12E273eDf3fA54CbD90c5C1a73129D5bb9',
