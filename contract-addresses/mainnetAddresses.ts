--- conflicted
+++ resolved
@@ -21,6 +21,11 @@
     address: '0x16ef9601076d45e8cc564cDD91E5dF3Ae83dD3B3',
     category: AddressCategory.Core
   },
+  noFeeFeiTribeLBPSwapper: {
+    artifactName: 'BalancerLBPSwapper',
+    address: '0xC05FAF6C5C4bC1bD841AdFC92b3D3f20180F26E8',
+    category: AddressCategory.Core
+  },
   optimisticMinter: {
     artifactName: 'OwnableTimedMinter',
     address: '0xE66c4De480Bd317054B5a3CF8E8689649d0728c9',
@@ -416,6 +421,11 @@
     address: '0x107460564896377BA6CdcC7516c7eAb65E32E360',
     category: AddressCategory.Collateralization
   },
+  feiBuybackLensNoFee: {
+    artifactName: 'BPTLens',
+    address: '0x89DfBC12001b41985eFAbd7dFCae6a77B22E4Ec3',
+    category: AddressCategory.Collateralization
+  },
   feiLusdLens: {
     artifactName: 'BPTLens',
     address: '0x1F05b337cB16CeA2a1C638Ba9b9571F0Cf4a5612',
@@ -506,22 +516,10 @@
     address: '0xDe0407851AEC6F073A63D27C7D29805CCD59D3e0',
     category: AddressCategory.Oracle
   },
-<<<<<<< HEAD
-  feiBuybackLensNoFee: {
-    artifactName: 'BPTLens',
-    address: '0x89DfBC12001b41985eFAbd7dFCae6a77B22E4Ec3',
-    category: AddressCategory.Collateralization
-  },
-  cream: {
-    artifactName: 'IERC20',
-    address: '0x2ba592F78dB6436527729929AAf6c908497cB200',
-    category: AddressCategory.External
-=======
   chainlinkBALEthOracle: {
     artifactName: 'ChainlinkOracleWrapper',
     address: '0x7261D245454Daa070C77B2a26eA192E3a4c8F655',
     category: AddressCategory.Oracle
->>>>>>> 2dc6a90c
   },
   chainlinkCREAMEthOracle: {
     artifactName: 'ChainlinkOracleWrapper',
@@ -548,22 +546,10 @@
     address: '0xFb3a062236A7E08b572F17bc9Ad2bBc2becB87b1',
     category: AddressCategory.Oracle
   },
-<<<<<<< HEAD
-  noFeeFeiTribeLBPSwapper: {
-    artifactName: 'BalancerLBPSwapper',
-    address: '0xC05FAF6C5C4bC1bD841AdFC92b3D3f20180F26E8',
-    category: AddressCategory.Core
-  },
-  feiTribeLBP: {
-    artifactName: 'IWeightedPool',
-    address: '0xC1382FE6e17bCdBC3d35F73f5317fBF261EbeECD',
-    category: AddressCategory.External
-=======
   chainlinkFeiEthOracleWrapper: {
     artifactName: 'ChainlinkOracleWrapper',
     address: '0x060Be7B51F78DFFd04749332fd306BA1228e7444',
     category: AddressCategory.Oracle
->>>>>>> 2dc6a90c
   },
   chainlinkLUSDOracle: {
     artifactName: 'ChainlinkOracleWrapper',
