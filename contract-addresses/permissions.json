{
  "MINTER_ROLE": [
    "bondingCurve",
    "uniswapPCVDeposit",
    "feiDAOTimelock",
    "dpiBondingCurve",
    "daiBondingCurve",
    "dpiUniswapPCVDeposit",
    "raiBondingCurve",
    "pcvEquityMinter",
    "collateralizationOracleKeeper",
    "optimisticMinter",
    "agEurAngleUniswapPCVDeposit",
<<<<<<< HEAD
    "tribeRagequit"
=======
    "daiPSM",
    "wethPSM"
>>>>>>> 8cbcc5bc
  ],
  "BURNER_ROLE": [
    "ethReserveStabilizer"
  ],
  "GOVERN_ROLE": [
    "core",
    "timelock",
    "feiDAOTimelock"
  ],
  "PCV_CONTROLLER_ROLE": [
    "feiDAOTimelock",
    "ratioPCVController",
    "aaveEthPCVDripController",
    "compoundEthPCVDripController",
    "pcvGuardian",
    "daiPCVDripController",
    "wethPCVDripController"
  ],
  "GUARDIAN_ROLE": [
    "multisig",
    "pcvGuardian"
  ],
  "ORACLE_ADMIN_ROLE" : [
    "collateralizationOracleGuardian",
    "optimisticTimelock"
  ],
  "SWAP_ADMIN_ROLE" : [
    "pcvEquityMinter"
  ],
  "BALANCER_MANAGER_ADMIN_ROLE" : [

  ],
  "PSM_ADMIN_ROLE" : [

  ],
  "TRIBAL_CHIEF_ADMIN_ROLE" : [
    "optimisticTimelock"
  ]
}<|MERGE_RESOLUTION|>--- conflicted
+++ resolved
@@ -11,12 +11,9 @@
     "collateralizationOracleKeeper",
     "optimisticMinter",
     "agEurAngleUniswapPCVDeposit",
-<<<<<<< HEAD
-    "tribeRagequit"
-=======
+    "tribeRagequit",
     "daiPSM",
     "wethPSM"
->>>>>>> 8cbcc5bc
   ],
   "BURNER_ROLE": [
     "ethReserveStabilizer"
