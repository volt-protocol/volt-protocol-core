import { DependencyMap } from '@custom-types/types';

const dependencies: DependencyMap = {
  feiLusdLBPSwapper: {
    fips: {
<<<<<<< HEAD
      fip_38: true
=======
      fip_41: true
>>>>>>> dcc4e07d
    },
    contractDependencies: [],
    externalDependencies: []
  },
  aaveEthPCVDeposit: {
    fips: {
<<<<<<< HEAD
      fip_38: true
=======
      fip_41: true
>>>>>>> dcc4e07d
    },
    contractDependencies: [],
    externalDependencies: []
  },
<<<<<<< HEAD
  optimisticTimelock: {
    fips: {
      fip_38: true
=======
  feiDAOTimelock: {
    fips: {
      fip_41: true
>>>>>>> dcc4e07d
    },
    contractDependencies: [],
    externalDependencies: []
  },
<<<<<<< HEAD
  compoundEthPCVDeposit: {
    fips: {
      fip_38: true
=======
  saddleD4Pool: {
    fips: {
      fip_41: true
>>>>>>> dcc4e07d
    },
    contractDependencies: [],
    externalDependencies: []
  },
<<<<<<< HEAD
  ethTokemakPCVDeposit: {
    fips: {
      fip_38: true
    },
    contractDependencies: [],
    externalDependencies: []
  },
  tokeTokemakPCVDeposit: {
    fips: {
      fip_38: true
=======
  lusd: {
    fips: {
      fip_41: true
>>>>>>> dcc4e07d
    },
    contractDependencies: [],
    externalDependencies: []
  }
};

export default dependencies;<|MERGE_RESOLUTION|>--- conflicted
+++ resolved
@@ -3,68 +3,35 @@
 const dependencies: DependencyMap = {
   feiLusdLBPSwapper: {
     fips: {
-<<<<<<< HEAD
-      fip_38: true
-=======
       fip_41: true
->>>>>>> dcc4e07d
     },
     contractDependencies: [],
     externalDependencies: []
   },
   aaveEthPCVDeposit: {
     fips: {
-<<<<<<< HEAD
-      fip_38: true
-=======
       fip_41: true
->>>>>>> dcc4e07d
     },
     contractDependencies: [],
     externalDependencies: []
   },
-<<<<<<< HEAD
-  optimisticTimelock: {
-    fips: {
-      fip_38: true
-=======
   feiDAOTimelock: {
     fips: {
       fip_41: true
->>>>>>> dcc4e07d
     },
     contractDependencies: [],
     externalDependencies: []
   },
-<<<<<<< HEAD
-  compoundEthPCVDeposit: {
-    fips: {
-      fip_38: true
-=======
   saddleD4Pool: {
     fips: {
       fip_41: true
->>>>>>> dcc4e07d
     },
     contractDependencies: [],
     externalDependencies: []
   },
-<<<<<<< HEAD
-  ethTokemakPCVDeposit: {
-    fips: {
-      fip_38: true
-    },
-    contractDependencies: [],
-    externalDependencies: []
-  },
-  tokeTokemakPCVDeposit: {
-    fips: {
-      fip_38: true
-=======
   lusd: {
     fips: {
       fip_41: true
->>>>>>> dcc4e07d
     },
     contractDependencies: [],
     externalDependencies: []
