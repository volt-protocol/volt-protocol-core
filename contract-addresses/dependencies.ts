--- conflicted
+++ resolved
@@ -1,107 +1,6 @@
 import { DependencyMap } from '@custom-types/types';
 import permanently_revoke_burner from '@proposals/description/permanently_revoke_burner';
 
-const dependencies: DependencyMap = {
-  feiLusdLBPSwapper: {
-    fips: {
-<<<<<<< HEAD
-      fip_37: true,
-      permanently_revoke_burner: false
-=======
-      fip_41: true
->>>>>>> 99a5c4f5
-    },
-    contractDependencies: [],
-    externalDependencies: []
-  },
-  aaveEthPCVDeposit: {
-    fips: {
-<<<<<<< HEAD
-      fip_37: true,
-      permanently_revoke_burner: false
-=======
-      fip_41: true
->>>>>>> 99a5c4f5
-    },
-    contractDependencies: [],
-    externalDependencies: []
-  },
-  feiDAOTimelock: {
-    fips: {
-<<<<<<< HEAD
-      fip_37: true,
-      permanently_revoke_burner: false
-=======
-      fip_41: true
->>>>>>> 99a5c4f5
-    },
-    contractDependencies: [],
-    externalDependencies: []
-  },
-  saddleD4Pool: {
-    fips: {
-<<<<<<< HEAD
-      fip_37: true,
-      permanently_revoke_burner: false
-=======
-      fip_41: true
->>>>>>> 99a5c4f5
-    },
-    contractDependencies: [],
-    externalDependencies: []
-  },
-  lusd: {
-    fips: {
-<<<<<<< HEAD
-      fip_37: true,
-      permanently_revoke_burner: false
-    },
-    contractDependencies: [],
-    externalDependencies: []
-  },
-  collateralizationOracle: {
-    fips: {
-      fip_37: true,
-      permanently_revoke_burner: false
-    },
-    contractDependencies: [],
-    externalDependencies: []
-  },
-  collateralizationOracleWrapper: {
-    fips: {
-      fip_37: true,
-      permanently_revoke_burner: false
-    },
-    contractDependencies: [],
-    externalDependencies: []
-  },
-  collateralizationOracleGuardian: {
-    fips: {
-      fip_37: true,
-      permanently_revoke_burner: false
-    },
-    contractDependencies: [],
-    externalDependencies: []
-  },
-  optimisticTimelock: {
-    fips: {
-      fip_37: true,
-      permanently_revoke_burner: false
-    },
-    contractDependencies: [],
-    externalDependencies: []
-  },
-  restrictedPermissions: {
-    fips: {
-      fip_37: false,
-      permanently_revoke_burner: true
-=======
-      fip_41: true
->>>>>>> 99a5c4f5
-    },
-    contractDependencies: [],
-    externalDependencies: []
-  }
-};
+const dependencies: DependencyMap = {};
 
 export default dependencies;