export const permissions = {
  MINTER_ROLE: [
    'uniswapPCVDeposit',
    'feiDAOTimelock',
    'dpiUniswapPCVDeposit',
    'pcvEquityMinter',
    'collateralizationOracleKeeper',
    'optimisticMinter',
    'agEurAngleUniswapPCVDeposit',
    'daiPSM',
    'ethPSM',
    'lusdPSM'
  ],
  BURNER_ROLE: [],
  GOVERN_ROLE: ['core', 'timelock', 'feiDAOTimelock'],
  PCV_CONTROLLER_ROLE: [
    'feiDAOTimelock',
    'ratioPCVControllerV2',
    'aaveEthPCVDripController',
    'pcvGuardian',
    'daiPCVDripController',
<<<<<<< HEAD
    'lusdPCVDripController'
=======
    'ethPSMFeiSkimmer',
    'daiPSMFeiSkimmer'
>>>>>>> 9f792644
  ],
  GUARDIAN_ROLE: ['multisig', 'pcvGuardian'],
  ORACLE_ADMIN_ROLE: ['collateralizationOracleGuardian', 'optimisticTimelock'],
  SWAP_ADMIN_ROLE: ['pcvEquityMinter', 'optimisticTimelock'],
  BALANCER_MANAGER_ADMIN_ROLE: [],
  PSM_ADMIN_ROLE: [],
  TRIBAL_CHIEF_ADMIN_ROLE: ['optimisticTimelock', 'tribalChiefSyncV2'],
  VOTIUM_ADMIN_ROLE: ['opsOptimisticTimelock']
};<|MERGE_RESOLUTION|>--- conflicted
+++ resolved
@@ -19,12 +19,9 @@
     'aaveEthPCVDripController',
     'pcvGuardian',
     'daiPCVDripController',
-<<<<<<< HEAD
-    'lusdPCVDripController'
-=======
+    'lusdPCVDripController',
     'ethPSMFeiSkimmer',
     'daiPSMFeiSkimmer'
->>>>>>> 9f792644
   ],
   GUARDIAN_ROLE: ['multisig', 'pcvGuardian'],
   ORACLE_ADMIN_ROLE: ['collateralizationOracleGuardian', 'optimisticTimelock'],
